--- conflicted
+++ resolved
@@ -1,67 +1,49 @@
-# CCDScan
-
-## Component Interaction Diagram
-
-![Component Interaction Diagram](docs/diagrams/CCDScan.drawio.png)
-
-[CCDScan](https://ccdscan.io) is a full blockchain explorer on [Concordium](https://www.concordium.com/).
-
-It consists of two main parts:
-
-- **[backend-rust/](./backend-rust/README.md)**  
-  Backend built in Rust. It reads data directly from the blockchain via gRPC, ingests it into a [PostgreSQL database](https://www.postgresql.org/), then serves it to any consumer from a [GraphQL](https://graphql.org/) API.
-- **[frontend/](./frontend/README.md)**  
-  A server-side rendered single page app written in [Vue](https://vuejs.org/) and [TypeScript](https://www.typescriptlang.org/), which consumes data from the [GraphQL](https://graphql.org/) endpoint exposed by the backend.
-
-Note: In the past, the project used the legacy [backend](./backend/README.md) written in [.NET](https://dotnet.microsoft.com/en-us/) instead of the Rust [backend-rust/](./backend-rust/README.md). 
-Some legacy code/pipelines remain in this repo until we are confident we can remove the legacy code/pipelines.
-
-## Releasing the docker container images:
-
-<<<<<<< HEAD
-- Create a PR that bumps the backend version in the `backend-rust/Cargo.toml` file and updates the backend `changelog` and merge it e.g. [backend release](https://github.com/Concordium/concordium-scan/pull/536/files).
-- Checkout the main branch locally.
-- Tag the branch e.g.:
-```
-git tag ccdscan-backend/0.1.25
-```
-- Push the tag:
-```
-git push --tags
-```
-This will trigger a new release pipeline which needs to be approved before the image is published to docker hub [indexer](https://hub.docker.com/r/concordium/ccdscan-indexer/tags) and [graphQL API](https://hub.docker.com/r/concordium/ccdscan-api/tags).
-=======
-The project contains different [release pipelines](.github/workflows).
->>>>>>> ced4b300
-
-#### To release a new `backend` docker container image:
-
-<<<<<<< HEAD
-- Create a PR that bumps the frontend version in the `frontend/package.json` file and updates the frontend `changelog` and merge it e.g. [frontend release](https://github.com/Concordium/concordium-scan/pull/488/files).
-=======
-- Create a PR that bumps the backend version in the `backend-rust/Cargo.toml` file and updates the backend `changelog` and merge it e.g. [backend release](https://github.com/Concordium/concordium-scan/pull/536/files).
->>>>>>> ced4b300
-- Checkout the main branch locally.
-- Tag the branch e.g.:
-```
-git tag ccdscan-backend/0.1.25
-```
-- Push the tag:
-```
-git push --tags
-```
-This will trigger a new release pipeline which needs to be approved before the image is published to docker hub [indexer](https://hub.docker.com/r/concordium/ccdscan-indexer/tags) and [graphQL API](https://hub.docker.com/r/concordium/ccdscan-api/tags).
-
-#### To release a new `frontend` docker container image:
-
-- Create a PR that bumps the frontend version in the `frontend/package.json` file and updates the frontend `changelog` and merge it e.g. [frontend release](https://github.com/Concordium/concordium-scan/pull/488/files).
-- Checkout the main branch locally.
-- Tag the branch e.g.:
-```
-git tag frontend/1.7.7
-```
-- Push the tag:
-```
-git push --tags
-```
-This will trigger a new release pipeline which needs to be approved before the image is published to docker hub [frontend](https://hub.docker.com/r/concordium/ccdscan-frontend/tags).
+# CCDScan
+
+## Component Interaction Diagram
+
+![Component Interaction Diagram](docs/diagrams/CCDScan.drawio.png)
+
+[CCDScan](https://ccdscan.io) is a full blockchain explorer on [Concordium](https://www.concordium.com/).
+
+It consists of two main parts:
+
+- **[backend-rust/](./backend-rust/README.md)**  
+  Backend built in Rust. It reads data directly from the blockchain via gRPC, ingests it into a [PostgreSQL database](https://www.postgresql.org/), then serves it to any consumer from a [GraphQL](https://graphql.org/) API.
+- **[frontend/](./frontend/README.md)**  
+  A server-side rendered single page app written in [Vue](https://vuejs.org/) and [TypeScript](https://www.typescriptlang.org/), which consumes data from the [GraphQL](https://graphql.org/) endpoint exposed by the backend.
+
+Note: In the past, the project used the legacy [backend](./backend/README.md) written in [.NET](https://dotnet.microsoft.com/en-us/) instead of the Rust [backend-rust/](./backend-rust/README.md). 
+Some legacy code/pipelines remain in this repo until we are confident we can remove the legacy code/pipelines.
+
+## Releasing the docker container images:
+
+The project contains different [release pipelines](.github/workflows).
+
+#### To release a new `backend` docker container image:
+
+- Create a PR that bumps the backend version in the `backend-rust/Cargo.toml` file and updates the backend `changelog` and merge it e.g. [backend release](https://github.com/Concordium/concordium-scan/pull/536/files).
+- Checkout the main branch locally.
+- Tag the branch e.g.:
+```
+git tag ccdscan-backend/0.1.25
+```
+- Push the tag:
+```
+git push --tags
+```
+This will trigger a new release pipeline which needs to be approved before the image is published to docker hub [indexer](https://hub.docker.com/r/concordium/ccdscan-indexer/tags) and [graphQL API](https://hub.docker.com/r/concordium/ccdscan-api/tags).
+
+#### To release a new `frontend` docker container image:
+
+- Create a PR that bumps the frontend version in the `frontend/package.json` file and updates the frontend `changelog` and merge it e.g. [frontend release](https://github.com/Concordium/concordium-scan/pull/488/files).
+- Checkout the main branch locally.
+- Tag the branch e.g.:
+```
+git tag frontend/1.7.7
+```
+- Push the tag:
+```
+git push --tags
+```
+This will trigger a new release pipeline which needs to be approved before the image is published to docker hub [frontend](https://hub.docker.com/r/concordium/ccdscan-frontend/tags).