--- conflicted
+++ resolved
@@ -280,13 +280,10 @@
     CreatePltTokenAndEventTables,
     #[display("0040: Alter PLT events add event_timestamp and index")]
     AlterPltEventsAddEventTimestampAndIndex,
-<<<<<<< HEAD
-    #[display("0041: Alter PLT accounts add NOT NULL constraint on amount and decimal")]
-    AlterPltAccountsAddNotNullConstraint,
-=======
     #[display("0041: Re-Add the index `baker_related_tx_idx` that was dropped in mistake due to column drop")]
     ReAddBakerRelatedTransactionsIndex,
->>>>>>> 52e02cf0
+    #[display("0042: Alter PLT accounts add NOT NULL constraint on amount and decimal")]
+    AlterPltAccountsAddNotNullConstraint,
 }
 impl SchemaVersion {
     /// The minimum supported database schema version for the API.
@@ -295,11 +292,7 @@
     pub const API_SUPPORTED_SCHEMA_VERSION: SchemaVersion =
         SchemaVersion::CreatePltTokenAndEventTables;
     /// The latest known version of the schema.
-<<<<<<< HEAD
     const LATEST: SchemaVersion = SchemaVersion::AlterPltAccountsAddNotNullConstraint;
-=======
-    const LATEST: SchemaVersion = SchemaVersion::ReAddBakerRelatedTransactionsIndex;
->>>>>>> 52e02cf0
 
     /// Parse version number into a database schema version.
     /// None if the version is unknown.
@@ -361,11 +354,8 @@
             SchemaVersion::BakerApyQueryUpdateProtectAgainstOverflow => false,
             SchemaVersion::CreatePltTokenAndEventTables => false,
             SchemaVersion::AlterPltEventsAddEventTimestampAndIndex => false,
-<<<<<<< HEAD
+            SchemaVersion::ReAddBakerRelatedTransactionsIndex => false,
             SchemaVersion::AlterPltAccountsAddNotNullConstraint => false,
-=======
-            SchemaVersion::ReAddBakerRelatedTransactionsIndex => false,
->>>>>>> 52e02cf0
         }
     }
 
@@ -416,11 +406,8 @@
             SchemaVersion::BakerApyQueryUpdateProtectAgainstOverflow => false,
             SchemaVersion::CreatePltTokenAndEventTables => false,
             SchemaVersion::AlterPltEventsAddEventTimestampAndIndex => false,
-<<<<<<< HEAD
+            SchemaVersion::ReAddBakerRelatedTransactionsIndex => false,
             SchemaVersion::AlterPltAccountsAddNotNullConstraint => false,
-=======
-            SchemaVersion::ReAddBakerRelatedTransactionsIndex => false,
->>>>>>> 52e02cf0
         }
     }
 
@@ -698,22 +685,20 @@
             SchemaVersion::AlterPltEventsAddEventTimestampAndIndex => {
                 tx.as_mut()
                     .execute(sqlx::raw_sql(include_str!(
-<<<<<<< HEAD
-                        "./migrations/m0041-plt-account-alter-add-not-null-constraint.sql"
+                        "./migrations/m0041_re_add_index_baker_related_transactions.sql"
+                    )))
+                    .await?;
+                SchemaVersion::ReAddBakerRelatedTransactionsIndex
+            }
+            SchemaVersion::ReAddBakerRelatedTransactionsIndex => {
+                tx.as_mut()
+                    .execute(sqlx::raw_sql(include_str!(
+                        "./migrations/m0042-plt-account-alter-add-not-null-constraint.sql"
                     )))
                     .await?;
                 SchemaVersion::AlterPltAccountsAddNotNullConstraint
             }
             SchemaVersion::AlterPltAccountsAddNotNullConstraint => unimplemented!(
-=======
-                        "./migrations/m0041_re_add_index_baker_related_transactions.sql"
-                    )))
-                    .await?;
-                SchemaVersion::ReAddBakerRelatedTransactionsIndex
-            }
-
-            SchemaVersion::ReAddBakerRelatedTransactionsIndex => unimplemented!(
->>>>>>> 52e02cf0
                 "No migration implemented for database schema version {}",
                 self.as_i64()
             ),
