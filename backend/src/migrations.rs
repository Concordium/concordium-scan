--- conflicted
+++ resolved
@@ -286,13 +286,10 @@
     AlterPltAccountsAddNotNullConstraint,
     #[display("0043: Add token module pause/unpause status to plt_tokens table")]
     AddTokenModulePauseUnpauseStatus,
-<<<<<<< HEAD
     #[display("0044: Normalize metrics for PLT cumulative transfer amount")]
     NormalizePltCumulativeTransferAmount,
-=======
-    #[display("0044: Alter PLT tokens add current_supply column")]
+    #[display("0045: Alter PLT tokens add current_supply column")]
     AlterPltTokensAddCurrentSupplyColumn,
->>>>>>> 34f8572e
 }
 impl SchemaVersion {
     /// The minimum supported database schema version for the API.
@@ -301,11 +298,7 @@
     pub const API_SUPPORTED_SCHEMA_VERSION: SchemaVersion =
         SchemaVersion::AlterPltTokensAddCurrentSupplyColumn;
     /// The latest known version of the schema.
-<<<<<<< HEAD
-    const LATEST: SchemaVersion = SchemaVersion::NormalizePltCumulativeTransferAmount;
-=======
     const LATEST: SchemaVersion = SchemaVersion::AlterPltTokensAddCurrentSupplyColumn;
->>>>>>> 34f8572e
 
     /// Parse version number into a database schema version.
     /// None if the version is unknown.
@@ -370,11 +363,8 @@
             SchemaVersion::ReAddBakerRelatedTransactionsIndex => false,
             SchemaVersion::AlterPltAccountsAddNotNullConstraint => false,
             SchemaVersion::AddTokenModulePauseUnpauseStatus => false,
-<<<<<<< HEAD
             SchemaVersion::NormalizePltCumulativeTransferAmount => false,
-=======
             SchemaVersion::AlterPltTokensAddCurrentSupplyColumn => false,
->>>>>>> 34f8572e
         }
     }
 
@@ -428,11 +418,8 @@
             SchemaVersion::ReAddBakerRelatedTransactionsIndex => false,
             SchemaVersion::AlterPltAccountsAddNotNullConstraint => false,
             SchemaVersion::AddTokenModulePauseUnpauseStatus => false,
-<<<<<<< HEAD
             SchemaVersion::NormalizePltCumulativeTransferAmount => false,
-=======
             SchemaVersion::AlterPltTokensAddCurrentSupplyColumn => false,
->>>>>>> 34f8572e
         }
     }
 
@@ -734,21 +721,20 @@
             SchemaVersion::AddTokenModulePauseUnpauseStatus => {
                 tx.as_mut()
                     .execute(sqlx::raw_sql(include_str!(
-<<<<<<< HEAD
                         "./migrations/m0044-normalize-metrics-plt-cumulative-transfer-amount.sql"
                     )))
                     .await?;
                 SchemaVersion::NormalizePltCumulativeTransferAmount
             }
-            SchemaVersion::NormalizePltCumulativeTransferAmount => unimplemented!(
-=======
-                        "./migrations/m0044-alter-plt-tokens-current-supply.sql"
+            SchemaVersion::NormalizePltCumulativeTransferAmount => {
+                tx.as_mut().execute(sqlx::raw_sql(
+                    include_str!(
+                        "./migrations/m0045-alter-plt-tokens-current-supply.sql"
                     )))
                     .await?;
                 SchemaVersion::AlterPltTokensAddCurrentSupplyColumn
             }
             SchemaVersion::AlterPltTokensAddCurrentSupplyColumn => unimplemented!(
->>>>>>> 34f8572e
                 "No migration implemented for database schema version {}",
                 self.as_i64()
             ),
