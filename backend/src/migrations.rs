use anyhow::Context;
use concordium_rust_sdk::v2;
use sqlx::{Connection as _, Executor, PgPool};
use std::cmp::Ordering;
use tracing::info;

mod m0005_fix_dangling_delegators;
mod m0006_fix_stake;
mod m0008_canonical_address_and_transaction_search_index;
mod m0010_fill_capital_bound_and_leverage_bound;
mod m0014_baker_metrics;
mod m0015_pool_rewards;
mod m0019_payday_stake_information;
mod m0020_chain_update_events;
mod m0021_amounts_schedule;
mod m0023_add_init_parameter;
mod m0025_fix_passive_delegator_stake;
mod m0026_update_genesis_validator_info;
mod m0027_reindex_credential_deployments;
mod m0037_update_transaction_type_add_tokenupdate;

/// Ensure the current database schema version is compatible with the supported
/// schema version.
/// When the current database schema version is older than supported, ensure no
/// additive versions since then, as the API might depend on information
/// introduced. When the current database schema is newer, ensure no destructive
/// versions have been introduced since then, as the API might depend on
/// information now removed.
pub async fn ensure_compatible_schema_version(
    pool: &PgPool,
    supported: SchemaVersion,
) -> anyhow::Result<()> {
    if !has_migration_table(pool).await? {
        anyhow::bail!(
            "Failed to find database schema version.

Use `ccdscan-indexer --migrate` to initialize the database schema."
        )
    }
    let current = current_schema_version(pool).await?;
    match current.cmp(&supported) {
        // If the database schema version is exactly the supported one, we are done.
        Ordering::Equal => (),
        // If current database schema version is older than supported version, we check
        // if any version between the current database schema and the
        // supported are additive (non-destructive), if so the API most likely
        // depend on this new information and we produce an error.
        Ordering::Less => {
            // Iterate versions between current and supported schema version.
            for version_between in current.as_i64()..supported.as_i64() {
                let version_between = SchemaVersion::from_version(version_between)
                    .context("Unexpected gap between schema versions.")?;
                if !version_between.is_destructive() {
                    anyhow::bail!(
                        "Database is using an older schema version not supported by this version \
                         of `ccdscan-api`.

Use `ccdscan-indexer --migrate` to migrate the database schema."
                    )
                }
            }
        }
        // If the database schema version is newer than the supported schema version, we check if
        // any of the migrations were destructive, since the API would most likely still depend on
        // the information we produce an error in this case.
        Ordering::Greater => {
            let destructive_migrations = destructive_schema_version_since(pool, supported).await?;
            if !destructive_migrations.is_empty() {
                anyhow::bail!(
                    "Database is using a newer schema version, which is not compatible with the \
                     supported version of this service.
    Support {}

The following breaking schema migrations have happened:
  - {}",
                    Migration::from(supported),
                    destructive_migrations
                        .iter()
                        .map(|m| m.to_string())
                        .collect::<Vec<_>>()
                        .join("\n  - ")
                );
            }
        }
    }
    Ok(())
}

/// Migrate the database schema to the latest version.
pub async fn run_migrations(
    db_connection: &mut sqlx::PgConnection,
    endpoints: Vec<v2::Endpoint>,
) -> anyhow::Result<()> {
    ensure_migrations_table(db_connection).await?;
    let mut current = current_schema_version(&mut *db_connection).await?;
    info!("Current database schema version {}", current.as_i64());
    info!("Latest database schema version {}", SchemaVersion::LATEST.as_i64());
    while current < SchemaVersion::LATEST {
        info!("Running migration from database schema version {}", current.as_i64());
        let new_version = current.migration_to_next(db_connection, endpoints.as_slice()).await?;
        if new_version.is_partial() {
            info!("Committing partial migration to schema version {}", new_version.as_i64());
        } else {
            info!("Migrated database schema to version {} successfully", new_version.as_i64());
        }
        current = new_version
    }
    Ok(())
}

/// Check whether the current database schema version matches the latest known
/// database schema version.
pub async fn ensure_latest_schema_version(
    db_connection: &mut sqlx::PgConnection,
) -> anyhow::Result<()> {
    if !has_migration_table(&mut *db_connection).await? {
        anyhow::bail!(
            "Failed to find the database schema version.

To allow running database migrations provide the `--migrate` flag.
Use `--help` for more information."
        )
    }
    let current = current_schema_version(db_connection).await?;
    if current != SchemaVersion::LATEST {
        anyhow::bail!(
            "Current database schema version is not the latest
    Current: {}
     Latest: {}

To allow running database migrations provide the `--migrate` flag.
Use `--help` for more information.",
            current.as_i64(),
            SchemaVersion::LATEST.as_i64()
        )
    }
    Ok(())
}

#[derive(Debug, derive_more::Display)]
#[display("Migration {version}:{description}")]
struct Migration {
    /// Version number for the database schema.
    version:     i64,
    /// Short description of the point of the migration.
    description: String,
    /// Whether the migration does a breaking change to the database schema.
    /// This can be used for the API to ensure no breaking change has happened
    /// since the supported schema version.
    destructive: bool,
}

impl From<SchemaVersion> for Migration {
    fn from(value: SchemaVersion) -> Self {
        Migration {
            version:     value.as_i64(),
            description: value.to_string(),
            destructive: value.is_destructive(),
        }
    }
}

/// Represents database schema versions.
/// Whenever migrating the database a new variant should be introduced.
#[derive(
    Debug,
    PartialEq,
    Eq,
    PartialOrd,
    Ord,
    Clone,
    Copy,
    derive_more::Display,
    num_derive::FromPrimitive,
)]
#[repr(i64)]
pub enum SchemaVersion {
    #[display("0000:Empty database with no tables yet.")]
    Empty,
    #[display(
        "0001:Initial schema version with tables for blocks, transactions, accounts, contracts, \
         tokens and more."
    )]
    InitialFirstHalf,
    #[display(
        "0002:Adds index over blocks without cumulative finalization time, improving indexer \
         performance."
    )]
    IndexBlocksWithNoCumulativeFinTime,
    #[display("0003:PayDayPoolCommissionRates")]
    PayDayPoolCommissionRates,
    #[display("0004:PayDayLotteryPowers")]
    PayDayLotteryPowers,
    #[display("0005:Fix invalid data of dangling delegators.")]
    FixDanglingDelegators,
    #[display("0006:Fix staked amounts")]
    FixStakedAmounts,
    #[display("0007:Accumulated pool state columns.")]
    AddAccumulatedPoolState,
    #[display("0008:AccountBaseAddress")]
    AccountBaseAddress,
    #[display("0009:StakedPoolSizeConstraint")]
    StakedPoolSizeConstraint,
    #[display("0010:Add delegated stake cap")]
    DelegatedStakeCap,
    #[display("0011:RankingByLotteryPower")]
    RankingByLotteryPower,
    #[display("0012:Add removed bakers table")]
    TrackRemovedBakers,
    #[display("0013:Fix delegated_restake_earnings data in accounts")]
    FixDelegatedStakeEarnings,
    #[display("0014:Add baker metrics")]
    BakerMetrics,
    #[display("0015:Add tracking of rewards paid out to bakers and delegators in payday blocks")]
    PaydayPoolRewards,
    #[display("0016:Passive delegation")]
    PassiveDelegation,
    #[display("0017:Reward metrics")]
    RewardMetrics,
    #[display("0018:Add tracking of stake to bakers and delagators in payday blocks (Partial)")]
    PaydayPoolStakePartial,
    #[display("0019:Add tracking of stake to bakers and delagators in payday blocks")]
    PaydayPoolStake,
    #[display("0020:Chain updates events")]
    ChainUpdateEvents,
    #[display("0021:Amount schedule")]
    AmountSchedule,
    #[display("0022:Fix corrupted passive delegators")]
    FixCorruptedPassiveDelegators,
    #[display("0023:Add input parameter to init transactions")]
    AddInputParameterToInitTransactions,
    #[display("0024:Precompute validators APYs")]
    BakerPeriodApyViews,
    #[display("0025:Fix passive delegators stake")]
    FixPassiveDelegatorsStake,
    #[display("0026:Update information for genesis validators")]
    UpdateGenesisValidatorInfo,
    #[display("0027:Reindex credential deployments, adjusting cost and missing information")]
    ReindexCredentialDeployment,
    #[display("0028:Reindex reward metrics, using time as leading column")]
    ReindexRewardMetrics,
    #[display("0029:Index account transactions")]
    IndexAccountTransactions,
    #[display("0030:Reindex account statement entry type")]
    ReindexAccountAccountStatementEntryType,
    #[display("0031:Reindex affected accounts")]
    ReindexAffectedAccounts,
    #[display("0032:Reindex ginhash")]
    ReindexGinHash,
    #[display("0033:Index for partial contracts search")]
    IndexPartialContractsSearch,
    #[display("0034:Separate index for account statements and account rewards")]
    IndexAccountRewards,
    #[display("0035: PLT account transaction types are added")]
    UpdateAccountTransactionTypes,
    #[display("0036: Added index and slot time for the account statements table")]
    IndexAndSlotTimeColumnAddedAccountStatements,
    #[display(
        "0037: Update account_transaction_type to add TokenUpdate, and remove TokenHolder, \
         TokenGovernance"
    )]
    UpdateTransactionTypeAddTokenUpdate,
<<<<<<< HEAD
    #[display("0038: Create PLT token and event tables")]
    CreatePltTokenAndEventTables,
=======
    #[display("0038: Baker APY query update, protect against overflow")]
    BakerApyQueryUpdateProtectAgainstOverflow,
>>>>>>> b02a4acd
}
impl SchemaVersion {
    /// The minimum supported database schema version for the API.
    /// Fails at startup if any breaking (destructive) database schema versions
    /// have been introduced since this version.
    pub const API_SUPPORTED_SCHEMA_VERSION: SchemaVersion =
        SchemaVersion::IndexPartialContractsSearch;
    /// The latest known version of the schema.
<<<<<<< HEAD
    const LATEST: SchemaVersion = SchemaVersion::CreatePltTokenAndEventTables;
=======
    const LATEST: SchemaVersion = SchemaVersion::BakerApyQueryUpdateProtectAgainstOverflow;
>>>>>>> b02a4acd

    /// Parse version number into a database schema version.
    /// None if the version is unknown.
    fn from_version(version: i64) -> Option<SchemaVersion> {
        num_traits::FromPrimitive::from_i64(version)
    }

    /// Convert to the integer representation used as version in the database.
    fn as_i64(self) -> i64 { self as i64 }

    /// Whether introducing the database schema version is destructive, meaning
    /// not backwards compatible.
    /// Note: We use match statements here to catch missing variants at
    /// compile-time. This enforces explicit evaluation when adding a new
    /// database schema, ensuring awareness of whether the change is
    /// destructive.
    fn is_destructive(self) -> bool {
        match self {
            SchemaVersion::Empty => false,
            SchemaVersion::InitialFirstHalf => false,
            SchemaVersion::IndexBlocksWithNoCumulativeFinTime => false,
            SchemaVersion::PayDayPoolCommissionRates => false,
            SchemaVersion::PayDayLotteryPowers => false,
            SchemaVersion::FixDanglingDelegators => false,
            SchemaVersion::FixStakedAmounts => false,
            SchemaVersion::AddAccumulatedPoolState => false,
            SchemaVersion::AccountBaseAddress => false,
            SchemaVersion::StakedPoolSizeConstraint => false,
            SchemaVersion::DelegatedStakeCap => false,
            SchemaVersion::RankingByLotteryPower => false,
            SchemaVersion::TrackRemovedBakers => false,
            SchemaVersion::FixDelegatedStakeEarnings => false,
            SchemaVersion::BakerMetrics => false,
            SchemaVersion::PaydayPoolRewards => false,
            SchemaVersion::PassiveDelegation => false,
            SchemaVersion::RewardMetrics => false,
            SchemaVersion::PaydayPoolStakePartial => false,
            SchemaVersion::PaydayPoolStake => false,
            SchemaVersion::ChainUpdateEvents => false,
            SchemaVersion::AmountSchedule => false,
            SchemaVersion::FixCorruptedPassiveDelegators => false,
            SchemaVersion::AddInputParameterToInitTransactions => false,
            SchemaVersion::BakerPeriodApyViews => false,
            SchemaVersion::FixPassiveDelegatorsStake => false,
            SchemaVersion::UpdateGenesisValidatorInfo => false,
            SchemaVersion::ReindexCredentialDeployment => false,
            SchemaVersion::ReindexRewardMetrics => false,
            SchemaVersion::IndexAccountTransactions => false,
            SchemaVersion::ReindexAccountAccountStatementEntryType => false,
            SchemaVersion::ReindexAffectedAccounts => false,
            SchemaVersion::ReindexGinHash => false,
            SchemaVersion::IndexPartialContractsSearch => false,
            SchemaVersion::IndexAccountRewards => false,
            SchemaVersion::UpdateAccountTransactionTypes => false,
            SchemaVersion::IndexAndSlotTimeColumnAddedAccountStatements => false,
            SchemaVersion::UpdateTransactionTypeAddTokenUpdate => false,
<<<<<<< HEAD
            SchemaVersion::CreatePltTokenAndEventTables => false,
=======
            SchemaVersion::BakerApyQueryUpdateProtectAgainstOverflow => false,
>>>>>>> b02a4acd
        }
    }

    /// Whether the database schema version is a partial migration.
    /// Note: We use match statements here to catch missing variants at
    /// compile-time. This enforces explicit evaluation when adding a new
    /// database schema, ensuring awareness of whether the change is partial.
    fn is_partial(self) -> bool {
        match self {
            SchemaVersion::Empty => false,
            SchemaVersion::InitialFirstHalf => false,
            SchemaVersion::IndexBlocksWithNoCumulativeFinTime => false,
            SchemaVersion::PayDayPoolCommissionRates => false,
            SchemaVersion::PayDayLotteryPowers => false,
            SchemaVersion::FixDanglingDelegators => false,
            SchemaVersion::FixStakedAmounts => false,
            SchemaVersion::AddAccumulatedPoolState => false,
            SchemaVersion::AccountBaseAddress => false,
            SchemaVersion::StakedPoolSizeConstraint => false,
            SchemaVersion::DelegatedStakeCap => false,
            SchemaVersion::RankingByLotteryPower => false,
            SchemaVersion::TrackRemovedBakers => false,
            SchemaVersion::FixDelegatedStakeEarnings => false,
            SchemaVersion::BakerMetrics => false,
            SchemaVersion::PaydayPoolRewards => false,
            SchemaVersion::PassiveDelegation => false,
            SchemaVersion::RewardMetrics => false,
            SchemaVersion::PaydayPoolStakePartial => true,
            SchemaVersion::PaydayPoolStake => false,
            SchemaVersion::ChainUpdateEvents => false,
            SchemaVersion::AmountSchedule => false,
            SchemaVersion::FixCorruptedPassiveDelegators => false,
            SchemaVersion::AddInputParameterToInitTransactions => false,
            SchemaVersion::BakerPeriodApyViews => false,
            SchemaVersion::FixPassiveDelegatorsStake => false,
            SchemaVersion::UpdateGenesisValidatorInfo => false,
            SchemaVersion::ReindexCredentialDeployment => false,
            SchemaVersion::ReindexRewardMetrics => false,
            SchemaVersion::IndexAccountTransactions => false,
            SchemaVersion::ReindexAccountAccountStatementEntryType => false,
            SchemaVersion::ReindexAffectedAccounts => false,
            SchemaVersion::ReindexGinHash => false,
            SchemaVersion::IndexPartialContractsSearch => false,
            SchemaVersion::IndexAccountRewards => false,
            SchemaVersion::UpdateAccountTransactionTypes => false,
            SchemaVersion::IndexAndSlotTimeColumnAddedAccountStatements => false,
            SchemaVersion::UpdateTransactionTypeAddTokenUpdate => false,
<<<<<<< HEAD
            SchemaVersion::CreatePltTokenAndEventTables => false,
=======
            SchemaVersion::BakerApyQueryUpdateProtectAgainstOverflow => false,
>>>>>>> b02a4acd
        }
    }

    /// Run migrations for this schema version to the next.
    async fn migration_to_next(
        &self,
        pool: &mut sqlx::PgConnection,
        endpoints: &[v2::Endpoint],
    ) -> anyhow::Result<SchemaVersion> {
        let mut tx = pool.begin().await?;
        let start_time = chrono::Utc::now();
        let new_version = match self {
            SchemaVersion::Empty => {
                // Set up the initial database schema.
                tx.as_mut()
                    .execute(sqlx::raw_sql(include_str!("./migrations/m0001-initialize.sql")))
                    .await?;
                SchemaVersion::InitialFirstHalf
            }
            SchemaVersion::InitialFirstHalf => {
                tx.as_mut()
                    .execute(sqlx::raw_sql(include_str!(
                        "./migrations/m0002-block-cumulative-fin-time-index.sql"
                    )))
                    .await?;
                SchemaVersion::IndexBlocksWithNoCumulativeFinTime
            }
            SchemaVersion::IndexBlocksWithNoCumulativeFinTime => {
                tx.as_mut().execute(sqlx::raw_sql(include_str!("./migrations/m0003.sql"))).await?;
                SchemaVersion::PayDayPoolCommissionRates
            }
            SchemaVersion::PayDayPoolCommissionRates => {
                tx.as_mut().execute(sqlx::raw_sql(include_str!("./migrations/m0004.sql"))).await?;
                SchemaVersion::PayDayLotteryPowers
            }
            SchemaVersion::PayDayLotteryPowers => {
                m0005_fix_dangling_delegators::run(&mut tx, endpoints).await?
            }
            SchemaVersion::FixDanglingDelegators => {
                m0006_fix_stake::run(&mut tx, endpoints).await?
            }
            SchemaVersion::FixStakedAmounts => {
                tx.as_mut()
                    .execute(sqlx::raw_sql(include_str!(
                        "./migrations/m0007-cumulate-pool-info.sql"
                    )))
                    .await?;
                SchemaVersion::AddAccumulatedPoolState
            }
            SchemaVersion::AddAccumulatedPoolState => {
                m0008_canonical_address_and_transaction_search_index::run(&mut tx).await?
            }
            SchemaVersion::AccountBaseAddress => {
                tx.as_mut()
                    .execute(sqlx::raw_sql(include_str!(
                        "./migrations/m0009_pool_info_constraint.sql"
                    )))
                    .await?;
                SchemaVersion::StakedPoolSizeConstraint
            }
            SchemaVersion::StakedPoolSizeConstraint => {
                let next_schema_version = SchemaVersion::DelegatedStakeCap;
                m0010_fill_capital_bound_and_leverage_bound::run(
                    &mut tx,
                    endpoints,
                    next_schema_version,
                )
                .await?
            }
            SchemaVersion::DelegatedStakeCap => {
                tx.as_mut()
                    .execute(sqlx::raw_sql(include_str!(
                        "./migrations/m0011-ranking-by-lottery-power.sql"
                    )))
                    .await?;
                SchemaVersion::RankingByLotteryPower
            }
            SchemaVersion::RankingByLotteryPower => {
                tx.as_mut()
                    .execute(sqlx::raw_sql(include_str!("./migrations/m0012-removed-bakers.sql")))
                    .await?;
                SchemaVersion::TrackRemovedBakers
            }
            SchemaVersion::TrackRemovedBakers => {
                tx.as_mut()
                    .execute(sqlx::raw_sql(include_str!(
                        "./migrations/m0013-fix-removed-delegators-restake.sql"
                    )))
                    .await?;
                SchemaVersion::FixDelegatedStakeEarnings
            }
            SchemaVersion::FixDelegatedStakeEarnings => {
                let next_schema_version = SchemaVersion::BakerMetrics;
                m0014_baker_metrics::run(&mut tx, endpoints, next_schema_version).await?
            }
            SchemaVersion::BakerMetrics => {
                let next_schema_version = SchemaVersion::PaydayPoolRewards;
                m0015_pool_rewards::run(&mut tx, endpoints, next_schema_version).await?
            }
            SchemaVersion::PaydayPoolRewards => {
                tx.as_mut()
                    .execute(sqlx::raw_sql(include_str!(
                        "./migrations/m0016-passive-delegation.sql"
                    )))
                    .await?;
                SchemaVersion::PassiveDelegation
            }
            SchemaVersion::PassiveDelegation => {
                tx.as_mut()
                    .execute(sqlx::raw_sql(include_str!("./migrations/m0017-reward-metrics.sql")))
                    .await?;
                SchemaVersion::RewardMetrics
            }
            SchemaVersion::RewardMetrics => {
                tx.as_mut()
                    .execute(sqlx::raw_sql(include_str!(
                        "./migrations/m0018-payday-stake-information.sql"
                    )))
                    .await?;
                SchemaVersion::PaydayPoolStakePartial
            }
            SchemaVersion::PaydayPoolStakePartial => {
                m0019_payday_stake_information::run(&mut tx, endpoints).await?
            }
            SchemaVersion::PaydayPoolStake => {
                m0020_chain_update_events::run(&mut tx, endpoints, SchemaVersion::ChainUpdateEvents)
                    .await?
            }
            SchemaVersion::ChainUpdateEvents => {
                m0021_amounts_schedule::run(&mut tx, endpoints, SchemaVersion::AmountSchedule)
                    .await?
            }
            SchemaVersion::AmountSchedule => {
                tx.as_mut()
                    .execute(sqlx::raw_sql(include_str!(
                        "./migrations/m0022-fix-corrupted-passive-delegators.sql"
                    )))
                    .await?;
                SchemaVersion::FixCorruptedPassiveDelegators
            }
            SchemaVersion::FixCorruptedPassiveDelegators => {
                m0023_add_init_parameter::run(
                    &mut tx,
                    endpoints,
                    SchemaVersion::AddInputParameterToInitTransactions,
                )
                .await?
            }
            SchemaVersion::AddInputParameterToInitTransactions => {
                tx.as_mut()
                    .execute(sqlx::raw_sql(include_str!(
                        "./migrations/m0024-baker-apy-materialized-view.sql"
                    )))
                    .await?;
                SchemaVersion::BakerPeriodApyViews
            }
            SchemaVersion::BakerPeriodApyViews => {
                m0025_fix_passive_delegator_stake::run(&mut tx, endpoints).await?
            }
            SchemaVersion::FixPassiveDelegatorsStake => {
                m0026_update_genesis_validator_info::run(&mut tx, endpoints).await?
            }
            SchemaVersion::UpdateGenesisValidatorInfo => {
                m0027_reindex_credential_deployments::run(&mut tx, endpoints).await?
            }
            SchemaVersion::ReindexCredentialDeployment => {
                tx.as_mut()
                    .execute(sqlx::raw_sql(include_str!(
                        "./migrations/m0028_reindex_reward_metrics.sql"
                    )))
                    .await?;
                SchemaVersion::ReindexRewardMetrics
            }
            SchemaVersion::ReindexRewardMetrics => {
                tx.as_mut()
                    .execute(sqlx::raw_sql(include_str!(
                        "./migrations/m0029_index_account_transactions.sql"
                    )))
                    .await?;
                SchemaVersion::IndexAccountTransactions
            }
            SchemaVersion::IndexAccountTransactions => {
                tx.as_mut()
                    .execute(sqlx::raw_sql(include_str!(
                        "./migrations/m0030_reindex_account_statement_entry_type_idx.sql"
                    )))
                    .await?;
                SchemaVersion::ReindexAccountAccountStatementEntryType
            }
            SchemaVersion::ReindexAccountAccountStatementEntryType => {
                tx.as_mut()
                    .execute(sqlx::raw_sql(include_str!(
                        "./migrations/m0031_reindex_affected_accounts.sql"
                    )))
                    .await?;
                SchemaVersion::ReindexAffectedAccounts
            }
            SchemaVersion::ReindexAffectedAccounts => {
                tx.as_mut()
                    .execute(sqlx::raw_sql(include_str!("./migrations/m0032_reindex_gin_hash.sql")))
                    .await?;
                SchemaVersion::ReindexGinHash
            }
            SchemaVersion::ReindexGinHash => {
                tx.as_mut()
                    .execute(sqlx::raw_sql(include_str!(
                        "./migrations/m0033_index_for_partial_contracts_search.sql"
                    )))
                    .await?;
                SchemaVersion::IndexPartialContractsSearch
            }
            SchemaVersion::IndexPartialContractsSearch => {
                tx.as_mut()
                    .execute(sqlx::raw_sql(include_str!(
                        "./migrations/m0034_reindex_account_statement_entry_type_rewards_idx.sql"
                    )))
                    .await?;
                SchemaVersion::IndexAccountRewards
            }
            SchemaVersion::IndexAccountRewards => {
                tx.as_mut()
                    .execute(sqlx::raw_sql(include_str!(
                        "./migrations/m0035_update_account_transaction_types.sql"
                    )))
                    .await?;
                SchemaVersion::UpdateAccountTransactionTypes
            }
            SchemaVersion::UpdateAccountTransactionTypes => {
                tx.as_mut()
                    .execute(sqlx::raw_sql(include_str!(
                        "./migrations/m0036_index_and_slot_time_column_added_account_statements.\
                         sql"
                    )))
                    .await?;
                SchemaVersion::IndexAndSlotTimeColumnAddedAccountStatements
            }
            SchemaVersion::IndexAndSlotTimeColumnAddedAccountStatements => {
                m0037_update_transaction_type_add_tokenupdate::run(&mut tx, endpoints).await?
            }
            SchemaVersion::UpdateTransactionTypeAddTokenUpdate => {
                tx.as_mut()
                    .execute(sqlx::raw_sql(include_str!(
                        "./migrations/m0038_plt.sql"
                    )))
                    .await?;
                SchemaVersion::CreatePltTokenAndEventTables
            }

<<<<<<< HEAD
            SchemaVersion::CreatePltTokenAndEventTables => unimplemented!(
=======
            SchemaVersion::UpdateTransactionTypeAddTokenUpdate => {
                tx.as_mut()
                    .execute(sqlx::raw_sql(include_str!(
                        "./migrations/m0038_bakers_apy_function_prevent_overflow.sql"
                    )))
                    .await?;
                SchemaVersion::BakerApyQueryUpdateProtectAgainstOverflow
            }

            SchemaVersion::BakerApyQueryUpdateProtectAgainstOverflow => unimplemented!(
>>>>>>> b02a4acd
                "No migration implemented for database schema version {}",
                self.as_i64()
            ),
        };
        let end_time = chrono::Utc::now();
        insert_migration(&mut tx, &new_version.into(), start_time, end_time).await?;
        tx.commit().await?;
        Ok(new_version)
    }
}

/// Set up the migrations tables if not already there.
async fn ensure_migrations_table(db_connection: &mut sqlx::PgConnection) -> anyhow::Result<()> {
    sqlx::query!(
        r#"CREATE TABLE IF NOT EXISTS migrations (
            version BIGINT PRIMARY KEY,
            description TEXT NOT NULL,
            destructive BOOL NOT NULL,
            start_time TIMESTAMPTZ NOT NULL,
            end_time TIMESTAMPTZ NOT NULL
        )"#
    )
    .execute(db_connection)
    .await?;
    Ok(())
}

/// Check the existence of the 'migration' table.
async fn has_migration_table(db_connection: impl sqlx::PgExecutor<'_>) -> anyhow::Result<bool> {
    let has_migration_table = sqlx::query_scalar!(
        "SELECT EXISTS (
            SELECT FROM information_schema.tables
            WHERE  table_schema = 'public'
            AND    table_name   = 'migrations'
        )"
    )
    .fetch_one(db_connection)
    .await?
    .unwrap_or(false);
    Ok(has_migration_table)
}

/// Query the migrations table for the current database schema version.
/// Results in an error if not migrations table found.
pub async fn current_schema_version(
    db_connection: impl sqlx::PgExecutor<'_>,
) -> anyhow::Result<SchemaVersion> {
    let version = sqlx::query_scalar!("SELECT MAX(version) FROM migrations")
        .fetch_one(db_connection)
        .await?
        .unwrap_or(0);
    SchemaVersion::from_version(version).context("Unknown database schema version")
}

/// Update the migrations table with a new migration.
async fn insert_migration(
    connection: &mut sqlx::PgTransaction<'_>,
    migration: &Migration,
    start_time: chrono::DateTime<chrono::Utc>,
    end_time: chrono::DateTime<chrono::Utc>,
) -> anyhow::Result<()> {
    sqlx::query!(
        "INSERT INTO migrations (version, description, destructive, start_time, end_time)
         VALUES ($1, $2, $3, $4, $5)
         ON CONFLICT (version) DO UPDATE SET
             end_time = EXCLUDED.end_time",
        migration.version,
        migration.description,
        migration.destructive,
        start_time,
        end_time
    )
    .execute(connection.as_mut())
    .await?;
    Ok(())
}

/// Query the migrations table for any migrations which have been destructive
/// since the provided version.
async fn destructive_schema_version_since(
    pool: &PgPool,
    version: SchemaVersion,
) -> anyhow::Result<Vec<Migration>> {
    let rows = sqlx::query_as!(
        Migration,
        "SELECT
            version, description, destructive
        FROM migrations
        WHERE version > $1
            AND destructive IS TRUE
        ORDER BY version ASC",
        version.as_i64()
    )
    .fetch_all(pool)
    .await?;
    Ok(rows)
}<|MERGE_RESOLUTION|>--- conflicted
+++ resolved
@@ -141,7 +141,7 @@
 #[display("Migration {version}:{description}")]
 struct Migration {
     /// Version number for the database schema.
-    version:     i64,
+    version: i64,
     /// Short description of the point of the migration.
     description: String,
     /// Whether the migration does a breaking change to the database schema.
@@ -153,7 +153,7 @@
 impl From<SchemaVersion> for Migration {
     fn from(value: SchemaVersion) -> Self {
         Migration {
-            version:     value.as_i64(),
+            version: value.as_i64(),
             description: value.to_string(),
             destructive: value.is_destructive(),
         }
@@ -260,13 +260,10 @@
          TokenGovernance"
     )]
     UpdateTransactionTypeAddTokenUpdate,
-<<<<<<< HEAD
-    #[display("0038: Create PLT token and event tables")]
-    CreatePltTokenAndEventTables,
-=======
     #[display("0038: Baker APY query update, protect against overflow")]
     BakerApyQueryUpdateProtectAgainstOverflow,
->>>>>>> b02a4acd
+    #[display("0039: Create PLT token and event tables")]
+    CreatePltTokenAndEventTables,
 }
 impl SchemaVersion {
     /// The minimum supported database schema version for the API.
@@ -275,11 +272,7 @@
     pub const API_SUPPORTED_SCHEMA_VERSION: SchemaVersion =
         SchemaVersion::IndexPartialContractsSearch;
     /// The latest known version of the schema.
-<<<<<<< HEAD
     const LATEST: SchemaVersion = SchemaVersion::CreatePltTokenAndEventTables;
-=======
-    const LATEST: SchemaVersion = SchemaVersion::BakerApyQueryUpdateProtectAgainstOverflow;
->>>>>>> b02a4acd
 
     /// Parse version number into a database schema version.
     /// None if the version is unknown.
@@ -288,7 +281,9 @@
     }
 
     /// Convert to the integer representation used as version in the database.
-    fn as_i64(self) -> i64 { self as i64 }
+    fn as_i64(self) -> i64 {
+        self as i64
+    }
 
     /// Whether introducing the database schema version is destructive, meaning
     /// not backwards compatible.
@@ -336,11 +331,8 @@
             SchemaVersion::UpdateAccountTransactionTypes => false,
             SchemaVersion::IndexAndSlotTimeColumnAddedAccountStatements => false,
             SchemaVersion::UpdateTransactionTypeAddTokenUpdate => false,
-<<<<<<< HEAD
+            SchemaVersion::BakerApyQueryUpdateProtectAgainstOverflow => false,
             SchemaVersion::CreatePltTokenAndEventTables => false,
-=======
-            SchemaVersion::BakerApyQueryUpdateProtectAgainstOverflow => false,
->>>>>>> b02a4acd
         }
     }
 
@@ -388,11 +380,8 @@
             SchemaVersion::UpdateAccountTransactionTypes => false,
             SchemaVersion::IndexAndSlotTimeColumnAddedAccountStatements => false,
             SchemaVersion::UpdateTransactionTypeAddTokenUpdate => false,
-<<<<<<< HEAD
+            SchemaVersion::BakerApyQueryUpdateProtectAgainstOverflow => false,
             SchemaVersion::CreatePltTokenAndEventTables => false,
-=======
-            SchemaVersion::BakerApyQueryUpdateProtectAgainstOverflow => false,
->>>>>>> b02a4acd
         }
     }
 
@@ -632,29 +621,23 @@
             SchemaVersion::IndexAndSlotTimeColumnAddedAccountStatements => {
                 m0037_update_transaction_type_add_tokenupdate::run(&mut tx, endpoints).await?
             }
+
             SchemaVersion::UpdateTransactionTypeAddTokenUpdate => {
                 tx.as_mut()
                     .execute(sqlx::raw_sql(include_str!(
-                        "./migrations/m0038_plt.sql"
-                    )))
+                        "./migrations/m0038_bakers_apy_function_prevent_overflow.sql"
+                    )))
+                    .await?;
+                SchemaVersion::BakerApyQueryUpdateProtectAgainstOverflow
+            }
+            SchemaVersion::BakerApyQueryUpdateProtectAgainstOverflow => {
+                tx.as_mut()
+                    .execute(sqlx::raw_sql(include_str!("./migrations/m0039_plt.sql")))
                     .await?;
                 SchemaVersion::CreatePltTokenAndEventTables
             }
 
-<<<<<<< HEAD
             SchemaVersion::CreatePltTokenAndEventTables => unimplemented!(
-=======
-            SchemaVersion::UpdateTransactionTypeAddTokenUpdate => {
-                tx.as_mut()
-                    .execute(sqlx::raw_sql(include_str!(
-                        "./migrations/m0038_bakers_apy_function_prevent_overflow.sql"
-                    )))
-                    .await?;
-                SchemaVersion::BakerApyQueryUpdateProtectAgainstOverflow
-            }
-
-            SchemaVersion::BakerApyQueryUpdateProtectAgainstOverflow => unimplemented!(
->>>>>>> b02a4acd
                 "No migration implemented for database schema version {}",
                 self.as_i64()
             ),
