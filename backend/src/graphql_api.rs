//! TODO
//! - Enable GraphiQL through flag instead of always.

mod account;
mod account_metrics;
mod baker;
mod baker_and_delegator_types;
mod baker_metrics;
mod block;
mod block_metrics;
mod contract;
mod module_reference_event;
pub mod node_status;
mod passive_delegation;
mod plt;
mod plt_transfer_metrics;
mod reward_metrics;
mod search_result;
mod stable_coin;
mod suspended_validators;
mod token;
mod transaction;
mod transaction_metrics;

use crate::{
    connection::ConnectionQuery,
    graphql_api::search_result::SearchResult,
    migrations::{current_schema_version, SchemaVersion},
    scalar_types::{BlockHeight, DateTime, TimeSpan, UnsignedLong},
    transaction_event::smart_contracts::InvalidContractVersionError,
};
use anyhow::Context as _;
use async_graphql::{
    http::{playground_source, GraphQLPlaygroundConfig, GraphiQLSource},
    types::connection,
    ComplexObject, Context, EmptyMutation, Enum, MergedObject, Object, SDLExportOptions, Schema,
    SimpleObject, Subscription, Union,
};
use async_graphql_axum::GraphQLSubscription;
use block::Block;

use chrono::{Duration, TimeDelta, Utc};
use concordium_rust_sdk::{
    base::contracts_common::schema::VersionedSchemaError, id::types as sdk_types,
};
use derive_more::Display;
use futures::prelude::*;
use node_status::NodeStatus;
use prometheus_client::registry::Registry;
use sqlx::PgPool;
use std::{error::Error, str::FromStr, sync::Arc};
use tokio::sync::{broadcast, watch::Receiver};
use tokio_stream::wrappers::errors::BroadcastStreamRecvError;
use tokio_util::sync::CancellationToken;
use tower_http::cors::{Any, CorsLayer};
use tracing::{error, info};
use transaction::Transaction;

const VERSION: &str = clap::crate_version!();

#[derive(Debug, clap::Args)]
pub struct ApiServiceConfig {
    /// Account(s) that should not be considered in circulation.
    #[arg(long, env = "CCDSCAN_API_CONFIG_NON_CIRCULATING_ACCOUNTS", value_delimiter = ',')]
    pub non_circulating_account: Vec<sdk_types::AccountAddress>,
    /// The most transactions which can be queried at once.
    #[arg(long, env = "CCDSCAN_API_CONFIG_TRANSACTION_CONNECTION_LIMIT", default_value = "100")]
    transaction_connection_limit: u64,
    #[arg(
        long,
        env = "CCDSCAN_API_CONFIG_TRANSACTIONS_PER_BLOCK_CONNECTION_LIMIT",
        default_value = "100"
    )]
    transactions_per_block_connection_limit: u64,
    #[arg(long, env = "CCDSCAN_API_CONFIG_BLOCK_CONNECTION_LIMIT", default_value = "100")]
    block_connection_limit: u64,
    #[arg(
        long,
        env = "CCDSCAN_API_CONFIG_SPECIAL_EVENTS_PER_BLOCK_CONNECTION_LIMIT",
        default_value = "100"
    )]
    special_events_per_block_connection_limit: u64,
    #[arg(long, env = "CCDSCAN_API_CONFIG_ACCOUNT_CONNECTION_LIMIT", default_value = "100")]
    account_connection_limit: u64,
    #[arg(
        long,
        env = "CCDSCAN_API_CONFIG_ACCOUNT_STATEMENTS_CONNECTION_LIMIT",
        default_value = "100"
    )]
    account_statements_connection_limit: u64,
    #[arg(
        long,
        env = "CCDSCAN_API_CONFIG_ACCOUNT_SCHEDULE_CONNECTION_LIMIT",
        default_value = "100"
    )]
    account_schedule_connection_limit: u64,
    /// specified max days allowed for account statements export.
    #[arg(long, env = "CCDSCAN_API_EXPORT_STATEMENTS_MAX_DAYS", default_value_t = 32)]
    pub export_statement_max_days: u64,
    #[arg(long, env = "CCDSCAN_API_CONFIG_BAKER_CONNECTION_LIMIT", default_value = "100")]
    baker_connection_limit: u64,
    #[arg(long, env = "CCDSCAN_API_CONFIG_CONTRACT_CONNECTION_LIMIT", default_value = "100")]
    contract_connection_limit: u64,
    #[arg(long, env = "CCDSCAN_API_CONFIG_DELEGATORS_CONNECTION_LIMIT", default_value = "100")]
    delegators_connection_limit: u64,
    #[arg(long, env = "CCDSCAN_API_CONFIG_POOL_REWARDS_CONNECTION_LIMIT", default_value = "100")]
    pool_rewards_connection_limit: u64,
    #[arg(long, env = "CCDSCAN_API_CONFIG_VALIDATORS_CONNECTION_LIMIT", default_value = "100")]
    validators_connection_limit: u64,
    #[arg(
        long,
        env = "CCDSCAN_API_CONFIG_TRANSACTION_EVENT_CONNECTION_LIMIT",
        default_value = "100"
    )]
    transaction_event_connection_limit: u64,
    #[arg(long, env = "CCDSCAN_API_CONFIG_TOKENS_CONNECTION_LIMIT", default_value = "100")]
    tokens_connection_limit: u64,
    #[arg(
        long,
        env = "CCDSCAN_API_CONFIG_CONTRACT_TOKENS_COLLECTION_LIMIT",
        default_value = "100"
    )]
    contract_tokens_collection_limit: u64,
    #[arg(
        long,
        env = "CCDSCAN_API_CONFIG_CONTRACT_EVENTS_COLLECTION_LIMIT",
        default_value = "100"
    )]
    contract_events_collection_limit: u64,
    #[arg(
        long,
        env = "CCDSCAN_API_CONFIG_CONTRACT_REJECT_EVENTS_COLLECTION_LIMIT",
        default_value = "100"
    )]
    contract_reject_events_collection_limit: u64,
    #[arg(
        long,
        env = "CCDSCAN_API_CONFIG_MODULE_REFERENCE_REJECT_EVENTS_COLLECTION_LIMIT",
        default_value = "100"
    )]
    module_reference_reject_events_collection_limit: u64,
    #[arg(
        long,
        env = "CCDSCAN_API_CONFIG_MODULE_REFERENCE_LINKED_CONTRACTS_COLLECTION_LIMIT",
        default_value = "100"
    )]
    module_reference_linked_contracts_collection_limit: u64,
    #[arg(
        long,
        env = "CCDSCAN_API_CONFIG_MODULE_REFERENCE_CONTRACT_LINK_EVENTS_COLLECTION_LIMIT",
        default_value = "100"
    )]
    module_reference_contract_link_events_collection_limit: u64,
    #[arg(long, env = "CCDSCAN_API_CONFIG_MODULE_CONNECTION_LIMIT", default_value = "100")]
    module_connection_limit: u64,
    #[arg(long, env = "CCDSCAN_API_CONFIG_REWARD_CONNECTION_LIMIT", default_value = "100")]
    reward_connection_limit: u64,
    #[arg(
        long,
        env = "CCDSCAN_API_CONFIG_TOKEN_HOLDER_ADDRESSES_COLLECTION_LIMIT",
        default_value = "100"
    )]
    token_holder_addresses_collection_limit: u64,
    #[arg(long, env = "CCDSCAN_API_CONFIG_TOKEN_EVENTS_COLLECTION_LIMIT", default_value = "100")]
    token_events_collection_limit: u64,
    #[arg(
        long,
        env = "CCDSCAN_API_CONFIG_PLT_TOKEN_EVENTS_COLLECTION_LIMIT",
        default_value = "100"
    )]
    plt_token_events_collection_limit: u64,
    #[arg(
        long,
        env = "CCDSCAN_API_CONFIG_PLT_ACCOUNT_AMOUNT_CONNECTION_LIMIT",
        default_value = "100"
    )]
    plt_account_amount_connection_limit: u64,
}

#[derive(MergedObject, Default)]
pub struct Query(
    BaseQuery,
    passive_delegation::QueryPassiveDelegation,
    suspended_validators::QuerySuspendedValidators,
    baker::QueryBaker,
    block::QueryBlocks,
    stable_coin::QueryStableCoins,
    transaction::QueryTransactions,
    account::QueryAccounts,
    module_reference_event::QueryModuleReferenceEvent,
    contract::QueryContract,
    node_status::QueryNodeStatus,
    token::QueryToken,
    account_metrics::QueryAccountMetrics,
    baker_metrics::QueryBakerMetrics,
    reward_metrics::QueryRewardMetrics,
    block_metrics::QueryBlockMetrics,
    transaction_metrics::QueryTransactionMetrics,
<<<<<<< HEAD
    plt::QueryPLTEvent,
    plt::QueryPLT,
    plt::QueryPLTAccountAmount,
    plt_transfer_metrics::QueryPltTransferMetrics,
    plt_transfer_metrics::QueryPltMetrics,
=======
    plt::QueryPltEvent,
    plt::QueryPlt,
    plt::QueryPltAccountAmount,
    plt_event_metrics::QueryPltEventMetrics,
>>>>>>> 3678e3b4
);

pub struct Service {
    schema: Schema<Query, EmptyMutation, Subscription>,
}
impl Service {
    /// Route for posting queries to the GraphQL API.
    const API_GRAPHQL_ROUTE: &str = "/api/graphql";
    /// Route for websocket subscriptions of the GraphQL API
    const WEBSOCKET_GRAPHQL_ROUTE: &str = "/ws/graphql";

    pub fn new(
        subscription: Subscription,
        registry: &mut Registry,
        pool: PgPool,
        config: Arc<ApiServiceConfig>,
        receiver: Receiver<Option<Vec<NodeStatus>>>,
    ) -> Self {
        let schema = Schema::build(Query::default(), EmptyMutation, subscription)
            .extension(async_graphql::extensions::Tracing)
            .extension(monitor::MonitorExtension::new(registry))
            .extension(logging::LoggingExtension)
            .data(receiver)
            .data(pool)
            .data(config)
            .finish();
        Self {
            schema,
        }
    }

    /// Construct the GraphQL Schema Definition Language used by the service.
    pub fn sdl() -> String {
        let (subscription, _) = Subscription::new(0);
        let schema = Schema::build(Query::default(), EmptyMutation, subscription).finish();
        schema.sdl_with_options(SDLExportOptions::new().prefer_single_line_descriptions())
    }

    /// Convert service into an axum router.
    pub fn as_router(self) -> axum::Router {
        let cors_layer = CorsLayer::new()
            .allow_origin(Any)  // Open access to selected route
            .allow_methods(Any)
            .allow_headers(Any);
        axum::Router::new()
            .route("/", axum::routing::get(Self::graphiql))
            .route("/playground", axum::routing::get(Self::playground))
            .route(
                Self::API_GRAPHQL_ROUTE,
                axum::routing::post_service(async_graphql_axum::GraphQL::new(self.schema.clone())),
            )
            .route_service(Self::WEBSOCKET_GRAPHQL_ROUTE, GraphQLSubscription::new(self.schema))
            .layer(cors_layer)
    }

    async fn graphiql() -> impl axum::response::IntoResponse {
        axum::response::Html(
            GraphiQLSource::build()
                .endpoint(Self::API_GRAPHQL_ROUTE)
                .subscription_endpoint(Self::WEBSOCKET_GRAPHQL_ROUTE)
                .finish(),
        )
    }

    async fn playground() -> impl axum::response::IntoResponse {
        axum::response::Html(playground_source(
            GraphQLPlaygroundConfig::new(Self::API_GRAPHQL_ROUTE)
                .subscription_endpoint(Self::WEBSOCKET_GRAPHQL_ROUTE),
        ))
    }
}

/// Module containing types and logic for building an async_graphql extension
/// which captures internal errors and logs them.
mod logging {
    use super::ApiError;
    use async_graphql::async_trait::async_trait;
    use std::sync::Arc;

    /// Log details for internal errors at ERROR level
    #[derive(Debug, Clone)]
    pub struct LoggingExtension;

    impl async_graphql::extensions::ExtensionFactory for LoggingExtension {
        fn create(&self) -> Arc<dyn async_graphql::extensions::Extension> { Arc::new(self.clone()) }
    }
    #[async_trait]
    impl async_graphql::extensions::Extension for LoggingExtension {
        async fn execute(
            &self,
            ctx: &async_graphql::extensions::ExtensionContext<'_>,
            operation_name: Option<&str>,
            next: async_graphql::extensions::NextExecute<'_>,
        ) -> async_graphql::Response {
            let response = next.run(ctx, operation_name).await;
            let api_errors = response.errors.iter().filter_map(|err| {
                err.source.as_ref().and_then(|source| source.downcast_ref::<ApiError>())
            });
            for err in api_errors {
                if let ApiError::InternalServerError(internal_error) = err {
                    tracing::error!("{}", internal_error);
                }
            }
            response
        }
    }
}

/// Module containing types and logic for building an async_graphql extension
/// which allows for monitoring of the service.
mod monitor {
    use async_graphql::async_trait::async_trait;
    use futures::prelude::*;
    use prometheus_client::{
        encoding::EncodeLabelSet,
        metrics::{
            counter::Counter,
            family::Family,
            gauge::Gauge,
            histogram::{self, Histogram},
        },
        registry::Registry,
    };
    use std::sync::Arc;
    use tokio::time::Instant;

    /// Type representing the Prometheus labels used for metrics related to
    /// queries.
    #[derive(Debug, Clone, EncodeLabelSet, PartialEq, Eq, Hash)]
    struct QueryLabels {
        /// Identifier of the top level query.
        query: String,
    }
    /// Extension for async_graphql adding monitoring.
    #[derive(Clone)]
    pub struct MonitorExtension {
        /// Metric for tracking current number of requests in-flight.
        in_flight_requests:   Family<QueryLabels, Gauge>,
        /// Metric for counting total number of requests.
        total_requests:       Family<QueryLabels, Counter>,
        /// Metric for collecting execution duration for requests.
        request_duration:     Family<QueryLabels, Histogram>,
        /// Metric tracking current open subscriptions.
        active_subscriptions: Gauge,
    }
    impl MonitorExtension {
        pub fn new(registry: &mut Registry) -> Self {
            let in_flight_requests: Family<QueryLabels, Gauge> = Default::default();
            registry.register(
                "in_flight_queries",
                "Current number of queries in-flight",
                in_flight_requests.clone(),
            );
            let total_requests: Family<QueryLabels, Counter> = Default::default();
            registry.register(
                "requests",
                "Total number of requests received",
                total_requests.clone(),
            );
            let request_duration: Family<QueryLabels, Histogram> =
                Family::new_with_constructor(|| {
                    Histogram::new(histogram::exponential_buckets(0.010, 2.0, 10))
                });
            registry.register(
                "request_duration_seconds",
                "Duration of seconds used to fetch all of the block information",
                request_duration.clone(),
            );
            let active_subscriptions: Gauge = Default::default();
            registry.register(
                "active_subscription",
                "Current number of active subscriptions",
                active_subscriptions.clone(),
            );
            MonitorExtension {
                in_flight_requests,
                total_requests,
                request_duration,
                active_subscriptions,
            }
        }
    }
    impl async_graphql::extensions::ExtensionFactory for MonitorExtension {
        fn create(&self) -> Arc<dyn async_graphql::extensions::Extension> { Arc::new(self.clone()) }
    }
    #[async_trait]
    impl async_graphql::extensions::Extension for MonitorExtension {
        async fn execute(
            &self,
            ctx: &async_graphql::extensions::ExtensionContext<'_>,
            operation_name: Option<&str>,
            next: async_graphql::extensions::NextExecute<'_>,
        ) -> async_graphql::Response {
            let label = QueryLabels {
                query: operation_name.unwrap_or("<none>").to_owned(),
            };
            self.in_flight_requests.get_or_create(&label).inc();
            self.total_requests.get_or_create(&label).inc();
            let start = Instant::now();
            let response = next.run(ctx, operation_name).await;
            let duration = start.elapsed();
            self.request_duration.get_or_create(&label).observe(duration.as_secs_f64());
            self.in_flight_requests.get_or_create(&label).dec();
            response
        }

        /// Called at subscribe request.
        fn subscribe<'s>(
            &self,
            ctx: &async_graphql::extensions::ExtensionContext<'_>,
            stream: stream::BoxStream<'s, async_graphql::Response>,
            next: async_graphql::extensions::NextSubscribe<'_>,
        ) -> stream::BoxStream<'s, async_graphql::Response> {
            let stream = next.run(ctx, stream);
            let wrapped_stream = WrappedStream::new(stream, self.active_subscriptions.clone());
            wrapped_stream.boxed()
        }
    }
    /// Wrapper around a stream to update metrics when it gets dropped.
    struct WrappedStream<'s> {
        inner:                stream::BoxStream<'s, async_graphql::Response>,
        active_subscriptions: Gauge,
    }
    impl<'s> WrappedStream<'s> {
        fn new(
            stream: stream::BoxStream<'s, async_graphql::Response>,
            active_subscriptions: Gauge,
        ) -> Self {
            active_subscriptions.inc();
            Self {
                inner: stream,
                active_subscriptions,
            }
        }
    }
    impl futures::stream::Stream for WrappedStream<'_> {
        type Item = async_graphql::Response;

        fn poll_next(
            mut self: std::pin::Pin<&mut Self>,
            cx: &mut std::task::Context<'_>,
        ) -> std::task::Poll<Option<Self::Item>> {
            self.inner.poll_next_unpin(cx)
        }
    }
    impl std::ops::Drop for WrappedStream<'_> {
        fn drop(&mut self) { self.active_subscriptions.dec(); }
    }
}

/// Internal server error, whenever this is produced by the API an error log is
/// produced. The user facing error will only be "Internal server error".
#[derive(Debug, thiserror::Error, Clone)]
pub enum InternalError {
    #[error("Internal error (NoDatabasePool): {}", .0.message)]
    NoDatabasePool(async_graphql::Error),
    #[error("Internal error (NoServiceConfig): {}", .0.message)]
    NoServiceConfig(async_graphql::Error),
    #[error("Internal error: {}", .0.message)]
    NoReceiver(async_graphql::Error),
    #[error("Internal error (FailedDatabaseQuery): {0}")]
    FailedDatabaseQuery(Arc<sqlx::Error>),
    #[error("Internal error: Schema in database should be a valid versioned module schema")]
    InvalidVersionedModuleSchema(#[from] VersionedSchemaError),
    #[error("Internal error: {0}")]
    InternalError(String),
}

/// All the errors that may be produced by the GraphQL API.
///
/// Note that `async_graphql` requires this to be `Clone`, as it is used as a
/// return type in queries. However, some of the underlying error types are not
/// `Clone`, so we wrap those in `Arc`s to make them `Clone`.
#[derive(Debug, thiserror::Error, Clone)]
pub enum ApiError {
    #[error("Could not find resource")]
    NotFound,
    #[error("Invalid ID format: {0}")]
    InvalidIdInt(std::num::ParseIntError),
    #[error("Invalid cursor format: {0}")]
    InvalidCursorFormat(String),
    #[error("The period cannot be converted")]
    DurationOutOfRange(Arc<Box<dyn Error + Send + Sync>>),
    #[error("The \"first\" and \"last\" parameters cannot exist at the same time")]
    QueryConnectionFirstLast,
    #[error("Internal server error")]
    InternalServerError(#[from] InternalError),
    #[error("Invalid integer: {0}")]
    InvalidInt(#[from] std::num::TryFromIntError),
    #[error("Invalid integer: {0}")]
    InvalidIntString(#[from] std::num::ParseIntError),
    #[error("Parse error: {0}")]
    InvalidContractVersion(#[from] InvalidContractVersionError),
    #[error("Service unavailable: {0}")]
    Unavailable(String),
    #[error("Invalid ID format: {0}")]
    InvalidIdFormat(String),
}

impl From<sqlx::Error> for InternalError {
    fn from(value: sqlx::Error) -> Self { InternalError::FailedDatabaseQuery(Arc::new(value)) }
}

impl From<sqlx::Error> for ApiError {
    fn from(value: sqlx::Error) -> Self { InternalError::from(value).into() }
}

impl From<VersionedSchemaError> for ApiError {
    fn from(value: VersionedSchemaError) -> Self { InternalError::from(value).into() }
}

pub type ApiResult<A> = Result<A, ApiError>;

/// Get the database pool from the context.
pub fn get_pool<'a>(ctx: &Context<'a>) -> ApiResult<&'a PgPool> {
    ctx.data::<PgPool>().map_err(|err| InternalError::NoDatabasePool(err).into())
}

/// Get service configuration from the context.
pub fn get_config<'a>(ctx: &Context<'a>) -> ApiResult<&'a ApiServiceConfig> {
    let config = ctx.data::<Arc<ApiServiceConfig>>().map_err(InternalError::NoServiceConfig)?;
    Ok(config.as_ref())
}

#[derive(Default)]
struct BaseQuery;

#[Object]
#[allow(clippy::too_many_arguments)]
impl BaseQuery {
    async fn versions(&self, ctx: &Context<'_>) -> ApiResult<Versions> {
        Ok(Versions {
            backend_version: VERSION.to_string(),
            database_schema_version: current_schema_version(get_pool(ctx)?)
                .await
                .map_err(|e| InternalError::InternalError(e.to_string()))?
                .to_string(),
            api_supported_database_schema_version: SchemaVersion::API_SUPPORTED_SCHEMA_VERSION
                .to_string(),
        })
    }

    async fn import_state<'a>(&self, ctx: &Context<'a>) -> ApiResult<ImportState> {
        let epoch_duration =
            sqlx::query_scalar!("SELECT epoch_duration FROM current_chain_parameters")
                .fetch_optional(get_pool(ctx)?)
                .await?
                .ok_or(ApiError::NotFound)?;

        Ok(ImportState {
            epoch_duration: TimeSpan(
                Duration::try_milliseconds(epoch_duration).ok_or(InternalError::InternalError(
                    "Epoch duration (epoch_duration) in the database should be a valid duration \
                     in milliseconds."
                        .to_string(),
                ))?,
            ),
        })
    }

    async fn latest_chain_parameters<'a>(
        &self,
        ctx: &Context<'a>,
    ) -> ApiResult<LatestChainParameters> {
        let reward_period_length =
            sqlx::query_scalar!("SELECT reward_period_length FROM current_chain_parameters")
                .fetch_optional(get_pool(ctx)?)
                .await?
                .ok_or(ApiError::NotFound)?;

        // Future improvement (breaking changes): remove `ChainParametersV1` and just
        // use the `reward_period_length` from the current consensus algorithm
        // directly.
        Ok(LatestChainParameters::ChainParametersV1(ChainParametersV1 {
            reward_period_length: reward_period_length.try_into()?,
        }))
    }

    async fn payday_status<'a>(&self, ctx: &Context<'a>) -> ApiResult<PaydayStatus> {
        let row = sqlx::query_as!(
            CurrentChainParameters,
            "SELECT 
                reward_period_length, 
                epoch_duration, 
                last_payday_block_height as opt_last_payday_block_height,   
                slot_time as last_payday_block_slot_time
            FROM current_chain_parameters
                JOIN blocks 
                ON blocks.height = last_payday_block_height
            "
        )
        .fetch_optional(get_pool(ctx)?)
        .await?
        .ok_or(ApiError::NotFound)?;

        let payday_duration_milli_seconds = row.reward_period_length * row.epoch_duration;
        let next_payday_time = row
            .last_payday_block_slot_time
            .checked_add_signed(TimeDelta::milliseconds(payday_duration_milli_seconds))
            .ok_or(InternalError::InternalError(
                "`Next_payday_time` should not overflow".to_string(),
            ))?;

        Ok(PaydayStatus {
            next_payday_time,
            opt_last_payday_block_height: row.opt_last_payday_block_height,
        })
    }

    async fn search(&self, query: String) -> SearchResult {
        SearchResult {
            query,
        }
    }
}

pub struct Subscription {
    block_added:      broadcast::Receiver<Block>,
    accounts_updated: broadcast::Receiver<AccountsUpdatedSubscriptionItem>,
}

impl Subscription {
    pub fn new(retry_delay_sec: u64) -> (Self, SubscriptionContext) {
        let (block_added_sender, block_added) = broadcast::channel(100);
        let (accounts_updated_sender, accounts_updated) = broadcast::channel(100);
        (
            Subscription {
                block_added,
                accounts_updated,
            },
            SubscriptionContext {
                block_added_sender,
                accounts_updated_sender,
                retry_delay_sec,
            },
        )
    }
}

#[Subscription]
impl Subscription {
    async fn block_added(&self) -> impl Stream<Item = Result<Block, BroadcastStreamRecvError>> {
        tokio_stream::wrappers::BroadcastStream::new(self.block_added.resubscribe())
    }

    async fn accounts_updated(
        &self,
        account_address: Option<String>,
    ) -> impl Stream<Item = Result<AccountsUpdatedSubscriptionItem, BroadcastStreamRecvError>> {
        let stream =
            tokio_stream::wrappers::BroadcastStream::new(self.accounts_updated.resubscribe());

        // Apply filtering based on `account_address`.
        stream.filter_map(
            move |item: Result<AccountsUpdatedSubscriptionItem, BroadcastStreamRecvError>| {
                let address_filter = account_address.clone();
                async move {
                    match item {
                        Ok(notification) => {
                            if let Some(filter) = address_filter {
                                if notification.address == filter {
                                    // Pass on notification.
                                    Some(Ok(notification))
                                } else {
                                    // Skip if filter does not match.
                                    None
                                }
                            } else {
                                // Pass on all notification if no filter is set.
                                Some(Ok(notification))
                            }
                        }
                        // Pass on errors.
                        Err(e) => Some(Err(e)),
                    }
                }
            },
        )
    }
}

pub struct SubscriptionContext {
    block_added_sender:      broadcast::Sender<Block>,
    accounts_updated_sender: broadcast::Sender<AccountsUpdatedSubscriptionItem>,
    retry_delay_sec:         u64,
}

impl SubscriptionContext {
    const ACCOUNTS_UPDATED_CHANNEL: &'static str = "account_updated";
    const BLOCK_ADDED_CHANNEL: &'static str = "block_added";

    pub async fn listen(self, pool: PgPool, stop_signal: CancellationToken) -> anyhow::Result<()> {
        loop {
            match self.run_listener(&pool, &stop_signal).await {
                Ok(_) => {
                    info!("PgListener stopped gracefully.");
                    break; // Graceful exit, stop the loop
                }
                Err(err) => {
                    error!("PgListener encountered an error: {}. Retrying...", err);

                    // Check if the stop signal has been triggered before retrying
                    if stop_signal.is_cancelled() {
                        info!("Stop signal received. Exiting PgListener loop.");
                        break;
                    }

                    tokio::time::sleep(std::time::Duration::from_secs(self.retry_delay_sec)).await;
                }
            }
        }

        Ok(())
    }

    async fn run_listener(
        &self,
        pool: &PgPool,
        stop_signal: &CancellationToken,
    ) -> anyhow::Result<()> {
        let mut listener = sqlx::postgres::PgListener::connect_with(pool)
            .await
            .context("Failed to create a PostgreSQL listener")?;

        listener
            .listen_all([Self::BLOCK_ADDED_CHANNEL, Self::ACCOUNTS_UPDATED_CHANNEL])
            .await
            .context("Failed to listen to PostgreSQL notifications")?;

        let exit = stop_signal
            .run_until_cancelled(async move {
                loop {
                    let notification = listener.recv().await?;
                    match notification.channel() {
                        Self::BLOCK_ADDED_CHANNEL => {
                            let block_height = BlockHeight::from_str(notification.payload())
                                .context("Failed to parse payload of block added")?;
                            let block = Block::query_by_height(pool, block_height).await?;
                            self.block_added_sender.send(block)?;
                        }

                        Self::ACCOUNTS_UPDATED_CHANNEL => {
                            self.accounts_updated_sender.send(AccountsUpdatedSubscriptionItem {
                                address: notification.payload().to_string(),
                            })?;
                        }

                        unknown => {
                            anyhow::bail!("Received notification on unknown channel: {unknown}");
                        }
                    }
                }
            })
            .await;

        // Handle early exit due to stop signal or errors
        if let Some(result) = exit {
            result.context("Failed while listening on database changes")?;
        }

        Ok(())
    }
}

#[derive(Clone, Debug, SimpleObject)]
pub struct AccountsUpdatedSubscriptionItem {
    address: String,
}

#[derive(SimpleObject)]
struct ImportState {
    epoch_duration: TimeSpan,
}

// Future improvement (breaking changes): remove `ChainParametersV1` and just
// use the `reward_period_length` from the current consensus algorithm directly.
#[derive(Union)]
pub enum LatestChainParameters {
    ChainParametersV1(ChainParametersV1),
}

pub struct CurrentChainParameters {
    reward_period_length:         i64,
    epoch_duration:               i64,
    opt_last_payday_block_height: Option<i64>,
    last_payday_block_slot_time:  chrono::DateTime<Utc>,
}

#[derive(SimpleObject)]
#[graphql(complex)]
pub struct PaydayStatus {
    next_payday_time:             DateTime,
    #[graphql(skip)]
    opt_last_payday_block_height: Option<i64>,
}

#[ComplexObject]
impl PaydayStatus {
    // Future improvement (breaking changes): The front end only uses the
    // `lastPaydayBlock` which is returned here.
    // Return the `PaydaySummary` of the `lastPaydayBlock` directly without the
    // `payday_summaries` list.
    async fn payday_summaries(
        &self,
        #[graphql(desc = "Returns the first _n_ elements from the list.")] _first: Option<u64>,
        #[graphql(desc = "Returns the elements in the list that come after the specified cursor.")]
        _after: Option<String>,
        #[graphql(desc = "Returns the last _n_ elements from the list.")] _last: Option<u64>,
        #[graphql(desc = "Returns the elements in the list that come before the specified cursor.")]
        _before: Option<String>,
    ) -> ApiResult<connection::Connection<String, PaydaySummary>> {
        let mut connection = connection::Connection::new(false, false);

        let last_payday_block_height =
            self.opt_last_payday_block_height.ok_or(InternalError::InternalError(
                "Indexer should have recorded a payday block in database if it was running for at \
                 least the duration of a payday."
                    .to_string(),
            ))?;

        let payday_summary = PaydaySummary {
            block_height: last_payday_block_height,
        };

        connection
            .edges
            .push(connection::Edge::new(last_payday_block_height.to_string(), payday_summary));
        Ok(connection)
    }
}

#[derive(SimpleObject)]
#[graphql(complex)]
pub struct PaydaySummary {
    block_height: BlockHeight,
}

#[ComplexObject]
impl PaydaySummary {
    async fn block(&self, ctx: &Context<'_>) -> ApiResult<Block> {
        Ok(Block::query_by_height(get_pool(ctx)?, self.block_height).await?)
    }
}

#[derive(SimpleObject)]
pub struct ChainParametersV1 {
    pub reward_period_length: UnsignedLong,
}

#[derive(SimpleObject)]
struct Versions {
    backend_version: String,
    database_schema_version: String,
    api_supported_database_schema_version: String,
}

/// Information about the offset pagination.
#[derive(SimpleObject)]
struct CollectionSegmentInfo {
    /// Indicates whether more items exist following the set defined by the
    /// clients arguments.
    has_next_page:     bool,
    /// Indicates whether more items exist prior the set defined by the clients
    /// arguments.
    has_previous_page: bool,
}

#[derive(SimpleObject)]
struct Ranking {
    rank:  i32,
    total: i32,
}

#[derive(Enum, Clone, Copy, PartialEq, Eq)]
enum ApyPeriod {
    #[graphql(name = "LAST7_DAYS")]
    Last7Days,
    #[graphql(name = "LAST30_DAYS")]
    Last30Days,
}
impl ApyPeriod {
    /// The metrics period as a duration.
    fn as_duration(&self) -> Duration {
        match self {
            Self::Last7Days => Duration::days(7),
            Self::Last30Days => Duration::days(30),
        }
    }
}
impl TryFrom<ApyPeriod> for sqlx::postgres::types::PgInterval {
    type Error = ApiError;

    fn try_from(value: ApyPeriod) -> Result<Self, Self::Error> {
        value.as_duration().try_into().map_err(|err| ApiError::DurationOutOfRange(Arc::new(err)))
    }
}

#[derive(Enum, Clone, Copy, PartialEq, Eq)]
enum MetricsPeriod {
    LastHour,
    #[graphql(name = "LAST24_HOURS")]
    Last24Hours,
    #[graphql(name = "LAST7_DAYS")]
    Last7Days,
    #[graphql(name = "LAST30_DAYS")]
    Last30Days,
    #[graphql(name = "LAST90_DAYS")]
    Last90Days,
    #[graphql(name = "LAST_YEAR")]
    LastYear,
}

impl MetricsPeriod {
    /// The metrics period as a duration.
    fn as_duration(&self) -> Duration {
        match self {
            MetricsPeriod::LastHour => Duration::hours(1),
            MetricsPeriod::Last24Hours => Duration::hours(24),
            MetricsPeriod::Last7Days => Duration::days(7),
            MetricsPeriod::Last30Days => Duration::days(30),
            MetricsPeriod::Last90Days => Duration::days(90),
            MetricsPeriod::LastYear => Duration::days(365),
        }
    }

    /// Duration used per bucket for a given metrics period.
    fn bucket_width(&self) -> Duration {
        match self {
            MetricsPeriod::LastHour => Duration::minutes(2),
            MetricsPeriod::Last24Hours => Duration::hours(1),
            MetricsPeriod::Last7Days => Duration::hours(6),
            MetricsPeriod::Last30Days => Duration::days(1),
            MetricsPeriod::Last90Days => Duration::days(3),
            MetricsPeriod::LastYear => Duration::days(15),
        }
    }
}

#[derive(Debug, Enum, Clone, Copy, Display, PartialEq, Eq, sqlx::Type)]
#[sqlx(type_name = "account_statement_entry_type")]
pub enum AccountStatementEntryType {
    TransferIn,
    TransferOut,
    AmountDecrypted,
    AmountEncrypted,
    TransactionFee,
    FinalizationReward,
    FoundationReward,
    BakerReward,
    TransactionFeeReward,
}

/// A sort direction, either ascending or descending.
#[derive(Debug, Clone, Copy)]
enum OrderDir {
    Asc,
    Desc,
}<|MERGE_RESOLUTION|>--- conflicted
+++ resolved
@@ -196,18 +196,11 @@
     reward_metrics::QueryRewardMetrics,
     block_metrics::QueryBlockMetrics,
     transaction_metrics::QueryTransactionMetrics,
-<<<<<<< HEAD
-    plt::QueryPLTEvent,
-    plt::QueryPLT,
-    plt::QueryPLTAccountAmount,
     plt_transfer_metrics::QueryPltTransferMetrics,
     plt_transfer_metrics::QueryPltMetrics,
-=======
     plt::QueryPltEvent,
     plt::QueryPlt,
     plt::QueryPltAccountAmount,
-    plt_event_metrics::QueryPltEventMetrics,
->>>>>>> 3678e3b4
 );
 
 pub struct Service {
