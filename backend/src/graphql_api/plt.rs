use async_graphql::{connection, types, Context, Object};
use bigdecimal::BigDecimal;
use num_traits::ToPrimitive;

use crate::{
    address::AccountAddress,
    connection::{DescendingI64, NestedCursor},
    graphql_api::account::Account,
    scalar_types::{
        ModuleReference, PltIndex, TokenId, TokenIndex, TransactionHash, TransactionIndex,
    },
    transaction_event::protocol_level_tokens::{
        TokenAmount, TokenEventDetails, TokenUpdateEventType, TokenUpdateModuleType,
    },
};

use super::{
    block::Block, get_config, get_pool, ApiError, ApiResult, ConnectionQuery, InternalError,
};

use futures::TryStreamExt;
use sqlx::{types::Json, PgPool};
use std::str::FromStr;

#[derive(Default)]
pub struct QueryPltEvent;

#[Object]
impl QueryPltEvent {
    async fn plt_event(&self, ctx: &Context<'_>, id: types::ID) -> ApiResult<PltEvent> {
        let index: i64 = id.try_into().map_err(ApiError::InvalidIdInt)?;
        PltEvent::query_by_index(get_pool(ctx)?, index)
            .await?
            .ok_or(ApiError::NotFound)
    }

    async fn plt_event_by_transaction_index(
        &self,
        ctx: &Context<'_>,
        transaction_index: types::ID,
    ) -> ApiResult<PltEvent> {
        let index: i64 = transaction_index
            .try_into()
            .map_err(ApiError::InvalidIdInt)?;
        PltEvent::query_by_transaction_index(get_pool(ctx)?, index)
            .await?
            .ok_or(ApiError::NotFound)
    }

    async fn plt_events<'a>(
        &self,
        ctx: &Context<'a>,
        #[graphql(desc = "Returns the first _n_ elements from the list.")] first: Option<u64>,
        #[graphql(desc = "Returns the elements in the list that come after the specified cursor.")]
        after: Option<String>,
        #[graphql(desc = "Returns the last _n_ elements from the list.")] last: Option<u64>,
        #[graphql(
            desc = "Returns the elements in the list that come before the specified cursor."
        )]
        before: Option<String>,
    ) -> ApiResult<connection::Connection<String, PltEvent>> {
        let config = get_config(ctx)?;
        let pool = get_pool(ctx)?;
        let query = ConnectionQuery::<DescendingI64>::new(
            first,
            after,
            last,
            before,
            config.plt_token_events_collection_limit,
        )?;

        let mut row_stream = sqlx::query_as!(
            PltEvent,
            r#"SELECT 
                id,
                transaction_index,
                token_index,
                event_type as "event_type: TokenUpdateEventType",
                token_module_type as "token_module_type: TokenUpdateModuleType",
                token_event as "token_event: sqlx::types::Json<serde_json::Value>"
            FROM plt_events 
            WHERE $2 < id AND id < $1
            ORDER BY 
                CASE WHEN $3 THEN id END ASC,
                CASE WHEN NOT $3 THEN id END DESC
            LIMIT $4"#,
            i64::from(query.from),
            i64::from(query.to),
            query.is_last,
            query.limit,
        )
        .fetch(pool);
        let mut connection = connection::Connection::new(false, false);
        while let Some(tx) = row_stream.try_next().await? {
            connection
                .edges
                .push(connection::Edge::new(tx.id.to_string(), tx));
        }
        if let (Some(page_min), Some(page_max)) =
            (connection.edges.last(), connection.edges.first())
        {
            let result =
                sqlx::query!("SELECT MAX(id) as max_id, MIN(id) as min_id FROM plt_events")
                    .fetch_one(pool)
                    .await?;
            connection.has_next_page = result
                .min_id
                .is_some_and(|db_min| db_min < page_min.node.id);
            connection.has_previous_page = result
                .max_id
                .is_some_and(|db_max| db_max > page_max.node.id);
        }
        Ok(connection)
    }

    async fn plt_events_by_token_id<'a>(
        &self,
        ctx: &Context<'a>,
        id: types::ID,
        #[graphql(desc = "Returns the first _n_ elements from the list.")] first: Option<u64>,
        #[graphql(desc = "Returns the elements in the list that come after the specified cursor.")]
        after: Option<String>,
        #[graphql(desc = "Returns the last _n_ elements from the list.")] last: Option<u64>,
        #[graphql(
            desc = "Returns the elements in the list that come before the specified cursor."
        )]
        before: Option<String>,
    ) -> ApiResult<connection::Connection<String, PltEvent>> {
        let token_id = TokenId::from_str(id.as_ref()).map_err(|e| {
            ApiError::InternalServerError(InternalError::InternalError(format!(
                "Failed to parse token ID: {}",
                e
            )))
        })?;
        let config = get_config(ctx)?;
        let pool = get_pool(ctx)?;
        let query = ConnectionQuery::<DescendingI64>::new(
            first,
            after,
            last,
            before,
            config.plt_token_events_collection_limit,
        )?;
        let mut row_stream = sqlx::query_as!(
            PltEvent,
            r#"SELECT 
                    e.id,
                    e.transaction_index,
                    e.token_index,
                    e.event_type AS "event_type: TokenUpdateEventType",
                    e.token_module_type AS "token_module_type: TokenUpdateModuleType",
                    e.token_event AS "token_event: sqlx::types::Json<serde_json::Value>"
                FROM plt_events e
                JOIN plt_tokens t ON e.token_index = t.index
                WHERE $2 < e.id AND e.id < $1 AND t.token_id = $3
                ORDER BY 
                    (CASE WHEN $4 THEN e.id END) ASC,
                    (CASE WHEN NOT $4 THEN e.id END) DESC
                LIMIT $5"#,
            i64::from(query.from),
            i64::from(query.to),
            token_id.to_string(),
            query.is_last,
            query.limit,
        )
        .fetch(pool);
        let mut connection = connection::Connection::new(false, false);
        while let Some(tx) = row_stream.try_next().await? {
            connection
                .edges
                .push(connection::Edge::new(tx.id.to_string(), tx));
        }
        Ok(connection)
    }
}

#[derive(Debug, Clone)]
pub struct PltEvent {
    pub id: PltIndex,
    pub transaction_index: TransactionIndex,
    pub event_type: Option<TokenUpdateEventType>,
    pub token_module_type: Option<TokenUpdateModuleType>,
    pub token_index: TokenIndex,
    pub token_event: Json<serde_json::Value>,
}

impl PltEvent {
    pub async fn query_by_index(pool: &PgPool, index: i64) -> ApiResult<Option<Self>> {
        let plt_event: Option<PltEvent> = sqlx::query_as!(
            PltEvent,
            r#"SELECT 
                id,
                transaction_index,
                token_index,
                event_type as "event_type: TokenUpdateEventType",
                token_module_type as "token_module_type: TokenUpdateModuleType",
                token_event as "token_event: sqlx::types::Json<serde_json::Value>"
            FROM plt_events WHERE id = $1"#,
            index
        )
        .fetch_optional(pool)
        .await?;
        Ok(plt_event)
    }

    pub async fn query_by_transaction_index(
        pool: &PgPool,
        transaction_index: i64,
    ) -> ApiResult<Option<Self>> {
        let plt_event: Option<PltEvent> = sqlx::query_as!(
            PltEvent,
            r#"SELECT 
                id,
                transaction_index,
                token_index,
                event_type as "event_type: TokenUpdateEventType",
                token_module_type as "token_module_type: TokenUpdateModuleType",
                token_event as "token_event: sqlx::types::Json<serde_json::Value>"
            FROM plt_events WHERE transaction_index = $1"#,
            transaction_index
        )
        .fetch_optional(pool)
        .await?;
        Ok(plt_event)
    }
}

#[Object]
impl PltEvent {
    async fn id(&self) -> ApiResult<PltIndex> {
        Ok(self.id)
    }

    async fn transaction_index(&self) -> ApiResult<TransactionIndex> {
        Ok(self.transaction_index)
    }

    async fn event_type(&self) -> ApiResult<Option<TokenUpdateEventType>> {
        Ok(self.event_type)
    }

    async fn token_module_type(&self) -> ApiResult<Option<TokenUpdateModuleType>> {
        Ok(self.token_module_type)
    }

    async fn token_id<'a>(&self, ctx: &Context<'a>) -> ApiResult<TokenId> {
        let token_index = self.token_index;
        let result = sqlx::query!(
            "SELECT token_id FROM plt_tokens WHERE index = $1",
            token_index
        )
        .fetch_one(get_pool(ctx)?)
        .await?;
        Ok(result.token_id)
    }

    async fn token_event(&self) -> ApiResult<TokenEventDetails> {
        let details: TokenEventDetails = serde_json::from_value(self.token_event.0.clone())
            .map_err(|e| {
                ApiError::InternalServerError(InternalError::InternalError(e.to_string()))
            })?;
        Ok(details)
    }

    async fn transaction_hash<'a>(&self, ctx: &Context<'a>) -> ApiResult<TransactionHash> {
        let result = sqlx::query!(
            "SELECT hash FROM transactions WHERE index = $1",
            self.transaction_index
        )
        .fetch_one(get_pool(ctx)?)
        .await?;
        Ok(result.hash)
    }

    async fn block<'a>(&self, ctx: &Context<'a>) -> ApiResult<Block> {
        let transaction_index = self.transaction_index;
        let result = sqlx::query!(
            "SELECT block_height FROM transactions WHERE index = $1",
            transaction_index
        )
        .fetch_one(get_pool(ctx)?)
        .await?;

        Block::query_by_height(get_pool(ctx)?, result.block_height).await
    }

    async fn token_name<'a>(&self, ctx: &Context<'a>) -> ApiResult<Option<String>> {
        let token_index = self.token_index;
        let result = sqlx::query!("SELECT name FROM plt_tokens WHERE index = $1", token_index)
            .fetch_one(get_pool(ctx)?)
            .await?;
        Ok(Some(result.name))
    }
}

// --------------------------

#[derive(Default)]
pub struct QueryPlt;

#[Object]
impl QueryPlt {
    async fn plt_token(&self, ctx: &Context<'_>, id: types::ID) -> ApiResult<PltToken> {
        let token_id = TokenId::from_str(id.as_ref()).map_err(|e| {
            ApiError::InternalServerError(InternalError::InternalError(format!(
                "Failed to parse token ID: {}",
                e
            )))
        })?;
        PltToken::query_by_id(get_pool(ctx)?, token_id)
            .await?
            .ok_or(ApiError::NotFound)
    }

    async fn plt_tokens<'a>(
        &self,
        ctx: &Context<'a>,
        #[graphql(desc = "Returns the first _n_ elements from the list.")] first: Option<u64>,
        #[graphql(desc = "Returns the elements in the list that come after the specified cursor.")]
        after: Option<String>,
        #[graphql(desc = "Returns the last _n_ elements from the list.")] last: Option<u64>,
        #[graphql(
            desc = "Returns the elements in the list that come before the specified cursor."
        )]
        before: Option<String>,
    ) -> ApiResult<connection::Connection<String, PltToken>> {
        let config = get_config(ctx)?;
        let pool = get_pool(ctx)?;
        let query = ConnectionQuery::<DescendingI64>::new(
            first,
            after,
            last,
            before,
            config.plt_token_events_collection_limit,
        )?;

        let mut row_stream = sqlx::query_as!(
            PltToken,
            r#"SELECT name,
                index,
                token_id,
                transaction_index,
                issuer_index,
                module_reference,
                metadata as "metadata: sqlx::types::Json<sqlx::types::JsonValue>",
                initial_supply,
                total_minted,
                total_burned,
                decimal
            FROM plt_tokens 
            WHERE $2 < index AND index < $1
            ORDER BY 
                CASE WHEN $3 THEN index END ASC,
                CASE WHEN NOT $3 THEN index END DESC
            LIMIT $4"#,
            i64::from(query.from),
            i64::from(query.to),
            query.is_last,
            query.limit
        )
        .fetch(pool);
        let mut connection = connection::Connection::new(false, false);
        while let Some(token) = row_stream.try_next().await? {
            connection
                .edges
                .push(connection::Edge::new(token.index.to_string(), token));
        }
        if let (Some(page_min), Some(page_max)) =
            (connection.edges.last(), connection.edges.first())
        {
            let result = sqlx::query!(
                "SELECT MAX(index) as max_index, MIN(index) as min_index FROM plt_tokens"
            )
            .fetch_one(pool)
            .await?;
            connection.has_next_page = result
                .min_index
                .is_some_and(|db_min| db_min < page_min.node.index);
            connection.has_previous_page = result
                .max_index
                .is_some_and(|db_max| db_max > page_max.node.index);
        }
        Ok(connection)
    }
}

pub struct PltToken {
    index: TokenIndex,
    name: Option<String>,
    token_id: TokenId,
    transaction_index: TransactionIndex,
    issuer_index: i64,
    module_reference: Option<ModuleReference>,
    metadata: Option<sqlx::types::Json<sqlx::types::JsonValue>>,
    initial_supply: Option<BigDecimal>,
    total_minted: Option<BigDecimal>,
    total_burned: Option<BigDecimal>,
    decimal: Option<i32>,
}

impl PltToken {
    pub async fn query_by_id(pool: &PgPool, token_id: TokenId) -> ApiResult<Option<Self>> {
        let result = sqlx::query_as!(
            PltToken,
            r#"SELECT name,
                    index,
                    token_id,
                    transaction_index,
                    issuer_index,
                    module_reference,
                    metadata as "metadata: sqlx::types::Json<sqlx::types::JsonValue>",
                    initial_supply,
                    total_minted,
                    total_burned,
                    decimal
            FROM plt_tokens WHERE token_id = $1"#,
            token_id.to_string()
        )
        .fetch_optional(pool)
        .await?;
        Ok(result)
    }
}

#[Object]
impl PltToken {
    async fn name(&self) -> ApiResult<Option<String>> {
        Ok(self.name.clone())
    }

    async fn token_id(&self) -> ApiResult<TokenId> {
        Ok(self.token_id.clone())
    }

    async fn transaction_hash<'a>(&self, ctx: &Context<'a>) -> ApiResult<TransactionHash> {
        let transaction_index = self.transaction_index;
        let result = sqlx::query!(
            "SELECT hash FROM transactions WHERE index = $1",
            transaction_index
        )
        .fetch_one(get_pool(ctx)?)
        .await?;
        Ok(result.hash)
    }

    async fn block<'a>(&self, ctx: &Context<'a>) -> ApiResult<Block> {
        let transaction_index = self.transaction_index;
        let result = sqlx::query!(
            "SELECT block_height FROM transactions WHERE index = $1",
            transaction_index
        )
        .fetch_one(get_pool(ctx)?)
        .await?;

        Block::query_by_height(get_pool(ctx)?, result.block_height).await
    }

    async fn issuer<'a>(&self, ctx: &Context<'a>) -> ApiResult<AccountAddress> {
        let issuer_index = self.issuer_index;
        let result = sqlx::query!(
            "SELECT address FROM accounts WHERE index = $1",
            issuer_index
        )
        .fetch_one(get_pool(ctx)?)
        .await?;
        Ok(result.address.into())
    }

    async fn module_reference(&self) -> ApiResult<Option<String>> {
        Ok(self.module_reference.clone())
    }

    async fn metadata(&self) -> ApiResult<Option<async_graphql::Json<serde_json::Value>>> {
        Ok(self
            .metadata
            .as_ref()
            .map(|json| async_graphql::Json(json.0.clone())))
    }

    async fn initial_supply(&self) -> ApiResult<Option<i64>> {
        let value = self
            .initial_supply
            .clone()
            .and_then(|supply| supply.to_i64());
        Ok(value)
    }

    async fn total_supply(&self) -> ApiResult<Option<u64>> {
        let total_supply = self
            .total_minted
            .clone()
            .and_then(|minted| self.total_burned.clone().map(|burned| minted - burned));
        Ok(total_supply.and_then(|supply| supply.to_u64()))
    }

    async fn total_minted(&self) -> ApiResult<Option<u64>> {
        Ok(self.total_minted.clone().and_then(|supply| supply.to_u64()))
    }

    async fn total_burned(&self) -> ApiResult<Option<u64>> {
        Ok(self.total_burned.clone().and_then(|supply| supply.to_u64()))
    }

    async fn decimal(&self) -> ApiResult<Option<i32>> {
        Ok(self.decimal)
    }

    async fn index(&self) -> ApiResult<i64> {
        Ok(self.index)
    }

    async fn total_unique_holders<'a>(&self, ctx: &Context<'a>) -> ApiResult<i64> {
        let pool = get_pool(ctx)?;
        let unique_holder = PltAccountAmount::query_by_token_id(pool, self.token_id.clone())
            .await
            .map_err(|e| {
                ApiError::InternalServerError(InternalError::InternalError(e.to_string()))
            })?
            .len() as i64;

        Ok(unique_holder)
    }
}

// --------------

#[derive(Default)]
pub struct QueryPltAccountAmount;

#[Object]
impl QueryPltAccountAmount {
    async fn plt_account_by_token_id(
        &self,
        ctx: &Context<'_>,
        account: types::ID,
        token_id: types::ID,
    ) -> ApiResult<Option<PltAccountAmount>> {
        let pool = get_pool(ctx)?;
        let account_address = AccountAddress::from(account.to_string());
        let token_id: TokenId = token_id.to_string();
        PltAccountAmount::query_by_account_and_token(pool, account_address, token_id)
            .await
            .map_err(|e| ApiError::InternalServerError(InternalError::InternalError(e.to_string())))
    }

    async fn plt_accounts_by_token_id<'a>(
        &self,
        ctx: &Context<'a>,
<<<<<<< HEAD
        id: types::ID,
=======
        token_id: types::ID,
>>>>>>> fa0b4f26
        #[graphql(desc = "Returns the first _n_ elements from the list.")] first: Option<u64>,
        #[graphql(desc = "Returns the elements in the list that come after the specified cursor.")]
        after: Option<String>,
        #[graphql(desc = "Returns the last _n_ elements from the list.")] last: Option<u64>,
<<<<<<< HEAD
        #[graphql(desc = "Returns the elements in the list that come before the specified cursor.")]
        before: Option<String>,
    ) -> ApiResult<connection::Connection<String, PLTAccountAmount>> {
        let pool = get_pool(ctx)?;
        let token_id = TokenId::from_str(id.as_ref()).map_err(|e| {
            ApiError::InternalServerError(InternalError::InternalError(format!(
                "Failed to parse token ID: {}",
                e
            )))
        })?;
        let config = get_config(ctx)?;
        let query = ConnectionQuery::<DescendingI64>::new(
=======
        #[graphql(
            desc = "Returns the elements in the list that come before the specified cursor."
        )]
        before: Option<String>,
    ) -> ApiResult<
        connection::Connection<NestedCursor<DescendingI64, DescendingI64>, PltAccountAmount>,
    > {
        let pool = get_pool(ctx)?;
        let token_id = TokenId::from_str(token_id.as_ref())
            .map_err(|e| ApiError::InvalidIdFormat(format!("Failed to parse token ID: {}", e)))?;
        let config = get_config(ctx)?;
        // Nested cursor: order by amount DESC, then account_index DESC for
        // deterministic pagination This ensures accounts with same token
        // amounts have a strict ordering
        type AmountCursor = DescendingI64;
        type AccountIndexCursor = DescendingI64;
        type Cursor = NestedCursor<AmountCursor, AccountIndexCursor>;
        let query = ConnectionQuery::<Cursor>::new(
>>>>>>> fa0b4f26
            first,
            after,
            last,
            before,
<<<<<<< HEAD
            config.plt_token_events_collection_limit,
        )?;

        let mut row_stream = sqlx::query_as!(
            PLTAccountAmount,
            r#"SELECT 
                account_index,
                token_index,
                amount,
                decimal
            FROM (
                SELECT 
                    account_index,
                    token_index,
                    amount,
                    decimal
                FROM plt_accounts
                WHERE $2 < account_index AND account_index < $1 AND token_index = (
                    SELECT index FROM plt_tokens WHERE token_id = $3 LIMIT 1
                )
                ORDER BY 
                    CASE WHEN $4 THEN amount END ASC,
                    CASE WHEN NOT $4 THEN amount END DESC
                LIMIT $5
            ) AS subquery
            ORDER BY amount DESC
           "#,
            i64::from(query.from),
            i64::from(query.to),
            token_id.to_string(),
            query.is_last,
            query.limit,
=======
            config.plt_account_amount_connection_limit,
        )?;

        let mut row_stream = sqlx::query_as!(
            PltAccountAmount,
            "SELECT 
                pa.account_index,
                pa.token_index,
                pa.amount,
                pa.decimal
            FROM plt_accounts pa
            JOIN plt_tokens pt ON pa.token_index = pt.index
            WHERE pt.token_id = $1
              AND (
                  (COALESCE(pa.amount, 0) > $3 AND COALESCE(pa.amount, 0) < $2)
                  OR ($2 != $3 AND (
                      (COALESCE(pa.amount, 0) = $2 AND pa.account_index < $5)
                      OR (COALESCE(pa.amount, 0) = $3 AND pa.account_index > $4)
                  ))
                  OR ($2 = $3 AND COALESCE(pa.amount, 0) = $2 AND pa.account_index < $5 AND \
             pa.account_index > $4)
              )
            ORDER BY 
                CASE WHEN $7 THEN COALESCE(pa.amount, 0) END ASC,
                CASE WHEN $7 THEN pa.account_index END ASC,
                CASE WHEN NOT $7 THEN COALESCE(pa.amount, 0) END DESC,
                CASE WHEN NOT $7 THEN pa.account_index END DESC
            LIMIT $6",
            token_id.to_string(),
            BigDecimal::from(i64::from(query.from.outer)), // $2 - amount upper bound
            BigDecimal::from(i64::from(query.to.outer)),   // $3 - amount lower bound
            i64::from(query.from.inner),                   // $4 - account_index upper bound
            i64::from(query.to.inner),                     // $5 - account_index lower bound
            query.limit,
            query.is_last,
>>>>>>> fa0b4f26
        )
        .fetch(pool);
        let mut connection = connection::Connection::new(false, false);
        while let Some(tx) = row_stream.try_next().await? {
<<<<<<< HEAD
            connection.edges.push(connection::Edge::new(tx.account_index.to_string(), tx));
=======
            let amount_val = tx.amount.as_ref().and_then(|a| a.to_i64()).ok_or_else(|| {
                ApiError::InternalServerError(InternalError::InternalError(
                    "Failed to convert amount to i64".to_string(),
                ))
            })?;
            let cursor: NestedCursor<DescendingI64, DescendingI64> = NestedCursor {
                outer: amount_val.into(),
                inner: tx.account_index.into(),
            };
            connection.edges.push(connection::Edge::new(cursor, tx));
        }
        if let (Some(page_min), Some(page_max)) =
            (connection.edges.last(), connection.edges.first())
        {
            let collection_ends = sqlx::query!(
                "WITH
                    starting AS (
                        SELECT
                            account_index AS start_index,
                            COALESCE(amount, 0) AS start_amount
                        FROM plt_accounts pa
                        JOIN plt_tokens pt ON pa.token_index = pt.index
                        WHERE pt.token_id = $1
                        ORDER BY COALESCE(amount, 0) DESC, account_index DESC
                        LIMIT 1
                    ),
                    ending AS (
                        SELECT
                            account_index AS end_index,
                            COALESCE(amount, 0) AS end_amount
                        FROM plt_accounts pa
                        JOIN plt_tokens pt ON pa.token_index = pt.index
                        WHERE pt.token_id = $1
                        ORDER BY COALESCE(amount, 0) ASC, account_index ASC
                        LIMIT 1
                    )
                SELECT * FROM starting, ending",
                token_id.to_string()
            )
            .fetch_optional(pool)
            .await?;

            let collection_ends = collection_ends.ok_or_else(|| {
                InternalError::InternalError(
                    "Failed to find collection ends for a non-empty collection".to_string(),
                )
            })?;

            let collection_start_cursor = NestedCursor {
                outer: collection_ends
                    .start_amount
                    .and_then(|a| a.to_i64())
                    .ok_or_else(|| {
                        InternalError::InternalError(
                            "Failed to convert start_amount to i64".to_string(),
                        )
                    })?
                    .into(),
                inner: collection_ends.start_index.into(),
            };

            let collection_end_cursor = NestedCursor {
                outer: collection_ends
                    .end_amount
                    .and_then(|a| a.to_i64())
                    .ok_or_else(|| {
                        InternalError::InternalError(
                            "Failed to convert end_amount to i64".to_string(),
                        )
                    })?
                    .into(),
                inner: collection_ends.end_index.into(),
            };

            connection.has_previous_page = collection_start_cursor < page_max.cursor;
            connection.has_next_page = collection_end_cursor > page_min.cursor;
>>>>>>> fa0b4f26
        }
        Ok(connection)
    }

    async fn plt_unique_accounts(&self, ctx: &Context<'_>) -> ApiResult<i64> {
        let pool = get_pool(ctx)?;
        let accounts = PltAccountAmount::query_unique_accounts(pool).await?;
        Ok(accounts)
    }
}

pub struct PltAccountAmount {
    pub account_index: i64,
    pub token_index: TokenIndex,
    pub amount: Option<BigDecimal>,
    pub decimal: Option<i32>,
}

impl PltAccountAmount {
    pub async fn query_by_account_and_token(
        pool: &PgPool,
        account: AccountAddress,
        token_id: TokenId,
    ) -> ApiResult<Option<Self>> {
        let account: Account = Account::query_by_address(pool, account.to_string())
            .await?
            .ok_or(ApiError::NotFound)?;
        let token: PltToken = PltToken::query_by_id(pool, token_id)
            .await?
            .ok_or(ApiError::NotFound)?;
        let result = sqlx::query_as!(
            PltAccountAmount,
            r#"SELECT 
                account_index,
                token_index,
                amount,
                decimal
            FROM plt_accounts         
            WHERE account_index = $1 AND token_index = $2"#,
            account.index,
            token.index
        )
        .fetch_optional(pool)
        .await?;
        Ok(result)
    }

    pub async fn query_by_token_id(pool: &PgPool, token_id: TokenId) -> ApiResult<Vec<Self>> {
        let token: PltToken = PltToken::query_by_id(pool, token_id)
            .await?
            .ok_or(ApiError::NotFound)?;
        let result = sqlx::query_as!(
            PltAccountAmount,
            r#"SELECT 
                account_index,
                token_index,
                amount,
                decimal
            FROM plt_accounts         
            WHERE token_index = $1"#,
            token.index
        )
        .fetch_all(pool)
        .await?;
        Ok(result)
    }

    // unique_accounts means all the accounts that currently hold a non zero
    // balance of any plt token Union of all accounts with a non zero balance
    // across all plt tokens
    pub async fn query_unique_accounts(pool: &PgPool) -> ApiResult<i64> {
<<<<<<< HEAD
        let result = sqlx::query!(
=======
        let unique_account_count = sqlx::query_scalar!(
>>>>>>> fa0b4f26
            "SELECT unique_account_count FROM metrics_plt
            ORDER BY event_timestamp DESC LIMIT 1"
        )
        .fetch_one(pool)
        .await?;
<<<<<<< HEAD
        Ok(result.unique_account_count)
=======
        Ok(unique_account_count)
>>>>>>> fa0b4f26
    }
}

#[Object]
impl PltAccountAmount {
    async fn account_address<'a>(&self, ctx: &Context<'a>) -> ApiResult<AccountAddress> {
        let result = sqlx::query!(
            "SELECT address FROM accounts WHERE index = $1",
            self.account_index
        )
        .fetch_one(get_pool(ctx)?)
        .await?;
        Ok(result.address.into())
    }

    async fn token_id(&self, ctx: &Context<'_>) -> ApiResult<TokenId> {
        let result = sqlx::query!(
            "SELECT token_id FROM plt_tokens WHERE index = $1",
            self.token_index
        )
        .fetch_one(get_pool(ctx)?)
        .await?;
        Ok(result.token_id)
    }

    async fn amount(&self) -> ApiResult<TokenAmount> {
        let value = self
            .amount
            .clone()
            .and_then(|amt| amt.to_u64())
            .unwrap_or(0);
        let decimals = self.decimal.unwrap_or(0) as u8;
        Ok(TokenAmount {
            value: value.to_string(),
            decimals: decimals.to_string(),
        })
    }
}<|MERGE_RESOLUTION|>--- conflicted
+++ resolved
@@ -546,29 +546,11 @@
     async fn plt_accounts_by_token_id<'a>(
         &self,
         ctx: &Context<'a>,
-<<<<<<< HEAD
-        id: types::ID,
-=======
         token_id: types::ID,
->>>>>>> fa0b4f26
         #[graphql(desc = "Returns the first _n_ elements from the list.")] first: Option<u64>,
         #[graphql(desc = "Returns the elements in the list that come after the specified cursor.")]
         after: Option<String>,
         #[graphql(desc = "Returns the last _n_ elements from the list.")] last: Option<u64>,
-<<<<<<< HEAD
-        #[graphql(desc = "Returns the elements in the list that come before the specified cursor.")]
-        before: Option<String>,
-    ) -> ApiResult<connection::Connection<String, PLTAccountAmount>> {
-        let pool = get_pool(ctx)?;
-        let token_id = TokenId::from_str(id.as_ref()).map_err(|e| {
-            ApiError::InternalServerError(InternalError::InternalError(format!(
-                "Failed to parse token ID: {}",
-                e
-            )))
-        })?;
-        let config = get_config(ctx)?;
-        let query = ConnectionQuery::<DescendingI64>::new(
-=======
         #[graphql(
             desc = "Returns the elements in the list that come before the specified cursor."
         )]
@@ -587,45 +569,10 @@
         type AccountIndexCursor = DescendingI64;
         type Cursor = NestedCursor<AmountCursor, AccountIndexCursor>;
         let query = ConnectionQuery::<Cursor>::new(
->>>>>>> fa0b4f26
             first,
             after,
             last,
             before,
-<<<<<<< HEAD
-            config.plt_token_events_collection_limit,
-        )?;
-
-        let mut row_stream = sqlx::query_as!(
-            PLTAccountAmount,
-            r#"SELECT 
-                account_index,
-                token_index,
-                amount,
-                decimal
-            FROM (
-                SELECT 
-                    account_index,
-                    token_index,
-                    amount,
-                    decimal
-                FROM plt_accounts
-                WHERE $2 < account_index AND account_index < $1 AND token_index = (
-                    SELECT index FROM plt_tokens WHERE token_id = $3 LIMIT 1
-                )
-                ORDER BY 
-                    CASE WHEN $4 THEN amount END ASC,
-                    CASE WHEN NOT $4 THEN amount END DESC
-                LIMIT $5
-            ) AS subquery
-            ORDER BY amount DESC
-           "#,
-            i64::from(query.from),
-            i64::from(query.to),
-            token_id.to_string(),
-            query.is_last,
-            query.limit,
-=======
             config.plt_account_amount_connection_limit,
         )?;
 
@@ -661,14 +608,10 @@
             i64::from(query.to.inner),                     // $5 - account_index lower bound
             query.limit,
             query.is_last,
->>>>>>> fa0b4f26
         )
         .fetch(pool);
         let mut connection = connection::Connection::new(false, false);
         while let Some(tx) = row_stream.try_next().await? {
-<<<<<<< HEAD
-            connection.edges.push(connection::Edge::new(tx.account_index.to_string(), tx));
-=======
             let amount_val = tx.amount.as_ref().and_then(|a| a.to_i64()).ok_or_else(|| {
                 ApiError::InternalServerError(InternalError::InternalError(
                     "Failed to convert amount to i64".to_string(),
@@ -745,7 +688,6 @@
 
             connection.has_previous_page = collection_start_cursor < page_max.cursor;
             connection.has_next_page = collection_end_cursor > page_min.cursor;
->>>>>>> fa0b4f26
         }
         Ok(connection)
     }
@@ -817,21 +759,13 @@
     // balance of any plt token Union of all accounts with a non zero balance
     // across all plt tokens
     pub async fn query_unique_accounts(pool: &PgPool) -> ApiResult<i64> {
-<<<<<<< HEAD
-        let result = sqlx::query!(
-=======
         let unique_account_count = sqlx::query_scalar!(
->>>>>>> fa0b4f26
             "SELECT unique_account_count FROM metrics_plt
             ORDER BY event_timestamp DESC LIMIT 1"
         )
         .fetch_one(pool)
         .await?;
-<<<<<<< HEAD
-        Ok(result.unique_account_count)
-=======
         Ok(unique_account_count)
->>>>>>> fa0b4f26
     }
 }
 
