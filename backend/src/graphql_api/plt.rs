--- conflicted
+++ resolved
@@ -388,7 +388,6 @@
 }
 
 pub struct PltToken {
-<<<<<<< HEAD
     pub index: TokenIndex,
     pub name: Option<String>,
     pub token_id: TokenId,
@@ -399,21 +398,8 @@
     pub initial_supply: Option<BigDecimal>,
     pub total_minted: Option<BigDecimal>,
     pub total_burned: Option<BigDecimal>,
+    pub normalized_current_supply: Option<f64>,
     pub decimal: Option<i32>,
-=======
-    index: TokenIndex,
-    name: Option<String>,
-    token_id: TokenId,
-    transaction_index: TransactionIndex,
-    issuer_index: i64,
-    module_reference: Option<ModuleReference>,
-    metadata: Option<sqlx::types::Json<sqlx::types::JsonValue>>,
-    initial_supply: Option<BigDecimal>,
-    total_minted: Option<BigDecimal>,
-    total_burned: Option<BigDecimal>,
-    normalized_current_supply: Option<f64>,
-    decimal: Option<i32>,
->>>>>>> 98e0819f
 }
 
 impl PltToken {
@@ -429,6 +415,7 @@
             initial_supply: params.initial_supply,
             total_minted: params.total_minted,
             total_burned: params.total_burned,
+            normalized_current_supply: params.normalized_current_supply,
             decimal: params.decimal,
         }
     }
