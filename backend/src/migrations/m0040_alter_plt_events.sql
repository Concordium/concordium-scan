--- conflicted
+++ resolved
@@ -43,277 +43,6 @@
 
 
 
-<<<<<<< HEAD
--- Create index on plt_accounts for faster queries Top Account amount holders
-CREATE INDEX IF NOT EXISTS idx_token_amount_desc
-ON plt_accounts (token_index, amount DESC);
-
-
-
--- Create table for transfer metrics PLT with cumulative data
-CREATE TABLE metrics_specific_plt_transfer (
-id BIGSERIAL PRIMARY KEY,
-event_timestamp TIMESTAMPTZ NOT NULL,
-token_index BIGINT NOT NULL,
-cumulative_transfer_count BIGINT NOT NULL DEFAULT 0,
-cumulative_transfer_amount NUMERIC NOT NULL DEFAULT 0
-);
-
--- Create index on metrics_specific_plt_transfer for faster queries
-CREATE INDEX IF NOT EXISTS idx_metrics_plt_transfer_token_time
-ON metrics_specific_plt_transfer (token_index, event_timestamp DESC)
-INCLUDE (cumulative_transfer_count, cumulative_transfer_amount);
-
--- Backfill metrics_specific_plt_transfer table with cumulative data 
-DO $$
-DECLARE
-    batch_size INTEGER := 50000; -- Larger batch for 
-    total_processed INTEGER := 0;
-    min_id BIGINT := -1;
-    max_id BIGINT;
-    rows_inserted INTEGER;
-BEGIN
-    -- Get the maximum ID to know when to stop
-    SELECT COALESCE(MAX(id), 0) INTO max_id FROM plt_events WHERE event_type = 'Transfer';
-    RAISE NOTICE 'Starting backfill of metrics_specific_plt_transfer. Processing IDs from % to %', min_id, max_id;
-
-    WHILE min_id < max_id LOOP
-        WITH transfer_events AS (
-            SELECT
-                e.id,
-                b.slot_time AS event_timestamp,
-                e.token_index,
-                (e.token_event->'amount'->>'value')::numeric AS amount_value,
-                ROW_NUMBER() OVER (PARTITION BY e.token_index ORDER BY b.slot_time, e.id) as row_num
-            FROM
-                plt_events e
-                JOIN transactions t ON e.transaction_index = t.index
-                JOIN blocks b ON t.block_height = b.height
-            WHERE
-                e.event_type = 'Transfer'
-                AND e.id > min_id 
-                AND e.id <= min_id + batch_size
-                AND e.token_event ? 'amount'
-                AND e.token_event->'amount' ? 'value'
-        ),
-        cumulative_data AS (
-            SELECT
-                te.event_timestamp,
-                te.token_index,
-                te.row_num AS cumulative_transfer_count,
-                SUM(te.amount_value) OVER (
-                    PARTITION BY te.token_index 
-                    ORDER BY te.event_timestamp, te.id
-                    ROWS UNBOUNDED PRECEDING
-                ) AS cumulative_transfer_amount
-            FROM transfer_events te
-        ),
-        -- Get previous cumulative values for each token
-        token_offsets AS (
-            SELECT DISTINCT
-                cd.token_index,
-                COALESCE(prev.cumulative_transfer_count, 0) AS prev_count,
-                COALESCE(prev.cumulative_transfer_amount, 0) AS prev_amount
-            FROM cumulative_data cd
-            LEFT JOIN LATERAL (
-                SELECT cumulative_transfer_count, cumulative_transfer_amount
-                FROM metrics_specific_plt_transfer ptm
-                WHERE ptm.token_index = cd.token_index
-                ORDER BY ptm.event_timestamp DESC, ptm.id DESC
-                LIMIT 1
-            ) prev ON true
-        )
-        INSERT INTO metrics_specific_plt_transfer (
-            event_timestamp, token_index, 
-            cumulative_transfer_count, cumulative_transfer_amount
-        )
-        SELECT
-            cd.event_timestamp,
-            cd.token_index,
-            cd.cumulative_transfer_count + toff.prev_count,
-            cd.cumulative_transfer_amount + toff.prev_amount
-        FROM cumulative_data cd
-        JOIN token_offsets toff ON cd.token_index = toff.token_index;
-
-        GET DIAGNOSTICS rows_inserted = ROW_COUNT;
-        total_processed := total_processed + rows_inserted;
-        min_id := min_id + batch_size;
-
-        RAISE NOTICE 'Processed batch: % rows inserted. Total processed: %. Progress: %/%', 
-                    rows_inserted, total_processed, min_id, max_id;
-
-        PERFORM pg_sleep(0.1);
-    END LOOP;
-
-    RAISE NOTICE 'Finished backfilling metrics_specific_plt_transfer. Total rows processed: %', total_processed;
-END $$;
-
-
--- Create unified PLT metrics table combining event counts and transfer amounts
-CREATE TABLE IF NOT EXISTS metrics_plt (
-    event_timestamp TIMESTAMPTZ PRIMARY KEY,
-    cumulative_event_count BIGINT NOT NULL DEFAULT 0,
-    cumulative_transfer_amount NUMERIC NOT NULL DEFAULT 0, -- Normalized value for transfer amounts (value/10^decimals)
-    unique_account_count BIGINT NOT NULL DEFAULT 0 -- Count of unique accounts involved in PLT activities
-);
-
--- Create index on metrics_plt for faster queries
-CREATE INDEX IF NOT EXISTS idx_metrics_plt_time
-ON metrics_plt (event_timestamp DESC)
-INCLUDE (cumulative_event_count, cumulative_transfer_amount, unique_account_count);
-
--- Backfill metrics_plt with combined event counts and transfer amounts
-DO $$
-DECLARE
-    batch_size INTEGER := 50000; -- Process events in batches
-    total_processed INTEGER := 0;
-    min_id BIGINT := -1;
-    max_id BIGINT;
-    rows_inserted INTEGER;
-BEGIN
-    -- Get the maximum ID to know when to stop
-    SELECT COALESCE(MAX(id), 0) INTO max_id FROM plt_events;
-    RAISE NOTICE 'Starting backfill of metrics_plt. Processing IDs from % to %', min_id, max_id;
-
-    WHILE min_id < max_id LOOP
-        WITH all_events_data AS (
-            SELECT
-                e.id,
-                b.slot_time AS event_timestamp,
-                e.event_type,
-                e.token_event,
-                CASE 
-                    WHEN e.event_type = 'Transfer' AND e.token_event ? 'amount' AND e.token_event->'amount' ? 'value' AND e.token_event->'amount' ? 'decimals'
-                    THEN (e.token_event->'amount'->>'value')::numeric / POWER(10, (e.token_event->'amount'->>'decimals')::numeric)
-                    ELSE 0
-                END AS normalized_amount,
-                ROW_NUMBER() OVER (ORDER BY b.slot_time, e.id) as event_row_num
-            FROM
-                plt_events e
-                JOIN transactions t ON e.transaction_index = t.index
-                JOIN blocks b ON t.block_height = b.height
-            WHERE
-                e.id > min_id 
-                AND e.id <= min_id + batch_size
-        ),
-        account_extraction AS (
-            SELECT
-                aed.*,
-                CASE 
-                    WHEN aed.event_type = 'Transfer' AND aed.token_event ? 'from' AND aed.token_event->'from' ? 'address'
-                    THEN aed.token_event->'from'->>'address'
-                    WHEN aed.event_type IN ('Mint', 'Burn') AND aed.token_event ? 'target' AND aed.token_event->'target' ? 'address'
-                    THEN aed.token_event->'target'->>'address'
-                    ELSE NULL
-                END AS from_address,
-                CASE 
-                    WHEN aed.event_type = 'Transfer' AND aed.token_event ? 'to' AND aed.token_event->'to' ? 'address'
-                    THEN aed.token_event->'to'->>'address'
-                    ELSE NULL
-                END AS to_address
-            FROM all_events_data aed
-        ),
-        running_totals AS (
-            SELECT
-                aed.event_timestamp,
-                aed.event_row_num,
-                aed.normalized_amount,
-                SUM(aed.normalized_amount) OVER (
-                    ORDER BY aed.event_timestamp, aed.id
-                    ROWS UNBOUNDED PRECEDING
-                ) AS running_transfer_amount
-            FROM all_events_data aed
-        ),
-        aggregated_data AS (
-            SELECT
-                rt.event_timestamp,
-                MAX(rt.event_row_num) AS cumulative_event_count,
-                MAX(rt.running_transfer_amount) AS cumulative_transfer_amount_in_batch
-            FROM running_totals rt
-            GROUP BY rt.event_timestamp
-        ),
-        -- Get previous cumulative values
-        offsets AS (
-            SELECT 
-                COALESCE(prev.cumulative_event_count, 0) AS prev_event_count,
-                COALESCE(prev.cumulative_transfer_amount, 0) AS prev_transfer_amount,
-                COALESCE(prev.unique_account_count, 0) AS prev_unique_accounts
-            FROM (SELECT 1) dummy
-            LEFT JOIN LATERAL (
-                SELECT cumulative_event_count, cumulative_transfer_amount, unique_account_count
-                FROM metrics_plt mp
-                ORDER BY mp.event_timestamp DESC
-                LIMIT 1
-            ) prev ON true
-        ),
-        -- Calculate cumulative unique accounts across all events processed so far
-        cumulative_unique_accounts AS (
-            SELECT COUNT(DISTINCT all_account_addresses.account_address) AS total_unique_accounts
-            FROM (
-                SELECT DISTINCT ae.from_address AS account_address
-                FROM account_extraction ae
-                WHERE ae.from_address IS NOT NULL
-                UNION
-                SELECT DISTINCT ae.to_address AS account_address
-                FROM account_extraction ae
-                WHERE ae.to_address IS NOT NULL
-                UNION
-                -- Include all previously processed accounts from earlier batches
-                SELECT DISTINCT 
-                    CASE 
-                        WHEN e_prev.event_type = 'Transfer' AND e_prev.token_event ? 'from' AND e_prev.token_event->'from' ? 'address'
-                        THEN e_prev.token_event->'from'->>'address'
-                        WHEN e_prev.event_type IN ('Mint', 'Burn') AND e_prev.token_event ? 'target' AND e_prev.token_event->'target' ? 'address'
-                        THEN e_prev.token_event->'target'->>'address'
-                        ELSE NULL
-                    END AS account_address
-                FROM plt_events e_prev
-                WHERE e_prev.id <= min_id
-                AND (
-                    (e_prev.event_type = 'Transfer' AND e_prev.token_event ? 'from' AND e_prev.token_event->'from' ? 'address') OR
-                    (e_prev.event_type IN ('Mint', 'Burn') AND e_prev.token_event ? 'target' AND e_prev.token_event->'target' ? 'address')
-                )
-                UNION
-                SELECT DISTINCT 
-                    e_prev.token_event->'to'->>'address' AS account_address
-                FROM plt_events e_prev
-                WHERE e_prev.id <= min_id
-                AND e_prev.event_type = 'Transfer' 
-                AND e_prev.token_event ? 'to' 
-                AND e_prev.token_event->'to' ? 'address'
-            ) all_account_addresses
-            WHERE all_account_addresses.account_address IS NOT NULL
-        )
-        INSERT INTO metrics_plt (
-            event_timestamp, cumulative_event_count, cumulative_transfer_amount, unique_account_count
-        )
-        SELECT
-            ad.event_timestamp,
-            ad.cumulative_event_count + off.prev_event_count,
-            ad.cumulative_transfer_amount_in_batch + off.prev_transfer_amount,
-            cua.total_unique_accounts
-        FROM aggregated_data ad
-        CROSS JOIN offsets off
-        CROSS JOIN cumulative_unique_accounts cua
-        ON CONFLICT (event_timestamp) DO UPDATE 
-        SET 
-            cumulative_event_count = GREATEST(metrics_plt.cumulative_event_count, EXCLUDED.cumulative_event_count),
-            cumulative_transfer_amount = GREATEST(metrics_plt.cumulative_transfer_amount, EXCLUDED.cumulative_transfer_amount),
-            unique_account_count = GREATEST(metrics_plt.unique_account_count, EXCLUDED.unique_account_count);
-
-        GET DIAGNOSTICS rows_inserted = ROW_COUNT;
-        total_processed := total_processed + rows_inserted;
-        min_id := min_id + batch_size;
-
-        RAISE NOTICE 'Processed batch: % rows inserted. Total processed: %. Progress: %/%', 
-                    rows_inserted, total_processed, min_id, max_id;
-
-        PERFORM pg_sleep(0.1);
-    END LOOP;
-
-    RAISE NOTICE 'Finished backfilling metrics_plt. Total rows processed: %', total_processed;
-END $$;
-=======
 -- Create plt_accounts_sum_amounts (We need this to get the total balance of a plt_account(which holds multiple plts) )
 -- Here total_amount is meaningless we need this total_amount to check if a plt_account index is below a certain threshold or had previously zero balance
 -- Or previously had a certain balance now it has zero 
@@ -327,5 +56,4 @@
 INSERT INTO plt_accounts_sum_amounts (account_index, total_amount)
 SELECT account_index, SUM(amount)
 FROM plt_accounts
-GROUP BY account_index;
->>>>>>> fa0b4f26
+GROUP BY account_index;