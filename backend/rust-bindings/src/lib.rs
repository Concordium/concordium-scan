--- conflicted
+++ resolved
@@ -31,16 +31,12 @@
 fn assign_result<F: FnOnce() -> Result<T>, T: ToString>(target: *mut *mut c_char, f: F) -> bool {
     match f() {
         Ok(output) => {
-            unsafe {
-                *target = CString::new(output.to_string()).unwrap().into_raw()
-            }
+            unsafe { *target = CString::new(output.to_string()).unwrap().into_raw() }
 
             true
-        },
+        }
         Err(e) => {
-            unsafe {
-                *target = CString::new(e.to_string()).unwrap().into_raw()
-            }
+            unsafe { *target = CString::new(e.to_string()).unwrap().into_raw() }
 
             false
         }
@@ -67,32 +63,12 @@
 pub unsafe extern "C" fn schema_display(
     schema: *const c_char,
     schema_version: FFIOption,
-<<<<<<< HEAD
-    result: *mut *mut c_char) -> bool {
-
+    result: *mut *mut c_char,
+) -> bool {
     assign_result(result, || {
         let schema_hex = get_str_from_pointer(schema)?;
         schema_display_aux(schema_hex, schema_version.into_option())
     })
-=======
-    result: *mut *mut c_char,
-) -> bool {
-    let schema_hex = match get_str_from_pointer(schema, result) {
-        Ok(out) => out,
-        Err(_) => return false,
-    };
-
-    let display = match schema_display_aux(schema_hex, schema_version.into_option()) {
-        Ok(display) => display,
-        Err(e) => {
-            unsafe { *result = CString::new(e.to_string()).unwrap().into_raw() }
-            return false;
-        }
-    };
-    unsafe { *result = CString::new(display.to_string()).unwrap().into_raw() }
-
-    true
->>>>>>> 129b458c
 }
 
 /// Get contract receive parameters in a human interpretable form.
@@ -123,53 +99,22 @@
     contract_name: *const c_char,
     entrypoint: *const c_char,
     value: *const c_char,
-<<<<<<< HEAD
-    result: *mut *mut c_char) -> bool {
-
+    result: *mut *mut c_char,
+) -> bool {
     assign_result(result, || {
         let schema_hex = get_str_from_pointer(schema)?;
         let contract_name_str = get_str_from_pointer(contract_name)?;
         let entrypoint_str = get_str_from_pointer(entrypoint)?;
         let value_hex = get_str_from_pointer(value)?;
 
-        get_receive_contract_parameter_aux(schema_hex, schema_version.into_option(), &contract_name_str, &entrypoint_str, value_hex)
+        get_receive_contract_parameter_aux(
+            schema_hex,
+            schema_version.into_option(),
+            &contract_name_str,
+            &entrypoint_str,
+            value_hex,
+        )
     })
-=======
-    result: *mut *mut c_char,
-) -> bool {
-    let schema_hex = match get_str_from_pointer(schema, result) {
-        Ok(out) => out,
-        Err(_) => return false,
-    };
-    let contract_name_str = match get_str_from_pointer(contract_name, result) {
-        Ok(out) => out,
-        Err(_) => return false,
-    };
-    let entrypoint_str = match get_str_from_pointer(entrypoint, result) {
-        Ok(out) => out,
-        Err(_) => return false,
-    };
-    let value_hex = match get_str_from_pointer(value, result) {
-        Ok(out) => out,
-        Err(_) => return false,
-    };
-
-    let display = match get_receive_contract_parameter_aux(
-        schema_hex,
-        schema_version.into_option(),
-        &contract_name_str,
-        &entrypoint_str,
-        value_hex,
-    ) {
-        Ok(display) => display,
-        Err(e) => {
-            unsafe { *result = CString::new(e.to_string()).unwrap().into_raw() }
-            return false;
-        }
-    };
-    unsafe { *result = CString::new(display.to_string()).unwrap().into_raw() }
-    true
->>>>>>> 129b458c
 }
 
 /// Get contract event in a human interpretable form.
@@ -196,47 +141,20 @@
     schema_version: FFIOption,
     contract_name: *const c_char,
     value: *const c_char,
-<<<<<<< HEAD
-    result: *mut *mut c_char) -> bool {
-
+    result: *mut *mut c_char,
+) -> bool {
     assign_result(result, || {
         let schema_hex = get_str_from_pointer(schema)?;
         let contract_name_str = get_str_from_pointer(contract_name)?;
         let value_hex = get_str_from_pointer(value)?;
 
-        get_event_contract_aux(schema_hex, schema_version.into_option(), &contract_name_str, value_hex)
+        get_event_contract_aux(
+            schema_hex,
+            schema_version.into_option(),
+            &contract_name_str,
+            value_hex,
+        )
     })
-=======
-    result: *mut *mut c_char,
-) -> bool {
-    let schema_hex = match get_str_from_pointer(schema, result) {
-        Ok(out) => out,
-        Err(_) => return false,
-    };
-    let contract_name_str = match get_str_from_pointer(contract_name, result) {
-        Ok(out) => out,
-        Err(_) => return false,
-    };
-    let value_hex = match get_str_from_pointer(value, result) {
-        Ok(out) => out,
-        Err(_) => return false,
-    };
-
-    let display = match get_event_contract_aux(
-        schema_hex,
-        schema_version.into_option(),
-        &contract_name_str,
-        value_hex,
-    ) {
-        Ok(display) => display,
-        Err(e) => {
-            unsafe { *result = CString::new(e.to_string()).unwrap().into_raw() }
-            return false;
-        }
-    };
-    unsafe { *result = CString::new(display.to_string()).unwrap().into_raw() }
-    true
->>>>>>> 129b458c
 }
 
 pub fn get_receive_contract_parameter_aux(
@@ -285,17 +203,7 @@
 
 fn get_str_from_pointer(input: *const c_char) -> Result<String> {
     let c_str: &CStr = unsafe { CStr::from_ptr(input) };
-<<<<<<< HEAD
     let str_slice: &str = c_str.to_str()?;
-=======
-    let str_slice: &str = match c_str.to_str() {
-        Ok(r) => r,
-        Err(e) => {
-            unsafe { *result = CString::new(e.to_string()).unwrap().into_raw() }
-            return Err(anyhow!("not able to parse pointer to string"));
-        }
-    };
->>>>>>> 129b458c
     Ok(str_slice.to_string())
 }
 
