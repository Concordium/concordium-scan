--- conflicted
+++ resolved
@@ -1448,18 +1448,7 @@
   poolRewardMetricsForBakerPool(bakerId: ID! period: MetricsPeriod!): PoolRewardMetrics!
   passiveDelegation: PassiveDelegation
   paydayStatus: PaydayStatus
-<<<<<<< HEAD
-  latestChainParameters: ChainParameters
-  nodeStatuses("Returns the first _n_ elements from the list."
-    sortField: NodeSortField! 
-    sortDirection: NodeSortDirection! 
-    first: Int "Returns the elements in the list that come after the specified cursor." 
-    after: String "Returns the last _n_ elements from the list." 
-    last: Int "Returns the elements in the list that come before the specified cursor." 
-    before: String): NodeStatusesConnection
-=======
   nodeStatuses(sortField: NodeSortField! sortDirection: NodeSortDirection! "Returns the first _n_ elements from the list." first: Int "Returns the elements in the list that come after the specified cursor." after: String "Returns the last _n_ elements from the list." last: Int "Returns the elements in the list that come before the specified cursor." before: String): NodeStatusesConnection
->>>>>>> daa52b02
   nodeStatus(id: ID!): NodeStatus
 }
 
