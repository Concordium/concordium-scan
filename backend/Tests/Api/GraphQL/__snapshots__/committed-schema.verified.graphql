--- conflicted
+++ resolved
@@ -725,11 +725,8 @@
   source: ImportSource!
   blockSlotTime: DateTime!
   createdAt: DateTime!
-<<<<<<< HEAD
-=======
   contractEvents: [ContractEvent!]!
   moduleReferenceContractLinkEvents: [ModuleReferenceContractLinkEvent!]!
->>>>>>> 846e2712
   moduleReference: String!
   amount: Float!
 }
