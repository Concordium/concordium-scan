--- conflicted
+++ resolved
@@ -723,12 +723,9 @@
   blockSlotTime: DateTime!
   createdAt: DateTime!
   contractEvents: [ContractEvent!]!
-<<<<<<< HEAD
-=======
   moduleReferenceContractLinkEvents: [ModuleReferenceContractLinkEvent!]!
   contractAddress: ContractAddress!
   moduleReference: String!
->>>>>>> 8755cd13
   amount: Float!
 }
 
