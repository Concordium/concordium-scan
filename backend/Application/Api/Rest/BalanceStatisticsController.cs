--- conflicted
+++ resolved
@@ -31,11 +31,7 @@
         var scalarQuery = field.ToLowerInvariant() switch
         {
             "totalamount" => query.Select(x => (ulong?)x.BalanceStatistics.TotalAmount),
-<<<<<<< HEAD
-            "totalamountreleased" => query.Select(x => x.BalanceStatistics.TotalAmountReleased),
-=======
             "totalamountcirculating" => query.Select(x => x.BalanceStatistics.TotalAmountReleased),
->>>>>>> bcabb468
             "totalamoununlocked" => query.Select(x => x.BalanceStatistics.TotalAmountUnlocked),
             "totalamountnotreleased" => query.Select(x => x.BalanceStatistics.TotalAmount - x.BalanceStatistics.TotalAmountReleased),
             "totalamountstaked" => query.Select(x => (ulong?)x.BalanceStatistics.TotalAmountStaked),
