--- conflicted
+++ resolved
@@ -2,10 +2,7 @@
 using System.Threading.Tasks;
 using Application.Aggregates.SmartContract.Configurations;
 using Application.Aggregates.SmartContract.Exceptions;
-<<<<<<< HEAD
 using Application.Aggregates.SmartContract.Observability;
-=======
->>>>>>> 915777e1
 using Application.Aggregates.SmartContract.Types;
 using Application.Api.GraphQL.Accounts;
 using Application.Api.GraphQL.Transactions;
@@ -134,11 +131,6 @@
                 return;
             }
             var blockHeightFrom = Math.Max((height - 1) * _jobOptions.BatchSize + 1, 0);
-<<<<<<< HEAD
-            
-=======
-
->>>>>>> 915777e1
             var affectedRows = await DatabaseBatchImportJob((ulong)blockHeightFrom, (ulong)blockHeightTo, token);
 
             if (affectedRows == 0) continue;
@@ -153,7 +145,7 @@
         var readHeights = await repository.FromBlockHeightRangeGetBlockHeightsReadOrdered(heightFrom, heightTo);
         if (readHeights.Count > 0)
         {
-            _logger.Information("Following heights ranges has already been processed successfully and will be skipped {@Ranges}", PrettifyToRanges(readHeights));
+            _logger.Information("Following heights ranges has already been processed successfully and will be skipped {@Ranges}", PrettifyToRanges(readHeights));   
         }
         
         var affectedColumns = heightTo - heightFrom + 1 - (ulong)readHeights.Count;
@@ -209,7 +201,8 @@
 
         return true;
     }
-    
+
+
     /// <summary>
     /// Create ranges from input list.
     ///
@@ -253,110 +246,4 @@
 
         return intervals;
     }
-    
-    private async Task<ulong> DatabaseBatchImportJob(ulong heightFrom, ulong heightTo, CancellationToken token = default)
-    {
-        await using var repository = await _repositoryFactory.CreateAsync();
-        var readHeights = await repository.FromBlockHeightRangeGetBlockHeightsReadOrdered(heightFrom, heightTo);
-        if (readHeights.Count > 0)
-        {
-            _logger.Information("Following heights ranges has already been processed successfully and will be skipped {@Ranges}", PrettifyToRanges(readHeights));   
-        }
-        
-        var affectedColumns = heightTo - heightFrom + 1 - (ulong)readHeights.Count;
-        if (affectedColumns == 0)
-        {
-            return affectedColumns;
-        }
-
-        var events = await repository.FromBlockHeightRangeGetSmartContractRelatedTransactionResultEventRelations(heightFrom, heightTo);
-        foreach (var eventDto in events.Where(e => !readHeights.Contains((ulong)e.BlockHeight)))
-        {
-            if (!IsUsableTransaction(eventDto.TransactionType, eventDto.TransactionSender, eventDto.TransactionHash))
-            {
-                continue;
-            }  
-            
-            await SmartContractAggregate.StoreEvent(
-                ImportSource.DatabaseImport,
-                repository,
-                eventDto.Event,
-                eventDto.TransactionSender!,
-                (ulong)eventDto.BlockHeight,
-                eventDto.TransactionHash,
-                eventDto.TransactionIndex,
-                eventDto.TransactionEventIndex
-            );
-        }
-
-        await SmartContractAggregate.SaveLastReadBlocks(repository, heightFrom, heightTo, readHeights, ImportSource.DatabaseImport);
-        await repository.SaveChangesAsync(token);
-        return affectedColumns;
-    }
-    
-    /// <summary>
-    /// Validates if a transactions should be used and is valid.
-    /// </summary>
-    /// <exception cref="SmartContractImportException">
-    /// If a event of type <see cref="AccountTransaction"/> is given, and hence the event should be evaluated,
-    /// but transaction sender is zero.
-    /// </exception>
-    private static bool IsUsableTransaction(TransactionTypeUnion transactionType, AccountAddress? sender, string transactionHash)
-    {
-        if (transactionType is not AccountTransaction)
-        {
-            return false;
-        }
-        if (sender == null)
-        {
-            throw new SmartContractImportException(
-                $"Not able to map transaction: {transactionHash}, since transaction sender was null");
-        }
-
-        return true;
-    }
-
-    /// <summary>
-    /// Create ranges from input list.
-    ///
-    /// Require list to be sorted from low to high.
-    /// </summary>
-    internal static IList<(ulong, ulong)> PrettifyToRanges(IList<ulong> read)
-    {
-        var intervals = new List<(ulong,ulong)>();
-        switch (read.Count)
-        {
-            case 0:
-                return intervals;
-            case 1:
-                intervals.Add((read[0], read[0]));
-                return intervals;
-        }
-
-        if (read[^1] - read[0] + 1 == (ulong)read.Count)
-        {
-            intervals.Add((read[0], read[^1]));
-            return intervals;
-        }
-
-        var start = read[0];
-        var lastRead = read[0];
-        for (var i = 1; i < read.Count; i++)
-        {
-            var current = read[i];
-            var last = lastRead;
-            
-            lastRead = read[i];
-            if (current == last + 1)
-            {
-                continue;
-            }
-            intervals.Add((start, last));
-            start = current;
-            
-        }
-        intervals.Add((start, read[^1]));
-
-        return intervals;
-    }
 }