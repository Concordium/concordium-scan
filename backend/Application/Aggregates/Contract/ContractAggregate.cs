using System.Threading;
using System.Threading.Tasks;
using Application.Aggregates.Contract.Configurations;
using Application.Aggregates.Contract.Entities;
using Application.Aggregates.Contract.Observability;
using Application.Aggregates.Contract.Types;
using Application.Api.GraphQL.Transactions;
using Application.Observability;
using Concordium.Sdk.Types;
using AccountAddress = Application.Api.GraphQL.Accounts.AccountAddress;
using ContractAddress = Application.Api.GraphQL.ContractAddress;
using ContractEvent = Application.Aggregates.Contract.Entities.ContractEvent;
using ContractInitialized = Concordium.Sdk.Types.ContractInitialized;
using Transferred = Application.Api.GraphQL.Transactions.Transferred;

namespace Application.Aggregates.Contract;

internal sealed class ContractAggregate
{
    private readonly IContractRepositoryFactory _repositoryFactory;
    private readonly ContractAggregateOptions _options;
    private readonly ILogger _logger;
    private const string NodeImportJobActivity = "NodeImportJobActivity";
    private const string NodeImportJobLoopActivity = "NodeImportJobLoopActivity";

    public ContractAggregate(
        IContractRepositoryFactory repositoryFactory,
        ContractAggregateOptions options
            )
    {
        _repositoryFactory = repositoryFactory;
        _options = options;
        _logger = _logger = Log.ForContext<ContractAggregate>();
    }

    internal async Task NodeImportJob(IContractNodeClient client, CancellationToken token = default)
    {
        using var _ = TraceContext.StartActivity(NodeImportJobActivity);
        
        var retryCount = 0;
        while (!token.IsCancellationRequested)
        {
            try
            {
                var nextBlockHeightToImport = await GetNextBlockHeight();
                while (!token.IsCancellationRequested)
                {
                    var lastFinalizedHeight = await GetLastFinalizedBlockHeight(client, token);
                    if (nextBlockHeightToImport > lastFinalizedHeight)
                    {
                        await Task.Delay(_options.DelayBetweenRetries, token);
                        continue;
                    }

<<<<<<< HEAD
                    for (var height = nextBlockHeight; height <= lastFinalizedHeight; height++)
                    {
                        using var __ = TraceContext.StartActivity(NodeImportJobLoopActivity);
                        using var durationMetric = new ContractMetrics.DurationMetric(ImportSource.NodeImport);
                        try
                        {
                            await using var repository = await _repositoryFactory.CreateAsync();
=======
                    await NodeImportRange(client, nextBlockHeightToImport, lastFinalizedHeight, token);
>>>>>>> 05dfeb91

                    nextBlockHeightToImport = lastFinalizedHeight + 1;
                    retryCount = 0;
                }
                break;
            }
            catch (Exception e)
            {
                if (retryCount == _options.RetryCount)
                {
                    throw;
                }
                _logger.Error(e, "Got exception running {Method} will try again with {RetryCount}", nameof(NodeImportJob), retryCount);
                retryCount += 1;
                await Task.Delay(_options.JobDelay, token);
            }
        }
    }

    /// <summary>
    /// For a given height fetched state from node and store relevant events.
    /// </summary>
    /// <returns>Count of transaction event mapped. Observe this can result in multiple stored events.</returns>
    internal async Task<uint> NodeImport(
        IContractRepository repository,
        IContractNodeClient client,
        ulong height,
        CancellationToken token = default
        )
    {
        var blockHashInput = new Absolute(height);
        var (blockHash, transactionEvents) = await client.GetBlockTransactionEvents(blockHashInput, token);
        _logger.Debug("Reading block {BlockHash}", blockHash.ToString());
        
        BlockInfo? blockInfo = null;
        var totalEvents = 0u;
        await foreach (var blockItemSummary in transactionEvents.WithCancellation(token))
        {
            if (blockItemSummary.Details is not AccountTransactionDetails details)
            {
                continue;
            }
            blockInfo ??= (await client.GetBlockInfoAsync(new Given(blockHash), token)).Response;

            var transactionHash = blockItemSummary.TransactionHash.ToString();
            var eventIndex = 0u;
            foreach (var transactionResultEvent in FilterEvents(details.Effects))
            {
                await StoreEvent(
                    ImportSource.NodeImport,
                    repository,
                    transactionResultEvent,
                    AccountAddress.From(details.Sender),
                    blockInfo.BlockHeight,
                    transactionHash,
                    blockItemSummary.Index,
                    eventIndex
                );
                eventIndex++;
            }

            totalEvents += eventIndex;
        }

        return totalEvents;
    }
    
    /// <summary>
    /// Stores successfully processed blocks. Will store from block height <see cref="heightFrom"/> to
    /// <see cref="heightTo"/> except for those given in list <see cref="except"/>
    /// </summary>
    internal static async Task SaveLastReadBlocks(
        IContractRepository repository,
        ulong heightFrom,
        ulong heightTo,
        ICollection<ulong> except,
        ImportSource source)
    {
        var heights = new List<ContractReadHeight>();
        for (var height = heightFrom; height <= heightTo; height++)
        {
            if (except.Contains(height))
            {
                continue;
            }
            heights.Add(new ContractReadHeight(height, source));
        }
        await repository.AddRangeAsync(heights);
    }

    internal static async Task StoreEvent(
        ImportSource source,
        IContractRepository repository,        
        TransactionResultEvent transactionResultEvent,
        AccountAddress sender,
        ulong blockHeight, 
        string transactionHash,
        ulong transactionIndex,
        uint eventIndex
    )
    {
        switch (transactionResultEvent)
        {
            case Api.GraphQL.Transactions.ContractInitialized contractInitialized:
                await repository.AddAsync(new Entities.Contract(
                    blockHeight,
                    transactionHash,
                    transactionIndex,
                    eventIndex,
                    contractInitialized.ContractAddress,
                    sender,
                    source
                ));
                await repository
                    .AddAsync(new ContractEvent(
                        blockHeight,
                        transactionHash,
                        transactionIndex,
                        eventIndex,
                        contractInitialized.ContractAddress,
                        contractInitialized,
                        source
                    ));
                await repository
                    .AddAsync(new ModuleReferenceContractLinkEvent(
                        blockHeight,
                        transactionHash,
                        transactionIndex,
                        eventIndex,
                        contractInitialized.ModuleRef,
                        contractInitialized.ContractAddress,
                        source,
                        ModuleReferenceContractLinkEvent.ModuleReferenceContractLinkAction.Added
                    ));
                break;
            case ContractInterrupted contractInterrupted:
                await repository
                    .AddAsync(new ContractEvent(
                        blockHeight,
                        transactionHash,
                        transactionIndex,
                        eventIndex,
                        contractInterrupted.ContractAddress,
                        contractInterrupted,
                        source
                    ));
                break;
            case ContractResumed contractResumed:
                await repository
                    .AddAsync(new ContractEvent(
                        blockHeight,
                        transactionHash,
                        transactionIndex,
                        eventIndex,
                        contractResumed.ContractAddress,
                        contractResumed,
                        source
                    ));
                break;
            case ContractUpdated contractUpdated:
                await repository
                    .AddAsync(new ContractEvent(
                        blockHeight,
                        transactionHash,
                        transactionIndex,
                        eventIndex,
                        contractUpdated.ContractAddress,
                        contractUpdated,
                        source
                    ));
                break;
            case ContractUpgraded contractUpgraded:
                await repository
                    .AddAsync(new ContractEvent(
                        blockHeight,
                        transactionHash,
                        transactionIndex,
                        eventIndex,
                        contractUpgraded.ContractAddress,
                        contractUpgraded,
                        source
                    ));
                await repository
                    .AddAsync(new ModuleReferenceContractLinkEvent(
                        blockHeight,
                        transactionHash,
                        transactionIndex,
                        eventIndex,
                        contractUpgraded.To,
                        contractUpgraded.ContractAddress,
                        source,
                        ModuleReferenceContractLinkEvent.ModuleReferenceContractLinkAction.Added
                    ));
                await repository
                    .AddAsync(new ModuleReferenceContractLinkEvent(
                        blockHeight,
                        transactionHash,
                        transactionIndex,
                        eventIndex,
                        contractUpgraded.From,
                        contractUpgraded.ContractAddress,
                        source,
                        ModuleReferenceContractLinkEvent.ModuleReferenceContractLinkAction.Removed
                    ));
                break;
            case Transferred transferred:
                if (transferred.From is not ContractAddress contractAddress ||
                    transferred.To is not AccountAddress)
                {
                    break;
                }
                await repository
                    .AddAsync(new ContractEvent(
                        blockHeight,
                        transactionHash,
                        transactionIndex,
                        eventIndex,
                        contractAddress,
                        transferred,
                        source
                    ));
                break;
            case ContractModuleDeployed contractModuleDeployed:
                await repository
                    .AddAsync(new ModuleReferenceEvent(
                        blockHeight,
                        transactionHash,
                        transactionIndex,
                        eventIndex,
                        contractModuleDeployed.ModuleRef,
                        source
                    ));
                break;
        }
    }
    
    private static async Task<ulong> GetLastFinalizedBlockHeight(IContractNodeClient client, CancellationToken token)
    {
        var consensusInfo = await client.GetConsensusInfoAsync(token);
        return consensusInfo.LastFinalizedBlockHeight;
    }

    private async Task NodeImportRange(IContractNodeClient client, ulong fromBlockHeight, ulong toBlockHeight, CancellationToken token)
    {
        for (var height = fromBlockHeight; height <= toBlockHeight; height++)
        {
            using var durationMetric = new ContractMetrics.DurationMetric(ImportSource.NodeImport);
            try
            {
                await using var repository = await _repositoryFactory.CreateAsync();

                var affectedEvents = await NodeImport(repository, client, height, token);
                await repository.AddAsync(new ContractReadHeight(height, ImportSource.NodeImport));
                await repository.SaveChangesAsync(token);
                
                ContractMetrics.SetReadHeight(height, ImportSource.NodeImport);
                ContractMetrics.IncTransactionEvents(affectedEvents, ImportSource.NodeImport);
            }
            catch (Exception e)
            {
                durationMetric.SetException(e);
                throw;
            }
        }
    }
    
    private async Task<ulong> GetNextBlockHeight()
    {
        await using var repository = await _repositoryFactory.CreateAsync();
        var importState = await repository.GetReadOnlyLatestContractReadHeight();
        return importState != null ? importState.BlockHeight + 1 : 0;
    }

    private static IEnumerable<TransactionResultEvent> FilterEvents(IAccountTransactionEffects effect)
    {
        switch (effect)
        {
            case ContractInitialized contractInitialized:
                yield return Application.Api.GraphQL.Transactions.ContractInitialized.From(contractInitialized);
                break;
            case ContractUpdateIssued contractUpdateIssued:
                foreach (var transactionResultEvent in TransactionResultEvent.ToIter(contractUpdateIssued))
                {
                    yield return transactionResultEvent;
                }
                break;
            case ModuleDeployed moduleDeployed:
                yield return ContractModuleDeployed.From(moduleDeployed);
                break;
        }
    }
}<|MERGE_RESOLUTION|>--- conflicted
+++ resolved
@@ -52,17 +52,7 @@
                         continue;
                     }
 
-<<<<<<< HEAD
-                    for (var height = nextBlockHeight; height <= lastFinalizedHeight; height++)
-                    {
-                        using var __ = TraceContext.StartActivity(NodeImportJobLoopActivity);
-                        using var durationMetric = new ContractMetrics.DurationMetric(ImportSource.NodeImport);
-                        try
-                        {
-                            await using var repository = await _repositoryFactory.CreateAsync();
-=======
                     await NodeImportRange(client, nextBlockHeightToImport, lastFinalizedHeight, token);
->>>>>>> 05dfeb91
 
                     nextBlockHeightToImport = lastFinalizedHeight + 1;
                     retryCount = 0;
@@ -309,6 +299,7 @@
     {
         for (var height = fromBlockHeight; height <= toBlockHeight; height++)
         {
+            using var __ = TraceContext.StartActivity(NodeImportJobLoopActivity);
             using var durationMetric = new ContractMetrics.DurationMetric(ImportSource.NodeImport);
             try
             {
