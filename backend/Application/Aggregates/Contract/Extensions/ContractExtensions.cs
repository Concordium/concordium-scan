using Application.Aggregates.Contract.BackgroundServices;
using Application.Aggregates.Contract.Configurations;
using Application.Aggregates.Contract.Jobs;
using Application.Aggregates.Contract.Observability;
using Dapper;
using HotChocolate.Execution.Configuration;
using Microsoft.Extensions.Configuration;
using Microsoft.Extensions.DependencyInjection;
using Microsoft.Extensions.Diagnostics.HealthChecks;
using Prometheus;

namespace Application.Aggregates.Contract.Extensions;

public static class ContractExtensions
{
    public static void AddContractAggregate(this IServiceCollection collection, IConfiguration configuration)
    {
        collection.Configure<ContractAggregate>(configuration.GetSection("ContractAggregate"));

        collection.AddHostedService<ContractNodeImportBackgroundService>();
        
        collection.AddTransient<IContractRepositoryFactory, ContractRepositoryFactory>();
        collection.AddTransient<IContractNodeClient, ContractNodeClient>();
        
        collection.AddContractJobs();
        collection.AddObservability();
        
        AddDapperTypeHandlers();
    }

    private static void AddObservability(this IServiceCollection collection)
    {
        collection.AddSingleton<ContractHealthCheck>();
        collection.AddHealthChecks()
<<<<<<< HEAD
            .AddCheck<ContractHealthCheck>("Contracts", HealthStatus.Unhealthy)
=======
            .AddCheck<ContractHealthCheck>("Contract", HealthStatus.Unhealthy)
>>>>>>> de8e391b
            .ForwardToPrometheus();
    }
    
    /// <summary>
    /// Used by <see cref="Dapper"/> to specify custom mappings of types.
    /// </summary>
    internal static void AddDapperTypeHandlers()
    {
        SqlMapper.AddTypeHandler(new TransactionResultEventHandler());
        SqlMapper.AddTypeHandler(new TransactionTypeUnionHandler());
        SqlMapper.AddTypeHandler(new AccountAddressHandler());
    }

    internal static IRequestExecutorBuilder AddContractGraphQlConfigurations(this IRequestExecutorBuilder builder)
    {
        builder
            .AddType<Entities.Contract.ContractQuery>()
            .AddTypeExtension<Entities.Contract.ContractExtensions>();
        return builder;
    }

    /// <summary>
    /// Background service which executes all jobs related to Smart Contracts.
    ///
    /// When new is implemented they should be added to the <see cref="ContractJobsBackgroundService"/>.
    /// </summary>
    private static void AddContractJobs(this IServiceCollection collection)
    {
        collection.AddHostedService<ContractJobsBackgroundService>();
        collection.AddTransient<IContractJobFinder, ContractJobFinder>();

        collection.AddSingleton<IContractJobRepository, ContractJobRepository>();
        collection.AddTransient<IContractJob, ContractDatabaseImportJob>();
    }
}<|MERGE_RESOLUTION|>--- conflicted
+++ resolved
@@ -32,11 +32,7 @@
     {
         collection.AddSingleton<ContractHealthCheck>();
         collection.AddHealthChecks()
-<<<<<<< HEAD
-            .AddCheck<ContractHealthCheck>("Contracts", HealthStatus.Unhealthy)
-=======
             .AddCheck<ContractHealthCheck>("Contract", HealthStatus.Unhealthy)
->>>>>>> de8e391b
             .ForwardToPrometheus();
     }
     
