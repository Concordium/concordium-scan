using Application.Aggregates.Contract.BackgroundServices;
using Application.Aggregates.Contract.Configurations;
using Application.Aggregates.Contract.Jobs;
using Application.Aggregates.Contract.Observability;
using Dapper;
using HotChocolate.Execution.Configuration;
using Microsoft.Extensions.Configuration;
using Microsoft.Extensions.DependencyInjection;
using Microsoft.Extensions.Diagnostics.HealthChecks;
using Prometheus;

namespace Application.Aggregates.Contract.Extensions;

public static class ContractExtensions
{
    public static void AddContractAggregate(this IServiceCollection collection, IConfiguration configuration)
    {
        collection.Configure<ContractAggregate>(configuration.GetSection("ContractAggregate"));

        collection.AddHostedService<ContractNodeImportBackgroundService>();
        
        collection.AddTransient<IContractRepositoryFactory, ContractRepositoryFactory>();
        collection.AddTransient<IContractNodeClient, ContractNodeClient>();
        
        collection.AddContractJobs();
        collection.AddObservability();
        
        AddDapperTypeHandlers();
    }

    private static void AddObservability(this IServiceCollection collection)
    {
        collection.AddSingleton<ContractHealthCheck>();
        collection.AddHealthChecks()
            .AddCheck<ContractHealthCheck>("Contract", HealthStatus.Unhealthy)
            .ForwardToPrometheus();
    }
    
    /// <summary>
    /// Used by <see cref="Dapper"/> to specify custom mappings of types.
    /// </summary>
    internal static void AddDapperTypeHandlers()
    {
        SqlMapper.AddTypeHandler(new TransactionRejectReasonHandler());
        SqlMapper.AddTypeHandler(new TransactionResultEventHandler());
        SqlMapper.AddTypeHandler(new TransactionTypeUnionHandler());
        SqlMapper.AddTypeHandler(new AccountAddressHandler());
    }

    internal static IRequestExecutorBuilder AddContractGraphQlConfigurations(this IRequestExecutorBuilder builder)
    {
        builder
            .AddType<Entities.Contract.ContractQuery>()
            .AddTypeExtension<Entities.Contract.ContractExtensions>()
            .AddType<Entities.ModuleReferenceEvent.ModuleReferenceEventQuery>()
            .AddTypeExtension<Entities.ModuleReferenceEvent.ModuleReferenceEventExtensions>()
            .AddTypeExtension<Entities.ModuleReferenceContractLinkEvent.ModuleReferenceContractLinkEventExtensions>();
        return builder;
    }

    /// <summary>
    /// Background service which executes all jobs related to Smart Contracts.
    ///
    /// When new is implemented they should be added to the <see cref="ContractJobsBackgroundService"/>.
    /// </summary>
    private static void AddContractJobs(this IServiceCollection collection)
    {
        collection.AddHostedService<ContractJobsBackgroundService>();
        collection.AddTransient<IContractJobFinder, ContractJobFinder>();

        collection.AddSingleton<IContractJobRepository, ContractJobRepository>();
        collection.AddTransient<IContractJob, InitialModuleSourceCatchup>();
<<<<<<< HEAD
        collection.AddTransient<IContractJob, ParallelBatchBlockHeightJob<InitialContractAggregateCatchUpJob>>();
        collection.AddTransient<IContractJob, ParallelBatchBlockHeightJob<InitialFieldParsingCatchUpJob>>();
        collection.AddTransient<InitialFieldParsingCatchUpJob>();
        collection.AddTransient<InitialContractAggregateCatchUpJob>();
        collection.AddTransient<UpdateModuleSourceCatchup>();
=======
        collection.AddTransient<IContractJob, UpdateModuleSourceCatchup>();
        // Will be activated after UpdateModuleSourceCatchup has completed
        // collection.AddTransient<IContractJob, ParallelBatchBlockHeightJob<InitialContractAggregateCatchUpJob>>();
        // collection.AddTransient<InitialContractAggregateCatchUpJob>();
>>>>>>> 9c86acc4
    }
}<|MERGE_RESOLUTION|>--- conflicted
+++ resolved
@@ -70,17 +70,11 @@
 
         collection.AddSingleton<IContractJobRepository, ContractJobRepository>();
         collection.AddTransient<IContractJob, InitialModuleSourceCatchup>();
-<<<<<<< HEAD
-        collection.AddTransient<IContractJob, ParallelBatchBlockHeightJob<InitialContractAggregateCatchUpJob>>();
         collection.AddTransient<IContractJob, ParallelBatchBlockHeightJob<InitialFieldParsingCatchUpJob>>();
         collection.AddTransient<InitialFieldParsingCatchUpJob>();
-        collection.AddTransient<InitialContractAggregateCatchUpJob>();
-        collection.AddTransient<UpdateModuleSourceCatchup>();
-=======
         collection.AddTransient<IContractJob, UpdateModuleSourceCatchup>();
         // Will be activated after UpdateModuleSourceCatchup has completed
         // collection.AddTransient<IContractJob, ParallelBatchBlockHeightJob<InitialContractAggregateCatchUpJob>>();
         // collection.AddTransient<InitialContractAggregateCatchUpJob>();
->>>>>>> 9c86acc4
     }
 }