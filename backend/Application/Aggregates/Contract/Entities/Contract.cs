using System.Threading.Tasks;
using Application.Aggregates.Contract.Types;
using Application.Api.GraphQL;
using Application.Api.GraphQL.Accounts;
using Application.Api.GraphQL.EfCore;
using Application.Api.GraphQL.Transactions;
using Dapper;
using HotChocolate;
using HotChocolate.Types;
using Microsoft.EntityFrameworkCore;

namespace Application.Aggregates.Contract.Entities;

/// <summary>
/// Initial event stored when a smart contract is created
/// These are non mutable values through the lifetime of the smart contract.
/// </summary>
public sealed class Contract : BaseIdentification
{
    public ulong ContractAddressIndex { get; init; }
    public ulong ContractAddressSubIndex { get; init; }
    public string ContractAddress { get; init; } = null!;
    [GraphQLIgnore]
    public uint EventIndex { get; init; }
    public AccountAddress Creator { get; init; } = null!;
 
    /// <summary>
    /// It is important, that when pagination is used together with a <see cref="System.Linq.IQueryable"/> return type
    /// then aggregation result like <see cref="Contract.ContractExtensions.GetAmount"/> will not be correct.
    ///
    /// Hence pagination should only by used in cases where database query has executed like <see cref="Contract.ContractQuery.GetContract"/>.
    /// </summary>
    [UseOffsetPaging(MaxPageSize = 100, IncludeTotalCount = true)]
    public IList<ContractEvent> ContractEvents { get; internal set; } = null!;
    /// <summary>
    /// See pagination comment on above.
    /// </summary>
    [UseOffsetPaging(MaxPageSize = 100, IncludeTotalCount = true)]
    public IList<ContractRejectEvent> ContractRejectEvents { get; private set; } = null!;
    [GraphQLIgnore]
    public IList<ModuleReferenceContractLinkEvent> ModuleReferenceContractLinkEvents { get; internal set; } = null!;
    
    /// <summary>
    /// Needed for EF Core
    /// </summary>
    private Contract()
    {}

    internal Contract(
        ulong blockHeight,
        string transactionHash,
        ulong transactionIndex,
        uint eventIndex,
        ContractAddress contractAddress,
        AccountAddress creator,
        ImportSource source,
        DateTimeOffset blockSlotTime) : 
        base(blockHeight, transactionHash, transactionIndex, source, blockSlotTime)
    {
        ContractAddressIndex = contractAddress.Index;
        ContractAddressSubIndex = contractAddress.SubIndex;
        ContractAddress = contractAddress.AsString;
        EventIndex = eventIndex;
        Creator = creator;
    }
    
    [ExtendObjectType(typeof(Query))]
    public class ContractQuery
    {
        public async Task<Contract?> GetContract(GraphQlDbContext context, ulong contractAddressIndex, ulong contractAddressSubIndex)
        {
            var contract = await context.Contract
                .AsNoTracking()
                .Where(c => c.ContractAddressIndex == contractAddressIndex && c.ContractAddressSubIndex == contractAddressSubIndex)
                .SingleOrDefaultAsync();
            if (contract == null)
            {
                return null;
            }
            
            var connection = context.Database.GetDbConnection();
            
            var parameter = new { Index = (long)contract.ContractAddressIndex, Subindex = (long)contract.ContractAddressSubIndex};
            var contractEvent = await connection.QueryAsync<ContractEvent>(ContractEvent.ContractEventsSql, parameter);
            var contractRejectEvent = await connection.QueryAsync<ContractRejectEvent>(ContractRejectEvent.ContractRejectEventsSql, parameter);
<<<<<<< HEAD
            var moduleLinkEvent = await connection.QueryAsync<ModuleReferenceContractLinkEvent>(ModuleReferenceContractLinkEvent.ModuleLinkEventsSql, parameter);
=======
            var moduleLinkEvent = await connection.QueryAsync<ModuleReferenceContractLinkEvent>(ModuleReferenceContractLinkEvent.ModuleLinkEventsParameterContractSql, parameter);
>>>>>>> f1b66493
            
            contract.ContractEvents = contractEvent.ToList();
            contract.ContractRejectEvents = contractRejectEvent.ToList();
            contract.ModuleReferenceContractLinkEvents = moduleLinkEvent.ToList();

            return contract;
        }
        
        /// <summary>
        /// Get contracts with pagination support.
        /// </summary>
        [UsePaging(MaxPageSize = 100)]
        public IQueryable<Contract> GetContracts(
            GraphQlDbContext context) 
        {
            return context.Contract
                .AsSplitQuery()
                .AsNoTracking()
                .Include(s => s.ContractEvents
                    .OrderByDescending(ce => ce.BlockHeight)
                    .ThenByDescending(ce => ce.TransactionIndex)
                    .ThenByDescending(ce => ce.EventIndex))
                .Include(s => s.ModuleReferenceContractLinkEvents
                    .OrderByDescending(ce => ce.BlockHeight)
                    .ThenByDescending(ce => ce.TransactionIndex)
                    .ThenByDescending(ce => ce.EventIndex))
                .OrderByDescending(c => c.ContractAddressIndex);
        }
    }

    /// <summary>
    /// Adds additional field to the GraphQL type <see cref="Contract"/>
    /// </summary>
    [ExtendObjectType(typeof(Contract))]
    public sealed class ContractExtensions
    {
        public string GetContractName([Parent] Contract contract)
        {
            var contractEvent = contract.ContractEvents
                .First(e => e.Event is ContractInitialized);
            return (contractEvent.Event as ContractInitialized)!.GetName();
        }
        
        /// <summary>
        /// Returns the current linked module reference which is the latest added <see cref="ModuleReferenceContractLinkEvent"/>.
        /// </summary>
        public string GetModuleReference([Parent] Contract contract)
        {
            var link = contract.ModuleReferenceContractLinkEvents
                .Where(link => link.LinkAction == ModuleReferenceContractLinkEvent.ModuleReferenceContractLinkAction.Added)
                .OrderByDescending(link => link.BlockHeight)
                .ThenByDescending(link => link.TransactionIndex)
                .ThenByDescending(link => link.EventIndex)
                .First();
            return link.ModuleReference;
        }

        /// <summary>
        /// Returns aggregated amount from events on contract.
        ///
        /// Events should be sorted descending by block height, transaction index and event index.
        /// </summary>
        public double GetAmount([Parent] Contract contract)
        {
            if (contract.ContractEvents is null)
            {
                return 0;
            }

            var amount = 0L;
            foreach (var contractEvent in contract.ContractEvents)
            {
                switch (contractEvent.Event)
                {
                    case ContractInitialized contractInitialized:
                        amount += (long)contractInitialized.Amount;
                        break;
                    case ContractUpdated contractUpdated:
                        amount += (long)contractUpdated.Amount;
                        break;
                    case ContractCall contractCall:
                    {
                        if (contractCall.ContractUpdated.Instigator is ContractAddress instigator &&
                            instigator.Index == contract.ContractAddressIndex &&
                            instigator.SubIndex == contract.ContractAddressSubIndex)
                        {
                            amount -= (long)contractCall.ContractUpdated.Amount;
                        }                        
                        break;
                    }
                    case Transferred transferred:
                        if (transferred.From is ContractAddress contractAddressFrom &&
                            contractAddressFrom.Index == contract.ContractAddressIndex &&
                            contractAddressFrom.SubIndex == contract.ContractAddressSubIndex)
                        {
                            amount -= (long)transferred.Amount;
                        }
                        break;
                }
            }

            return amount;
        }
    }
}<|MERGE_RESOLUTION|>--- conflicted
+++ resolved
@@ -83,11 +83,7 @@
             var parameter = new { Index = (long)contract.ContractAddressIndex, Subindex = (long)contract.ContractAddressSubIndex};
             var contractEvent = await connection.QueryAsync<ContractEvent>(ContractEvent.ContractEventsSql, parameter);
             var contractRejectEvent = await connection.QueryAsync<ContractRejectEvent>(ContractRejectEvent.ContractRejectEventsSql, parameter);
-<<<<<<< HEAD
-            var moduleLinkEvent = await connection.QueryAsync<ModuleReferenceContractLinkEvent>(ModuleReferenceContractLinkEvent.ModuleLinkEventsSql, parameter);
-=======
             var moduleLinkEvent = await connection.QueryAsync<ModuleReferenceContractLinkEvent>(ModuleReferenceContractLinkEvent.ModuleLinkEventsParameterContractSql, parameter);
->>>>>>> f1b66493
             
             contract.ContractEvents = contractEvent.ToList();
             contract.ContractRejectEvents = contractRejectEvent.ToList();
