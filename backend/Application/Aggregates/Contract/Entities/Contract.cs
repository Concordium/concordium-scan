using System.Threading.Tasks;
using Application.Aggregates.Contract.Types;
using Application.Api.GraphQL;
using Application.Api.GraphQL.Accounts;
using Application.Api.GraphQL.EfCore;
using Application.Api.GraphQL.Transactions;
using HotChocolate;
using HotChocolate.Types;
using Microsoft.EntityFrameworkCore;

namespace Application.Aggregates.Contract.Entities;

/// <summary>
/// Initial event stored when a smart contract is created
/// These are non mutable values through the lifetime of the smart contract.
/// </summary>
public sealed class Contract : BaseIdentification
{
    public ulong ContractAddressIndex { get; init; }
    public ulong ContractAddressSubIndex { get; init; }
    public string ContractAddress { get; init; } = null!;
<<<<<<< HEAD
    public uint EventIndex { get; init; }
=======
>>>>>>> aba61991
    public AccountAddress Creator { get; init; } = null!;
 
    /// <summary>
    /// It is important, that when pagination is used together with a <see cref="System.Linq.IQueryable"/> return type
    /// then aggregation result like <see cref="Contract.ContractExtensions.GetAmount"/> will not be correct.
    ///
    /// Hence pagination should only by used in cases where database query has executed like <see cref="Contract.ContractQuery.GetContract"/>.
    /// </summary>
    [UsePaging(IncludeTotalCount = true)]
    public IList<ContractEvent> ContractEvents { get; init; } = null!;
    /// <summary>
    /// See pagination comment on above.
    /// </summary>
    [UsePaging(IncludeTotalCount = true)]
    public IList<ContractRejectEvent> ContractRejectEvents { get; init; } = null!;
    public IList<ModuleReferenceContractLinkEvent> ModuleReferenceContractLinkEvents { get; init; } = null!;
    
    /// <summary>
    /// Needed for EF Core
    /// </summary>
    private Contract()
    {}

    internal Contract(
        ulong blockHeight,
        string transactionHash,
        ulong transactionIndex,
        uint eventIndex,
        ContractAddress contractAddress,
        AccountAddress creator,
        ImportSource source,
        DateTimeOffset blockSlotTime) : 
        base(blockHeight, transactionHash, transactionIndex, source, blockSlotTime)
    {
        ContractAddressIndex = contractAddress.Index;
        ContractAddressSubIndex = contractAddress.SubIndex;
        ContractAddress = contractAddress.AsString;
<<<<<<< HEAD
        EventIndex = eventIndex;
        Creator = creator;
=======
        Source = source;
        BlockSlotTime = blockSlotTime;
>>>>>>> aba61991
    }
    
    [ExtendObjectType(typeof(Query))]
    public class ContractQuery
    {
        public Task<Contract?> GetContract(GraphQlDbContext context, ulong contractAddressIndex, ulong contractAddressSubIndex)
        {
            return context.Contract
                .AsSplitQuery()
                .AsNoTracking()
                .Where(c => c.ContractAddressIndex == contractAddressIndex && c.ContractAddressSubIndex == contractAddressSubIndex)
                .Include(c => c.ContractEvents
                    .OrderByDescending(ce => ce.BlockHeight)
                    .ThenByDescending(ce => ce.TransactionIndex)
                    .ThenByDescending(ce => ce.EventIndex))
                .Include(c => c.ContractRejectEvents
                    .OrderByDescending(ce => ce.BlockHeight)
                    .ThenByDescending(ce => ce.TransactionIndex))
                .Include(c => c.ModuleReferenceContractLinkEvents
                    .OrderByDescending(ce => ce.BlockHeight)
                    .ThenByDescending(ce => ce.TransactionIndex)
                    .ThenByDescending(ce => ce.EventIndex))
                .SingleOrDefaultAsync();
        }
        
        /// <summary>
        /// Get contracts with pagination support.
        /// 
        /// Currently contracts module reference are not updated for the lifetime of the contract. Hence often there will
        /// be only one module link event for each contract.
        ///
        /// Because of this we are currently not using <see cref="Microsoft.EntityFrameworkCore.RelationalQueryableExtensions.AsSplitQuery"/>.
        /// If performance issues on this query is seen and module reference links increases then look into using above splitting technique.
        /// </summary>
        /// <remarks>
        ///     See <see href="https://aka.ms/efcore-docs-split-queries">EF Core split queries</see> for more information.
        /// </remarks> 
        [UsePaging]
        public IQueryable<Contract> GetContracts(
            GraphQlDbContext context)
        {
            return context.Contract
                .AsNoTracking()
                .Include(s => s.ContractEvents)
                .Include(s => s.ModuleReferenceContractLinkEvents)
                .OrderByDescending(c => c.ContractAddressIndex);
        }
    }

    /// <summary>
    /// Adds additional field to the returned GraphQL type <see cref="Contract"/>
    /// </summary>
    [ExtendObjectType(typeof(Contract))]
    public sealed class ContractExtensions
    {
        /// <summary>
        /// Returns the current linked module reference which is the latest added <see cref="ModuleReferenceContractLinkEvent"/>.
        /// </summary>
        public string GetModuleReference([Parent] Contract contract)
        {
            var link = contract.ModuleReferenceContractLinkEvents
                .Where(link => link.LinkAction == ModuleReferenceContractLinkEvent.ModuleReferenceContractLinkAction.Added)
                .OrderByDescending(link => link.BlockHeight)
                .ThenByDescending(link => link.TransactionIndex)
                .ThenByDescending(link => link.EventIndex)
                .First();
            return link.ModuleReference;
        }

        /// <summary>
        /// Returns aggregated amount from events on contract.
        /// </summary>
        public double GetAmount([Parent] Contract contract)
        {
            if (contract.ContractEvents is null)
            {
                return 0;
            }

            var amount = 0L;
            foreach (var contractEvent in contract.ContractEvents)
            {
                switch (contractEvent.Event)
                {
                    case ContractInitialized contractInitialized:
                        amount += (long)contractInitialized.Amount;
                        break;
                    case ContractUpdated contractUpdated:
                        amount += (long)contractUpdated.Amount;
                        break;
                    case Transferred transferred:
                        if (transferred.From is ContractAddress contractAddressFrom &&
                            contractAddressFrom.Index == contract.ContractAddressIndex &&
                            contractAddressFrom.SubIndex == contract.ContractAddressSubIndex)
                        {
                            amount -= (long)transferred.Amount;
                        }
                        if (transferred.To is ContractAddress contractAddressTo &&
                            contractAddressTo.Index == contract.ContractAddressIndex &&
                            contractAddressTo.SubIndex == contract.ContractAddressSubIndex)
                        {
                            amount += (long)transferred.Amount;
                        }
                        break;
                }
            }

            return amount;
        }
    }
}<|MERGE_RESOLUTION|>--- conflicted
+++ resolved
@@ -19,10 +19,7 @@
     public ulong ContractAddressIndex { get; init; }
     public ulong ContractAddressSubIndex { get; init; }
     public string ContractAddress { get; init; } = null!;
-<<<<<<< HEAD
     public uint EventIndex { get; init; }
-=======
->>>>>>> aba61991
     public AccountAddress Creator { get; init; } = null!;
  
     /// <summary>
@@ -60,13 +57,8 @@
         ContractAddressIndex = contractAddress.Index;
         ContractAddressSubIndex = contractAddress.SubIndex;
         ContractAddress = contractAddress.AsString;
-<<<<<<< HEAD
         EventIndex = eventIndex;
         Creator = creator;
-=======
-        Source = source;
-        BlockSlotTime = blockSlotTime;
->>>>>>> aba61991
     }
     
     [ExtendObjectType(typeof(Query))]
@@ -107,7 +99,7 @@
         [UsePaging]
         public IQueryable<Contract> GetContracts(
             GraphQlDbContext context)
-        {
+        {
             return context.Contract
                 .AsNoTracking()
                 .Include(s => s.ContractEvents)
