using System.Threading.Tasks;
using Application.Aggregates.Contract.Exceptions;
using Application.Aggregates.Contract.Types;
using Application.Api.GraphQL;
using Application.Api.GraphQL.Accounts;
using Application.Api.GraphQL.EfCore;
using Application.Api.GraphQL.Transactions;
using HotChocolate;
using HotChocolate.Types;
using Microsoft.EntityFrameworkCore;

namespace Application.Aggregates.Contract.Entities;

/// <summary>
/// Initial event stored when a smart contract is created
/// These are non mutable values through the lifetime of the smart contract.
/// </summary>
public sealed class Contract
{
    public ulong BlockHeight { get; init; }
    public string TransactionHash { get; init; } = null!;
    public ulong TransactionIndex { get; init; }
    public uint EventIndex { get; init; }
    public ulong ContractAddressIndex { get; init; }
    public ulong ContractAddressSubIndex { get; init; }
    public string ContractAddress { get; init; } = null!;
    public AccountAddress Creator { get; init; } = null!;
    public ImportSource Source { get; init; }
    public DateTimeOffset BlockSlotTime { get; init; }
    public DateTimeOffset CreatedAt { get; init; } = DateTime.UtcNow;
    public ICollection<ContractEvent> ContractEvents { get; set; } = null!;
    public ICollection<ModuleReferenceContractLinkEvent> ModuleReferenceContractLinkEvents { get; set; } = null!;
    
    /// <summary>
    /// Needed for EF Core
    /// </summary>
    private Contract()
    {}

    internal Contract(
        ulong blockHeight,
        string transactionHash,
        ulong transactionIndex,
        uint eventIndex,
        ContractAddress contractAddress,
        AccountAddress creator,
        ImportSource source,
        DateTimeOffset blockSlotTime)
    {
        BlockHeight = blockHeight;
        TransactionHash = transactionHash;
        TransactionIndex = transactionIndex;
        EventIndex = eventIndex;
        Creator = creator;
        ContractAddressIndex = contractAddress.Index;
        ContractAddressSubIndex = contractAddress.SubIndex;
        ContractAddress = contractAddress.AsString;
        Source = source;
        BlockSlotTime = blockSlotTime;
    }
    
    [ExtendObjectType(typeof(Query))]
    public class ContractQuery
    {
<<<<<<< HEAD
        public Task<Contract?> GetContract(GraphQlDbContext context, ulong contractAddressIndex, ulong contractAddressSubIndex)
        {
            return context.Contract
                .AsNoTracking()
                .Where(c => c.ContractAddressIndex == contractAddressIndex && c.ContractAddressSubIndex == contractAddressSubIndex)
                .Include(c => c.ContractEvents)
                .SingleOrDefaultAsync();
        }
        
=======
        /// <summary>
        /// Get contracts with pagination support.
        /// 
        /// Currently contracts module reference are not updated for the lifetime of the contract. Hence often there will
        /// be only one module link event for each contract.
        ///
        /// Because of this we are currently not using <see cref="Microsoft.EntityFrameworkCore.RelationalQueryableExtensions.AsSplitQuery"/>.
        /// If performance issues on this query is seen and module reference links increases then look into using above splitting technique.
        /// </summary>
        /// <remarks>
        ///     See <see href="https://aka.ms/efcore-docs-split-queries">EF Core split queries</see> for more information.
        /// </remarks> 
>>>>>>> b82bb7fc
        [UsePaging]
        public IQueryable<Contract> GetContracts(
            GraphQlDbContext context)
        {
            return context.Contract
                .AsNoTracking()
                .Include(s => s.ContractEvents)
                .Include(s => s.ModuleReferenceContractLinkEvents)
                .OrderByDescending(c => c.ContractAddressIndex);
        }
    }

    /// <summary>
    /// Adds additional field to the returned GraphQL type <see cref="Contract"/>
    /// </summary>
    [ExtendObjectType(typeof(Contract))]
    public sealed class ContractExtensions
    {
        /// <summary>
        /// Returns the current linked module reference which is the latest added <see cref="ModuleReferenceContractLinkEvent"/>.
        /// </summary>
        public string GetModuleReference([Parent] Contract contract)
        {
            var link = contract.ModuleReferenceContractLinkEvents
                .Where(link => link.LinkAction == ModuleReferenceContractLinkEvent.ModuleReferenceContractLinkAction.Added)
                .OrderByDescending(link => link.BlockHeight)
                .ThenByDescending(link => link.TransactionIndex)
                .ThenByDescending(link => link.EventIndex)
                .First();
            return link.ModuleReference;
        }

        /// <summary>
        /// Returns aggregated amount from events on contract.
        /// </summary>
        public double GetAmount([Parent] Contract contract)
        {
            if (contract.ContractEvents is null)
            {
                return 0;
            }

            var amount = 0L;
            foreach (var contractEvent in contract.ContractEvents)
            {
                switch (contractEvent.Event)
                {
                    case ContractInitialized contractInitialized:
                        amount += (long)contractInitialized.Amount;
                        break;
                    case ContractUpdated contractUpdated:
                        amount += (long)contractUpdated.Amount;
                        break;
                    case Transferred transferred:
                        if (transferred.From is ContractAddress contractAddressFrom &&
                            contractAddressFrom.Index == contract.ContractAddressIndex &&
                            contractAddressFrom.SubIndex == contract.ContractAddressSubIndex)
                        {
                            amount -= (long)transferred.Amount;
                        }
                        if (transferred.To is ContractAddress contractAddressTo &&
                            contractAddressTo.Index == contract.ContractAddressIndex &&
                            contractAddressTo.SubIndex == contract.ContractAddressSubIndex)
                        {
                            amount += (long)transferred.Amount;
                        }
                        break;
                }
            }

            return amount;
        }
    }
}<|MERGE_RESOLUTION|>--- conflicted
+++ resolved
@@ -62,7 +62,6 @@
     [ExtendObjectType(typeof(Query))]
     public class ContractQuery
     {
-<<<<<<< HEAD
         public Task<Contract?> GetContract(GraphQlDbContext context, ulong contractAddressIndex, ulong contractAddressSubIndex)
         {
             return context.Contract
@@ -72,7 +71,6 @@
                 .SingleOrDefaultAsync();
         }
         
-=======
         /// <summary>
         /// Get contracts with pagination support.
         /// 
@@ -85,7 +83,6 @@
         /// <remarks>
         ///     See <see href="https://aka.ms/efcore-docs-split-queries">EF Core split queries</see> for more information.
         /// </remarks> 
->>>>>>> b82bb7fc
         [UsePaging]
         public IQueryable<Contract> GetContracts(
             GraphQlDbContext context)
