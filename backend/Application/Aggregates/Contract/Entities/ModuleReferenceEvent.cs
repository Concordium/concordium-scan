using Application.Aggregates.Contract.Types;
using Application.Api.GraphQL.Accounts;

namespace Application.Aggregates.Contract.Entities;

/// <summary>
/// Event which is generated when a module reference is created.
/// </summary>
public sealed class ModuleReferenceEvent
{
    public ulong BlockHeight { get; init; }
    public string TransactionHash { get; init; } = null!;
    public ulong TransactionIndex { get; init; }
    public uint EventIndex { get; init; }
    public string ModuleReference { get; init; } = null!;
    public AccountAddress Sender { get; init; } = null!;
    public ImportSource Source { get; init; }
    public DateTimeOffset BlockSlotTime { get; init; }
    public DateTimeOffset CreatedAt { get; init; } = DateTime.UtcNow;
    
    /// <summary>
    /// Needed for EF Core
    /// </summary>
    private ModuleReferenceEvent()
    {}

    public ModuleReferenceEvent(
        ulong blockHeight,
        string transactionHash,
        ulong transactionIndex,
        uint eventIndex,
        string moduleReference,
<<<<<<< HEAD
        AccountAddress sender,
=======
>>>>>>> 4150a046
        ImportSource source,
        DateTimeOffset blockSlotTime
    )
    {
        BlockHeight = blockHeight;
        TransactionHash = transactionHash;
        TransactionIndex = transactionIndex;
        EventIndex = eventIndex;
        ModuleReference = moduleReference;
        Sender = sender;
        Source = source;
        BlockSlotTime = blockSlotTime;
    }
}<|MERGE_RESOLUTION|>--- conflicted
+++ resolved
@@ -30,10 +30,7 @@
         ulong transactionIndex,
         uint eventIndex,
         string moduleReference,
-<<<<<<< HEAD
         AccountAddress sender,
-=======
->>>>>>> 4150a046
         ImportSource source,
         DateTimeOffset blockSlotTime
     )
