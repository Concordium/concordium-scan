--- conflicted
+++ resolved
@@ -20,12 +20,8 @@
     private readonly IDbContextFactory<GraphQlDbContext> _dbContextFactory;
     private readonly IContractRepositoryFactory _repositoryFactory;
     private readonly IContractNodeClient _client;
-<<<<<<< HEAD
-    private readonly IFeatureFlags _featureFlags;
     private readonly ContractHealthCheck _healthCheck;
-=======
     private readonly FeatureFlagOptions _featureFlags;
->>>>>>> 3e7126e6
     private readonly ContractAggregateOptions _options;
     private readonly ILogger _logger;
 
@@ -34,25 +30,17 @@
         IDbContextFactory<GraphQlDbContext> dbContextFactory,
         IContractRepositoryFactory repositoryFactory,
         IContractNodeClient client,
-<<<<<<< HEAD
-        IFeatureFlags featureFlags,
         IOptions<ContractAggregateOptions> options,
         ContractHealthCheck healthCheck)
-=======
         IOptions<FeatureFlagOptions> featureFlagsOptions,
         IOptions<ContractAggregateOptions> options)
->>>>>>> 3e7126e6
     {
         _jobFinder = jobFinder;
         _dbContextFactory = dbContextFactory;
         _repositoryFactory = repositoryFactory;
         _client = client;
-<<<<<<< HEAD
-        _featureFlags = featureFlags;
         _healthCheck = healthCheck;
-=======
         _featureFlags = featureFlagsOptions.Value;
->>>>>>> 3e7126e6
         _options = options.Value;
         _logger = Log.ForContext<ContractNodeImportBackgroundService>();
     }
