--- conflicted
+++ resolved
@@ -167,15 +167,11 @@
     /// for in the change provider of Entity Framework. These are the entities which have been added in the current transaction
     /// but are not yet committed to the database.
     ///
-<<<<<<< HEAD
-    /// If <see cref="ContractInitialized"/> has been added in this transaction the database it queried for the event.
+    /// If <see cref="ContractInitialized"/> has not been added in this transaction the database it queried for the event.
     ///
     /// The <see cref="ContractInitialized"/> event is expected to exist, and an exception will be thrown if no event
     /// is found. An exception will also be thrown if multiple events are returned, as this should not be possible and
     /// would indicate data corruption.
-=======
-    /// If <see cref="ContractInitialized"/> has not been added in this transaction the database it queried for the event.
->>>>>>> 23190ee2
     /// </summary>
     public async Task<ContractInitialized> GetReadonlyContractInitializedEventAsync(ContractAddress contractAddress)
     {
