using System.Threading;
using System.Threading.Tasks;
using Application.Aggregates.Contract.Configurations;
using Application.Api.GraphQL.EfCore;
using Microsoft.EntityFrameworkCore;
using Microsoft.Extensions.Options;
using Application.Aggregates.Contract.Entities;
using Application.Resilience;
using Dapper;

namespace Application.Aggregates.Contract.Jobs;

/// <summary>
/// Adding <see cref="Token.TokenAddress"/> by iterating through all existing tokens.
/// </summary>
public sealed class _06_AddTokenAddress : IStatelessJob
{
    private readonly IDbContextFactory<GraphQlDbContext> _contextFactory;
    private readonly ContractAggregateOptions _options;
    private readonly ILogger _logger;
    
    /// <summary>
    /// WARNING - Do not change this if job already executed on environment, since it will trigger rerun of job.
    /// </summary>
    private const string JobName = "_06_AddTokenAddress";

    public _06_AddTokenAddress(
        IDbContextFactory<GraphQlDbContext> contextFactory,
        IOptions<ContractAggregateOptions> options)
    {
        _contextFactory = contextFactory;
        _options = options.Value;
        _logger = Log.ForContext<_06_AddTokenAddress>();
    }

    public string GetUniqueIdentifier() => JobName;

    public async Task<IEnumerable<int>> GetIdentifierSequence(CancellationToken cancellationToken)
    {
        await using var context = await _contextFactory.CreateDbContextAsync(cancellationToken);
        var max = context.Contract.Max(ce => ce.ContractAddressIndex);
        return Enumerable.Range(0, (int)max + 1);
    }

    public ValueTask Setup(CancellationToken token = default) => ValueTask.CompletedTask;

    public async ValueTask Process(int identifier, CancellationToken token = default)
    {
        _logger.Debug($"Start processing {identifier}");
        await Policies.GetTransientPolicy(GetUniqueIdentifier(), _logger, _options.RetryCount, _options.RetryDelay)
            .ExecuteAsync(async () =>
            {
                await using var context = await _contextFactory.CreateDbContextAsync(token);
                var connection = context.Database.GetDbConnection();
                var tokens = await context.Tokens
                    .AsNoTracking()
<<<<<<< HEAD
                    .Where(t => (int)t.ContractIndex == identifier)
                    .ToListAsync(token);
                
                foreach (var cisToken in tokens.Where(cisToken => cisToken.TokenAddress == null))
=======
                    .Where(t => (int)t.ContractIndex == identifier && t.TokenAddress == null)
                    .ToListAsync(token);
                
                foreach (var cisToken in tokens)
>>>>>>> 89069859
                {
                    var tokenAddress = Token.EncodeTokenAddress(cisToken.ContractIndex, cisToken.ContractSubIndex, cisToken.TokenId);
                    await connection.ExecuteAsync($"update graphql_tokens set token_address = '{tokenAddress}' where contract_index = {cisToken.ContractIndex} and contract_sub_index = {cisToken.ContractSubIndex} and token_id = '{cisToken.TokenId}';");
                }
            });
        _logger.Debug($"Completed successfully processing {identifier}");
    }
    
    public bool ShouldNodeImportAwait() => true;
}
// UPDATE your_table
// SET 
//     column1 = new_value1,
//     column2 = new_value2
// WHERE
//     condition1;
//
// UPDATE your_table
// SET 
//     column3 = new_value3,
//     column4 = new_value4
// WHERE
//     condition2;<|MERGE_RESOLUTION|>--- conflicted
+++ resolved
@@ -54,17 +54,10 @@
                 var connection = context.Database.GetDbConnection();
                 var tokens = await context.Tokens
                     .AsNoTracking()
-<<<<<<< HEAD
-                    .Where(t => (int)t.ContractIndex == identifier)
-                    .ToListAsync(token);
-                
-                foreach (var cisToken in tokens.Where(cisToken => cisToken.TokenAddress == null))
-=======
                     .Where(t => (int)t.ContractIndex == identifier && t.TokenAddress == null)
                     .ToListAsync(token);
                 
                 foreach (var cisToken in tokens)
->>>>>>> 89069859
                 {
                     var tokenAddress = Token.EncodeTokenAddress(cisToken.ContractIndex, cisToken.ContractSubIndex, cisToken.TokenId);
                     await connection.ExecuteAsync($"update graphql_tokens set token_address = '{tokenAddress}' where contract_index = {cisToken.ContractIndex} and contract_sub_index = {cisToken.ContractSubIndex} and token_id = '{cisToken.TokenId}';");
