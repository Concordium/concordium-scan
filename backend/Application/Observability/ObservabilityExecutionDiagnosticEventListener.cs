using System.IO;
using System.Text;
using HotChocolate;
using HotChocolate.Execution;
using HotChocolate.Execution.Instrumentation;
using HotChocolate.Execution.Processing;
using HotChocolate.Resolvers;
using Microsoft.AspNetCore.Http;
using Microsoft.Extensions.ObjectPool;

namespace Application.Observability;

/// <summary>
/// This class adds diagnostics and hence metrics to the GraphQl request flow, see <see cref="HotChocolate.Execution.IRequestContext"/>.
/// 
/// Diagnostics are stored in <see cref="HotChocolate.IHasContextData.ContextData"/> and can then be enriched
/// throughout the request.
///
/// Example if errors are reported, any diagnostics can be enriched by accessing the diagnostic in the storage.
///
/// When the request finalize all diagnostics will be disposed. 
/// </summary>
public sealed class ObservabilityExecutionDiagnosticEventListener : ExecutionDiagnosticEventListener
{
    private const string HttpContext = "HttpContext";
    private const string DefaultNoQueryResponse = "No able to get Query";
    
    private readonly ILogger _logger;

    /// <summary>
    /// Gets the <see cref="StringBuilder"/> pool used by this enricher.
    /// </summary>
    private ObjectPool<StringBuilder> StringBuilderPool { get; }
    
    public ObservabilityExecutionDiagnosticEventListener()
    {
        StringBuilderPool = ObjectPool.Create<StringBuilder>();
        _logger = Log.ForContext<ObservabilityExecutionDiagnosticEventListener>();
    }

    public override IDisposable ExecuteRequest(IRequestContext context)
    {
        var durationMetric = new ApplicationMetrics.GraphQlDurationMetric(context, StringBuilderPool);
        
        context.ContextData[ApplicationMetrics.GraphQlDurationMetric.GraphQlDurationMetricContextKey] =
            durationMetric;

        return durationMetric;
    }

    /// <summary>
<<<<<<< HEAD
    /// Used ex. when client refresh browser.
=======
    /// Exceptions occurs when ex. client refresh browser and hence cancel request.
>>>>>>> 842f47d1
    /// </summary>
    public override void RequestError(IRequestContext context, Exception exception)
    {
        if (context.ContextData.TryGetValue(
                ApplicationMetrics.GraphQlDurationMetric.GraphQlDurationMetricContextKey,
                out var metric) &&
            metric is ApplicationMetrics.GraphQlDurationMetric graphQlDurationMetric)
        {
            graphQlDurationMetric.SetException(exception);
        }
        if (!ShouldLogException(exception))
        {
            return;
        }

        var query = GetQuery(context);
        
        _logger.Error(exception, "Exception from {Query}", query);
    }
    
    /// <summary>
    /// Exceptions from resolver execution.
    /// </summary>
    public override void ResolverError(IMiddlewareContext context, IError error)
    {
        if (error.Exception == null)
        {
            return;
        }
        if (context.ContextData.TryGetValue(
                ApplicationMetrics.GraphQlDurationMetric.GraphQlDurationMetricContextKey,
                out var metric) &&
            metric is ApplicationMetrics.GraphQlDurationMetric graphQlDurationMetric)
        {
            graphQlDurationMetric.SetException(error.Exception);
        }
        if (!ShouldLogException(error.Exception))
        {
            return;
        }

        var query = GetQuery(context);

        _logger.Error(error.Exception, "Exception from {Query}", query);
    }

    public override void ResolverError(IRequestContext context, ISelection selection, IError error)
    {
        if (error.Exception is null)
        {
            return;
        }
        if (context.ContextData.TryGetValue(
                ApplicationMetrics.GraphQlDurationMetric.GraphQlDurationMetricContextKey,
                out var metric) &&
            metric is ApplicationMetrics.GraphQlDurationMetric graphQlDurationMetric)
        {
            graphQlDurationMetric.SetException(error.Exception);
        }
        if (!ShouldLogException(error.Exception))
        {
            return;
        }
        
        var query = GetQuery(context);
        
        _logger.Error(error.Exception, "Exception from {Query}", query);
    }
    
    private static bool ShouldLogException(Exception? exception)
    {
        if (exception is null)
        {
            return false;
        }
        return exception switch
        {
            // Don't log when users cancel queries
            OperationCanceledException => false,
            ObjectDisposedException => false,
            _ => true,
        };
    }
    
    private static string GetQuery(IRequestContext context)
    {
        if (TryGetQuery(context, out var query))
        {
            return query!;
        }

        return context.Request.Query?.ToString() ?? DefaultNoQueryResponse;
    }
    
    private static string GetQuery(IMiddlewareContext context)
    {
        if (TryGetQuery(context, out var query))
        {
            return query!;
        }

        return context.Selection.ToString() ?? DefaultNoQueryResponse;
    }
    
    private static bool TryGetQuery(IHasContextData context, out string? query)
    {
        query = null;
        if (context.ContextData.TryGetValue(HttpContext, out var outContext) &&
            outContext is HttpContext { Request.Body.CanSeek: true } httpContext)
        {
            var requestBody = httpContext.Request.Body;
            requestBody.Seek(0, SeekOrigin.Begin);
            using var reader = new StreamReader(requestBody);
            query = reader.ReadToEndAsync().GetAwaiter().GetResult();
            requestBody.Seek(0, SeekOrigin.Begin);
            return true;
        }

        return false;
    }
}<|MERGE_RESOLUTION|>--- conflicted
+++ resolved
@@ -49,11 +49,7 @@
     }
 
     /// <summary>
-<<<<<<< HEAD
-    /// Used ex. when client refresh browser.
-=======
     /// Exceptions occurs when ex. client refresh browser and hence cancel request.
->>>>>>> 842f47d1
     /// </summary>
     public override void RequestError(IRequestContext context, Exception exception)
     {
