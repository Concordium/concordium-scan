type Account {
	id: ID!
	"The address of the account in Base58Check."
	address: AccountAddress!
	"The total amount of CCD hold by the account."
	amount: UnsignedLong!
	baker: Baker
	delegation: Delegation
	"Timestamp of the block where this account was created."
	createdAt: DateTime!
	"""
	Number of transactions the account has been involved in or
	affected by.
	"""
	transactionCount: Int!
	"""
	Number of transactions where this account is the sender of the
	transaction. This is the `nonce` of the account. This value is
	currently not used by the front-end and the `COUNT(*)` will need further
	optimization if intended to be used.
	"""
	nonce: Int!
	tokens(
		"Returns the first _n_ elements from the list."
		first: Int,
		"Returns the elements in the list that come after the specified cursor."
		after: String,
		"Returns the last _n_ elements from the list."
		last: Int,
		"Returns the elements in the list that come before the specified cursor."
		before: String
	): AccountTokenConnection!
	transactions(
		"Returns the first _n_ elements from the list."
		first: Int,
		"Returns the elements in the list that come after the specified cursor."
		after: String,
		"Returns the last _n_ elements from the list."
		last: Int,
		"Returns the elements in the list that come before the specified cursor."
		before: String
	): AccountTransactionRelationConnection!
	accountStatement(
		"Returns the first _n_ elements from the list."
		first: Int,
		"Returns the elements in the list that come after the specified cursor."
		after: String,
		"Returns the last _n_ elements from the list."
		last: Int,
		"Returns the elements in the list that come before the specified cursor."
		before: String
	): AccountStatementEntryConnection!
	rewards(
		"Returns the first _n_ elements from the list."
		first: Int,
		"Returns the elements in the list that come after the specified cursor."
		after: String,
		"Returns the last _n_ elements from the list."
		last: Int,
		"Returns the elements in the list that come before the specified cursor."
		before: String
	): AccountRewardConnection!
	releaseSchedule: AccountReleaseSchedule!
}

type AccountAddress {
	asString: String!
}

type AccountAddressAmount {
	accountAddress: AccountAddress!
	amount: UnsignedLong!
}

type AccountAddressAmountConnection {
	"Information to aid in pagination."
	pageInfo: PageInfo!
	"A list of edges."
	edges: [AccountAddressAmountEdge!]!
	"A list of nodes."
	nodes: [AccountAddressAmount!]!
}

"An edge in a connection."
type AccountAddressAmountEdge {
	"The item at the end of the edge"
	node: AccountAddressAmount!
	"A cursor for use in pagination"
	cursor: String!
}

type AccountConnection {
	"Information to aid in pagination."
	pageInfo: PageInfo!
	"A list of edges."
	edges: [AccountEdge!]!
	"A list of nodes."
	nodes: [Account!]!
}

type AccountCreated {
	accountAddress: AccountAddress!
}

"An edge in a connection."
type AccountEdge {
	"The item at the end of the edge"
	node: Account!
	"A cursor for use in pagination"
	cursor: String!
}

input AccountFilterInput {
	isDelegator: Boolean!
}

type AccountMetricsBuckets {
	"The width (time interval) of each bucket."
	bucketWidth: TimeSpan!
	"Start of the bucket time period. Intended x-axis value."
	x_Time: [DateTime!]!
	"""
	Total number of accounts created (all time) at the end of the bucket
	period. Intended y-axis value.
	"""
	y_LastCumulativeAccountsCreated: [Int!]!
	"""
	Number of accounts created within bucket time period. Intended y-axis
	value.
	"""
	y_AccountsCreated: [Int!]!
}

type AccountReleaseSchedule {
	totalAmount: UnsignedLong!
	schedule(
		"Returns the first _n_ elements from the list."
		first: Int,
		"Returns the elements in the list that come after the specified cursor."
		after: String,
		"Returns the last _n_ elements from the list."
		last: Int,
		"Returns the elements in the list that come before the specified cursor."
		before: String
	): AccountReleaseScheduleItemConnection!
}

type AccountReleaseScheduleItem {
	transaction: Transaction!
	timestamp: DateTime!
	amount: UnsignedLong!
}

type AccountReleaseScheduleItemConnection {
	"Information to aid in pagination."
	pageInfo: PageInfo!
	"A list of edges."
	edges: [AccountReleaseScheduleItemEdge!]!
	"A list of nodes."
	nodes: [AccountReleaseScheduleItem!]!
}

"An edge in a connection."
type AccountReleaseScheduleItemEdge {
	"The item at the end of the edge"
	node: AccountReleaseScheduleItem!
	"A cursor for use in pagination"
	cursor: String!
}

type AccountReward {
	timestamp: DateTime!
	id: ID!
	block: Block!
	amount: UnsignedLong!
	rewardType: RewardType!
}

type AccountRewardConnection {
	"Information to aid in pagination."
	pageInfo: PageInfo!
	"A list of edges."
	edges: [AccountRewardEdge!]!
	"A list of nodes."
	nodes: [AccountReward!]!
}

"An edge in a connection."
type AccountRewardEdge {
	"The item at the end of the edge"
	node: AccountReward!
	"A cursor for use in pagination"
	cursor: String!
}

enum AccountSort {
	AGE_ASC
	AGE_DESC
	AMOUNT_ASC
	AMOUNT_DESC
	TRANSACTION_COUNT_ASC
	TRANSACTION_COUNT_DESC
	DELEGATED_STAKE_ASC
	DELEGATED_STAKE_DESC
}

type AccountStatementEntry {
	timestamp: DateTime!
	entryType: AccountStatementEntryType!
	id: ID!
	amount: Long!
	accountBalance: UnsignedLong!
	reference: BlockOrTransaction!
}

type AccountStatementEntryConnection {
	"Information to aid in pagination."
	pageInfo: PageInfo!
	"A list of edges."
	edges: [AccountStatementEntryEdge!]!
	"A list of nodes."
	nodes: [AccountStatementEntry!]!
}

"An edge in a connection."
type AccountStatementEntryEdge {
	"The item at the end of the edge"
	node: AccountStatementEntry!
	"A cursor for use in pagination"
	cursor: String!
}

enum AccountStatementEntryType {
	TRANSFER_IN
	TRANSFER_OUT
	AMOUNT_DECRYPTED
	AMOUNT_ENCRYPTED
	TRANSACTION_FEE
	FINALIZATION_REWARD
	FOUNDATION_REWARD
	BAKER_REWARD
	TRANSACTION_FEE_REWARD
}

type AccountToken {
	changeSeq: Int!
	tokenId: String!
	contractIndex: Int!
	contractSubIndex: Int!
	accountId: Int!
	token: Token!
	account: Account!
	balance: BigInteger!
}

type AccountTokenConnection {
	"Information to aid in pagination."
	pageInfo: PageInfo!
	"A list of edges."
	edges: [AccountTokenEdge!]!
	"A list of nodes."
	nodes: [AccountToken!]!
}

"An edge in a connection."
type AccountTokenEdge {
	"The item at the end of the edge"
	node: AccountToken!
	"A cursor for use in pagination"
	cursor: String!
}

type AccountTransaction {
	accountTransactionType: AccountTransactionType
}

type AccountTransactionRelation {
	transaction: Transaction!
}

type AccountTransactionRelationConnection {
	"Information to aid in pagination."
	pageInfo: PageInfo!
	"A list of edges."
	edges: [AccountTransactionRelationEdge!]!
	"A list of nodes."
	nodes: [AccountTransactionRelation!]!
}

"An edge in a connection."
type AccountTransactionRelationEdge {
	"The item at the end of the edge"
	node: AccountTransactionRelation!
	"A cursor for use in pagination"
	cursor: String!
}

enum AccountTransactionType {
	INITIALIZE_SMART_CONTRACT_INSTANCE
	UPDATE_SMART_CONTRACT_INSTANCE
	SIMPLE_TRANSFER
	ENCRYPTED_TRANSFER
	SIMPLE_TRANSFER_WITH_MEMO
	ENCRYPTED_TRANSFER_WITH_MEMO
	TRANSFER_WITH_SCHEDULE_WITH_MEMO
	DEPLOY_MODULE
	ADD_BAKER
	REMOVE_BAKER
	UPDATE_BAKER_STAKE
	UPDATE_BAKER_RESTAKE_EARNINGS
	UPDATE_BAKER_KEYS
	UPDATE_CREDENTIAL_KEYS
	TRANSFER_TO_ENCRYPTED
	TRANSFER_TO_PUBLIC
	TRANSFER_WITH_SCHEDULE
	UPDATE_CREDENTIALS
	REGISTER_DATA
	CONFIGURE_BAKER
	CONFIGURE_DELEGATION
	TOKEN_UPDATE
}

"A segment of a collection."
type AccountsCollectionSegment {
	"Information to aid in pagination."
	pageInfo: CollectionSegmentInfo!
	"A flattened list of the items."
	items: [AccountToken!]!
	totalCount: Int!
}

type AccountsMetrics {
	"Total number of accounts created (all time)."
	lastCumulativeAccountsCreated: Int!
	"Total number of accounts created in requested period."
	accountsCreated: Int!
	buckets: AccountMetricsBuckets!
}

type AccountsUpdatedSubscriptionItem {
	address: String!
}

type ActiveBakerState {
	"""
	The status of the baker's node. Will be null if no status for the node
	exists.
	"""
	nodeStatus: NodeStatus
	stakedAmount: UnsignedLong!
	restakeEarnings: Boolean!
	pool: BakerPool!
	pendingChange: PendingBakerChange
}

type AddAnonymityRevokerChainUpdatePayload {
	arIdentity: Int!
	name: String!
	url: String!
	description: String!
}

type AddIdentityProviderChainUpdatePayload {
	ipIdentity: Int!
	name: String!
	url: String!
	description: String!
}

union Address = ContractAddress | AccountAddress

type AlreadyABaker {
	bakerId: Long!
}

type AlreadyADelegator {
	_: Boolean! @deprecated(reason: "Don't use! This field is only in the schema to make this a valid GraphQL type (which does not allow types without any fields)")
}

type AmountAddedByDecryption {
	amount: UnsignedLong!
	accountAddress: AccountAddress!
}

type AmountTooLarge {
	address: Address!
	amount: UnsignedLong!
}

enum ApyPeriod {
	LAST7_DAYS
	LAST30_DAYS
}

type Baker {
	id: ID!
	bakerId: Long!
	state: BakerState!
	account: Account!
	transactions(
		"Returns the first _n_ elements from the list."
		first: Int,
		"Returns the elements in the list that come after the specified cursor."
		after: String,
		"Returns the last _n_ elements from the list."
		last: Int,
		"Returns the elements in the list that come before the specified cursor."
		before: String
	): InterimTransactionConnection!
}

type BakerAdded {
	stakedAmount: UnsignedLong!
	restakeEarnings: Boolean!
	bakerId: Long!
	signKey: String!
	electionKey: String!
	aggregationKey: String!
	accountAddress: AccountAddress!
}

type BakerConnection {
	"Information to aid in pagination."
	pageInfo: PageInfo!
	"A list of edges."
	edges: [BakerEdge!]!
	"A list of nodes."
	nodes: [Baker!]!
}

type BakerDelegationRemoved {
	delegatorId: Int!
	accountAddress: AccountAddress!
}

type BakerDelegationTarget {
	bakerId: Long!
}

"An edge in a connection."
type BakerEdge {
	"The item at the end of the edge"
	node: Baker!
	"A cursor for use in pagination"
	cursor: String!
}

input BakerFilterInput {
	openStatusFilter: BakerPoolOpenStatus
	includeRemoved: Boolean
}

type BakerInCooldown {
	_: Boolean! @deprecated(reason: "Don't use! This field is only in the schema to make this a valid GraphQL type (which does not allow types without any fields)")
}

type BakerKeysUpdated {
	bakerId: Long!
	signKey: String!
	electionKey: String!
	aggregationKey: String!
	accountAddress: AccountAddress!
}

type BakerMetrics {
	"Total bakers before the start of the period"
	lastBakerCount: Int!
	"The number of bakers added during the specified period."
	bakersAdded: Int!
	"The number of bakers removed during the specified period."
	bakersRemoved: Int!
	"Bucket-wise data for bakers added, removed, and the bucket times."
	buckets: BakerMetricsBuckets!
}

type BakerMetricsBuckets {
	"The width (time interval) of each bucket."
	bucketWidth: TimeSpan!
	"""
	The time values (start of each bucket) intended for use as x-axis
	values.
	"""
	x_Time: [DateTime!]!
	"""
	The number of bakers added for each bucket, intended for use as y-axis
	values.
	"""
	y_BakersAdded: [Int!]!
	"""
	The number of bakers removed for each bucket, intended for use as y-axis
	values.
	"""
	y_BakersRemoved: [Int!]!
	"Total bakers during each period"
	y_LastBakerCount: [Int!]!
}

type BakerPool {
	totalStakePercentage: Decimal!
	totalStake: UnsignedLong!
	rankingByTotalStake: Ranking
	delegatedStake: UnsignedLong!
	delegatedStakeCap: UnsignedLong!
	delegatorCount: Int!
	commissionRates: CommissionRates!
	paydayCommissionRates: CommissionRates
	lotteryPower: Decimal!
	openStatus: BakerPoolOpenStatus
	metadataUrl: String
	selfSuspended: Int
	inactiveSuspended: Int
	primedForSuspension: Int
	poolRewards(
		"Returns the first _n_ elements from the list."
		first: Int,
		"Returns the elements in the list that come after the specified cursor."
		after: String,
		"Returns the last _n_ elements from the list."
		last: Int,
		"Returns the elements in the list that come before the specified cursor."
		before: String
	): PaydayPoolRewardConnection!
	delegators(
		"Returns the first _n_ elements from the list."
		first: Int,
		"Returns the elements in the list that come after the specified cursor."
		after: String,
		"Returns the last _n_ elements from the list."
		last: Int,
		"Returns the elements in the list that come before the specified cursor."
		before: String
	): DelegationSummaryConnection!
	apy(period: ApyPeriod!): PoolApy!
}

enum BakerPoolOpenStatus {
	OPEN_FOR_ALL
	CLOSED_FOR_NEW
	CLOSED_FOR_ALL
}

type BakerPoolRewardTarget {
	bakerId: Long!
}

type BakerRemoved {
	bakerId: Long!
	accountAddress: AccountAddress!
}

type BakerResumed {
	bakerId: Long!
	accountAddress: AccountAddress!
}

type BakerSetBakingRewardCommission {
	bakerId: Long!
	accountAddress: AccountAddress!
	bakingRewardCommission: Decimal!
}

type BakerSetFinalizationRewardCommission {
	bakerId: Long!
	accountAddress: AccountAddress!
	finalizationRewardCommission: Decimal!
}

type BakerSetMetadataURL {
	bakerId: Long!
	accountAddress: AccountAddress!
	metadataUrl: String!
}

type BakerSetOpenStatus {
	bakerId: Long!
	accountAddress: AccountAddress!
	openStatus: BakerPoolOpenStatus!
}

type BakerSetRestakeEarnings {
	bakerId: Long!
	restakeEarnings: Boolean!
	accountAddress: AccountAddress!
}

type BakerSetTransactionFeeCommission {
	bakerId: Long!
	accountAddress: AccountAddress!
	transactionFeeCommission: Decimal!
}

enum BakerSort {
	BAKER_ID_ASC
	BAKER_ID_DESC
	TOTAL_STAKED_AMOUNT_DESC
	DELEGATOR_COUNT_DESC
	BAKER_APY30_DAYS_DESC
	DELEGATOR_APY30_DAYS_DESC
	"Sort ascending by the current payday baking commission rate."
	BLOCK_COMMISSIONS_ASC
	"Sort descending by the current payday baking commission rate."
	BLOCK_COMMISSIONS_DESC
}

type BakerStakeDecreased {
	bakerId: Long!
	newStakedAmount: UnsignedLong!
	accountAddress: AccountAddress!
}

type BakerStakeIncreased {
	bakerId: Long!
	newStakedAmount: UnsignedLong!
	accountAddress: AccountAddress!
}

type BakerStakeThresholdChainUpdatePayload {
	amount: UnsignedLong!
}

union BakerState = ActiveBakerState | RemovedBakerState

type BakerSuspended {
	bakerId: Long!
	accountAddress: AccountAddress!
}

type BakingRewardCommissionNotInRange {
	_: Boolean! @deprecated(reason: "Don't use! This field is only in the schema to make this a valid GraphQL type (which does not allow types without any fields)")
}

type BakingRewardsSpecialEvent {
	id: ID!
	remainder: UnsignedLong!
	bakingRewards(
		"Returns the first _n_ elements from the list."
		first: Int,
		"Returns the elements in the list that come after the specified cursor."
		after: String,
		"Returns the last _n_ elements from the list."
		last: Int,
		"Returns the elements in the list that come before the specified cursor."
		before: String
	): AccountAddressAmountConnection!
}

scalar BigInteger

type Block {
	"Absolute block height."
	id: ID!
	blockHash: String!
	blockHeight: Int!
	bakerId: Long
	totalAmount: UnsignedLong!
	"Time of the block being baked."
	blockSlotTime: DateTime!
	"Whether the block is finalized."
	finalized: Boolean!
	"""
	The block statistics:
	- The time difference from the parent block.
	- The time difference to the block that justifies the block being
	finalized.
	"""
	blockStatistics: BlockStatistics!
	"Number of transactions included in this block."
	transactionCount: Int!
	"""
	Query the special events (aka. special transaction outcomes) associated
	with this block.
	"""
	specialEvents(
		"Filter special events by special event type. Set to null to return all special events (no filtering)."
		includeFilter: [SpecialEventTypeFilter!],
		"Returns the first _n_ elements from the list."
		first: Int,
		"Returns the elements in the list that come after the specified cursor."
		after: String,
		"Returns the last _n_ elements from the list."
		last: Int,
		"Returns the elements in the list that come before the specified cursor."
		before: String
	): SpecialEventConnection!
	transactions(
		"Returns the first _n_ elements from the list."
		first: Int,
		"Returns the elements in the list that come after the specified cursor."
		after: String,
		"Returns the last _n_ elements from the list."
		last: Int,
		"Returns the elements in the list that come before the specified cursor."
		before: String
	): TransactionConnection!
}

type BlockAccrueRewardSpecialEvent {
	id: ID!
	"The total fees paid for transactions in the block."
	transactionFees: UnsignedLong!
	"The old balance of the GAS account."
	oldGasAccount: UnsignedLong!
	"The new balance of the GAS account."
	newGasAccount: UnsignedLong!
	"The amount awarded to the baker."
	bakerReward: UnsignedLong!
	"The amount awarded to the passive delegators."
	passiveReward: UnsignedLong!
	"The amount awarded to the foundation."
	foundationCharge: UnsignedLong!
	"The baker of the block, who will receive the award."
	bakerId: Long!
}

type BlockConnection {
	"Information to aid in pagination."
	pageInfo: PageInfo!
	"A list of edges."
	edges: [BlockEdge!]!
	"A list of nodes."
	nodes: [Block!]!
}

"An edge in a connection."
type BlockEdge {
	"The item at the end of the edge"
	node: Block!
	"A cursor for use in pagination"
	cursor: String!
}

type BlockEnergyLimitUpdate {
	energyLimit: UnsignedLong!
}

type BlockMetrics {
	"""
	The most recent block height. Equals the total length of the chain minus
	one (genesis block is at height zero).
	"""
	lastBlockHeight: Int!
	"Total number of blocks added in requested period."
	blocksAdded: Int!
	"""
	The average block time in seconds (slot-time difference between two
	adjacent blocks) in the requested period. Will be null if no blocks
	have been added in the requested period.
	"""
	avgBlockTime: Float
	"""
	The average finalization time in seconds (slot-time difference between a
	given block and the block that holds its finalization proof) in the
	requested period. Will be null if no blocks have been finalized in
	the requested period.
	"""
	avgFinalizationTime: Float
	"The current total amount of CCD in existence."
	lastTotalMicroCcd: UnsignedLong!
	"""
	The total CCD Released. This is total CCD supply not counting the
	balances of non circulating accounts.
	"""
	lastTotalMicroCcdReleased: UnsignedLong!
	"The current total amount of CCD staked."
	lastTotalMicroCcdStaked: UnsignedLong!
	buckets: BlockMetricsBuckets!
}

type BlockMetricsBuckets {
	"The width (time interval) of each bucket."
	bucketWidth: TimeSpan!
	"Start of the bucket time period. Intended x-axis value."
	x_Time: [DateTime!]!
	"""
	Number of blocks added within the bucket time period. Intended y-axis
	value.
	"""
	y_BlocksAdded: [Int!]!
	"""
	The average block time (slot-time difference between two adjacent
	blocks) in the bucket period. Intended y-axis value. Will be null if
	no blocks have been added in the bucket period.
	"""
	y_BlockTimeAvg: [Float!]!
	"""
	The average finalization time (slot-time difference between a given
	block and the block that holds its finalization proof) in the bucket
	period. Intended y-axis value. Will be null if no blocks have been
	finalized in the bucket period.
	"""
	y_FinalizationTimeAvg: [Float!]!
	"""
	The total amount of CCD staked at the end of the bucket period. Intended
	y-axis value.
	"""
	y_LastTotalMicroCcdStaked: [UnsignedLong!]!
}

union BlockOrTransaction = Transaction | Block

type BlockRewardsSpecialEvent {
	transactionFees: UnsignedLong!
	oldGasAccount: UnsignedLong!
	newGasAccount: UnsignedLong!
	bakerReward: UnsignedLong!
	foundationCharge: UnsignedLong!
	bakerAccountAddress: AccountAddress!
	foundationAccountAddress: AccountAddress!
	id: ID!
}

type BlockStatistics {
	"""
	Number of seconds between block slot time of this block and previous
	block.
	"""
	blockTime: Float!
	"""
	Number of seconds between the block slot time of this block and the
	block containing the finalization proof for this block.
	
	This is an objective measure of the finalization time (determined by
	chain data alone) and will at least be the block time. The actual
	finalization time will usually be lower than that but can only be
	determined in a subjective manner by each node: That is the time a
	node has first seen a block finalized. This is defined as the
	difference between when a finalization proof is first constructed,
	and the block slot time. However the time when a finalization proof
	is first constructed is subjective, some nodes will receive the
	necessary messages before others. Also, this number cannot be
	reconstructed for blocks finalized before extracting data from the
	node.
	
	Value will initially be `None` until the block containing the
	finalization proof for this block is itself finalized.
	"""
	finalizationTime: Float
}


type BurnEvent {
	target: TokenHolder!
	amount: TokenAmount!
}

scalar Byte

type CborHolderAccount {
	address: AccountAddress!
	coinInfo: CoinInfo
}

type ChainParametersV1 {
	rewardPeriodLength: UnsignedLong!
}

type ChainUpdateEnqueued {
	effectiveTime: DateTime!
	payload: ChainUpdatePayload!
}

union ChainUpdatePayload = ProtocolChainUpdatePayload | MinBlockTimeUpdate | TimeoutParametersUpdate | FinalizationCommitteeParametersUpdate | BlockEnergyLimitUpdate | GasRewardsCpv2Update | ElectionDifficultyChainUpdatePayload | EuroPerEnergyChainUpdatePayload | MicroCcdPerEuroChainUpdatePayload | FoundationAccountChainUpdatePayload | MintDistributionChainUpdatePayload | MintDistributionV1ChainUpdatePayload | TransactionFeeDistributionChainUpdatePayload | GasRewardsChainUpdatePayload | BakerStakeThresholdChainUpdatePayload | RootKeysChainUpdatePayload | Level1KeysChainUpdatePayload | AddAnonymityRevokerChainUpdatePayload | AddIdentityProviderChainUpdatePayload | CooldownParametersChainUpdatePayload | PoolParametersChainUpdatePayload | TimeParametersChainUpdatePayload | ValidatorScoreParametersUpdate | CreatePltUpdate

type Cis2Event {
	tokenId: String!
	contractIndex: Int!
	contractSubIndex: Int!
	transactionIndex: Int!
	indexPerToken: Int!
	transaction: Transaction!
	event: CisEvent!
}

type CisBurnEvent {
	fromAddress: Address!
	tokenAmount: BigInteger!
	tokenId: String!
}

union CisEvent = CisTransferEvent | CisMintEvent | CisBurnEvent | CisTokenMetadataEvent | CisUnknownEvent

type CisMintEvent {
	toAddress: Address!
	tokenAmount: BigInteger!
	tokenId: String!
}

type CisTokenMetadataEvent {
	metadataUrl: String!
	hashHex: String
	tokenId: String!
}

type CisTransferEvent {
	toAddress: Address!
	fromAddress: Address!
	tokenAmount: BigInteger!
	tokenId: String!
}

type CisUnknownEvent {
	dummy: UnsignedLong!
}

type CoinInfo {
	coinInfoCode: String!
}

"Information about the offset pagination."
type CollectionSegmentInfo {
	"""
	Indicates whether more items exist following the set defined by the
	clients arguments.
	"""
	hasNextPage: Boolean!
	"""
	Indicates whether more items exist prior the set defined by the clients
	arguments.
	"""
	hasPreviousPage: Boolean!
}

type CommissionRange {
	min: Decimal!
	max: Decimal!
}

type CommissionRates {
	transactionCommission: Decimal
	finalizationCommission: Decimal
	bakingCommission: Decimal
}

type Contract {
	contractAddressIndex: UnsignedLong!
	contractAddressSubIndex: UnsignedLong!
	contractAddress: String!
	creator: AccountAddress!
	blockHeight: Int!
	transactionHash: String!
	blockSlotTime: DateTime!
	snapshot: ContractSnapshot!
	contractEvents(skip: Int, take: Int): ContractEventsCollectionSegment!
	contractRejectEvents(skip: Int, take: Int): ContractRejectEventsCollectionSegment!
	tokens(skip: Int, take: Int): TokensCollectionSegment!
}

type ContractAddress {
	index: UnsignedLong!
	subIndex: UnsignedLong!
	asString: String!
}

type ContractCall {
	contractUpdated: ContractUpdated!
}

type ContractConnection {
	"Information to aid in pagination."
	pageInfo: PageInfo!
	"A list of edges."
	edges: [ContractEdge!]!
	"A list of nodes."
	nodes: [Contract!]!
}

"An edge in a connection."
type ContractEdge {
	"The item at the end of the edge"
	node: Contract!
	"A cursor for use in pagination"
	cursor: String!
}

type ContractEvent {
	contractAddressIndex: UnsignedLong!
	contractAddressSubIndex: UnsignedLong!
	sender: AccountAddress!
	event: Event!
	blockHeight: Int!
	transactionHash: String!
	blockSlotTime: DateTime!
}

"A segment of a collection."
type ContractEventsCollectionSegment {
	"Information to aid in pagination."
	pageInfo: CollectionSegmentInfo!
	"A flattened list of the items."
	items: [ContractEvent!]!
	totalCount: Int!
}

type ContractInitialized {
	moduleRef: String!
	contractAddress: ContractAddress!
	amount: UnsignedLong!
	initName: String!
	version: ContractVersion!
	inputParameter: [Int!]
	contractLogsRaw: [[Int!]!]!
	messageAsHex: String
	message: String
	eventsAsHex: StringConnection!
	events: StringConnection!
}

type ContractInterrupted {
	contractAddress: ContractAddress!
	contractLogsRaw: [[Int!]!]!
	eventsAsHex: StringConnection!
	events: StringConnection!
}

type ContractModuleDeployed {
	moduleRef: String!
}

type ContractRejectEvent {
	rejectedEvent: TransactionRejectReason!
	transactionHash: String!
	blockSlotTime: DateTime!
}

"A segment of a collection."
type ContractRejectEventsCollectionSegment {
	"A flattened list of the items."
	items: [ContractRejectEvent!]!
	totalCount: Int!
}

type ContractResumed {
	contractAddress: ContractAddress!
	success: Boolean!
}

type ContractSnapshot {
	blockHeight: Int!
	contractAddressIndex: UnsignedLong!
	contractAddressSubIndex: UnsignedLong!
	contractName: String!
	moduleReference: String!
	amount: UnsignedLong!
}

type ContractUpdated {
	contractAddress: ContractAddress!
	instigator: Address!
	amount: UnsignedLong!
	receiveName: String!
	version: ContractVersion!
	contractLogsRaw: [[Int!]!]!
	inputParameter: [Int!]!
	messageAsHex: String!
	message: String
	eventsAsHex: StringConnection!
	events: StringConnection!
}

type ContractUpgraded {
	contractAddress: ContractAddress!
	from: String!
	to: String!
}

enum ContractVersion {
	V0
	V1
}

type CooldownParametersChainUpdatePayload {
	poolOwnerCooldown: UnsignedLong!
	delegatorCooldown: UnsignedLong!
}

type CreatePlt {
	"The symbol of the token."
	tokenId: String!
	"A SHA256 hash that identifies the token module implementation."
	tokenModule: String!
	"""
	The number of decimal places used in the representation of amounts of
	this token. This determines the smallest representable fraction of the
	token.
	"""
	decimals: Int!
	"The initialization parameters of the token, encoded in CBOR."
	initializationParameters: InitializationParameters!
}

type CreatePltUpdate {
	"The token symbol."
	tokenId: String!
	"The hash that identifies the token module implementation."
	tokenModule: String!
	"""
	The number of decimal places used in the representation of amounts of
	this token. This determines the smallest representable fraction of
	the token. This can be at most 255.
	"""
	decimals: Int!
	"The initialization parameters of the token, encoded in CBOR."
	initializationParameters: JSON!
}

type CredentialDeployed {
	regId: String!
	accountAddress: AccountAddress!
}

type CredentialDeploymentTransaction {
	credentialDeploymentTransactionType: CredentialDeploymentTransactionType!
}

enum CredentialDeploymentTransactionType {
	INITIAL
	NORMAL
}

type CredentialHolderDidNotSign {
	_: Boolean! @deprecated(reason: "Don't use! This field is only in the schema to make this a valid GraphQL type (which does not allow types without any fields)")
}

type CredentialKeysUpdated {
	credId: String!
}

type CredentialsUpdated {
	accountAddress: AccountAddress!
	newCredIds: [String!]!
	removedCredIds: [String!]!
	newThreshold: Byte!
}

type DataRegistered {
	dataAsHex: String!
	decoded: DecodedText!
}

"""
Implement the DateTime<Utc> scalar

The input/output is a string in RFC3339 format.
"""
scalar DateTime

scalar Decimal

type DecodedText {
	text: String!
	decodeType: TextDecodeType!
}

type Delegation {
	delegatorId: Int!
	stakedAmount: UnsignedLong!
	restakeEarnings: Boolean!
	delegationTarget: DelegationTarget!
}

type DelegationAdded {
	delegatorId: Int!
	accountAddress: AccountAddress!
}

type DelegationRemoved {
	delegatorId: Int!
	accountAddress: AccountAddress!
}

type DelegationSetDelegationTarget {
	delegatorId: Int!
	accountAddress: AccountAddress!
	delegationTarget: DelegationTarget!
}

type DelegationSetRestakeEarnings {
	delegatorId: Int!
	accountAddress: AccountAddress!
	restakeEarnings: Boolean!
}

type DelegationStakeDecreased {
	delegatorId: Int!
	accountAddress: AccountAddress!
	newStakedAmount: UnsignedLong!
}

type DelegationStakeIncreased {
	delegatorId: Int!
	accountAddress: AccountAddress!
	newStakedAmount: UnsignedLong!
}

type DelegationSummary {
	accountAddress: AccountAddress!
	stakedAmount: UnsignedLong!
	restakeEarnings: Boolean!
}

type DelegationSummaryConnection {
	"Information to aid in pagination."
	pageInfo: PageInfo!
	"A list of edges."
	edges: [DelegationSummaryEdge!]!
	"A list of nodes."
	nodes: [DelegationSummary!]!
}

"An edge in a connection."
type DelegationSummaryEdge {
	"The item at the end of the edge"
	node: DelegationSummary!
	"A cursor for use in pagination"
	cursor: String!
}

union DelegationTarget = PassiveDelegationTarget | BakerDelegationTarget

type DelegationTargetNotABaker {
	bakerId: Long!
}

type DelegatorInCooldown {
	_: Boolean! @deprecated(reason: "Don't use! This field is only in the schema to make this a valid GraphQL type (which does not allow types without any fields)")
}

type DuplicateAggregationKey {
	aggregationKey: String!
}

type DuplicateCredIds {
	credIds: [String!]!
}

type ElectionDifficultyChainUpdatePayload {
	electionDifficulty: Decimal!
}

type EncryptedAmountSelfTransfer {
	accountAddress: AccountAddress!
}

type EncryptedAmountsRemoved {
	accountAddress: AccountAddress!
	newEncryptedAmount: String!
	inputAmount: String!
	upToIndex: Int!
}

type EncryptedSelfAmountAdded {
	accountAddress: AccountAddress!
	newEncryptedAmount: String!
	amount: UnsignedLong!
}

type EuroPerEnergyChainUpdatePayload {
	exchangeRate: Ratio!
}

union Event = Transferred | TransferMemo | TransferredWithSchedule | EncryptedAmountsRemoved | AmountAddedByDecryption | EncryptedSelfAmountAdded | NewEncryptedAmount | AccountCreated | CredentialDeployed | CredentialKeysUpdated | CredentialsUpdated | BakerAdded | BakerKeysUpdated | BakerRemoved | BakerSetRestakeEarnings | BakerStakeDecreased | BakerStakeIncreased | BakerSetOpenStatus | BakerSetMetadataURL | BakerSetTransactionFeeCommission | BakerSetBakingRewardCommission | BakerSetFinalizationRewardCommission | BakerDelegationRemoved | BakerSuspended | BakerResumed | ContractInitialized | ContractModuleDeployed | ContractUpdated | ContractCall | ContractInterrupted | ContractResumed | ContractUpgraded | DelegationAdded | DelegationRemoved | DelegationStakeIncreased | DelegationStakeDecreased | DelegationSetRestakeEarnings | DelegationSetDelegationTarget | DataRegistered | ChainUpdateEnqueued | TokenUpdate | TokenCreationDetails

type EventConnection {
	"Information to aid in pagination."
	pageInfo: PageInfo!
	"A list of edges."
	edges: [EventEdge!]!
	"A list of nodes."
	nodes: [Event!]!
	totalCount: Int!
}

"An edge in a connection."
type EventEdge {
	"The item at the end of the edge"
	node: Event!
	"A cursor for use in pagination"
	cursor: String!
}

type FinalizationCommitteeParametersUpdate {
	minFinalizers: UnsignedInt!
	maxFinalizers: UnsignedInt!
	finalizersRelativeStakeThreshold: Decimal!
}

type FinalizationRewardCommissionNotInRange {
	_: Boolean! @deprecated(reason: "Don't use! This field is only in the schema to make this a valid GraphQL type (which does not allow types without any fields)")
}

type FinalizationRewardsSpecialEvent {
	id: ID!
	remainder: UnsignedLong!
	finalizationRewards(
		"Returns the first _n_ elements from the list."
		first: Int,
		"Returns the elements in the list that come after the specified cursor."
		after: String,
		"Returns the last _n_ elements from the list."
		last: Int,
		"Returns the elements in the list that come before the specified cursor."
		before: String
	): AccountAddressAmountConnection!
}

type FirstScheduledReleaseExpired {
	_: Boolean! @deprecated(reason: "Don't use! This field is only in the schema to make this a valid GraphQL type (which does not allow types without any fields)")
}


type FoundationAccountChainUpdatePayload {
	accountAddress: AccountAddress!
}

type GasRewardsChainUpdatePayload {
	accountCreation: Decimal!
	baker: Decimal!
	chainUpdate: Decimal!
	finalizationProof: Decimal!
}

type GasRewardsCpv2Update {
	baker: Decimal!
	accountCreation: Decimal!
	chainUpdate: Decimal!
}

"""
Represents protocol-level token (PLT) metrics for a given period.

This struct is returned by the GraphQL API and provides summary statistics
for PLT token activity over a specified time window.
"""
type GlobalPltMetrics {
	eventCount: Int!
	transferAmount: Float!
}

type HoldingResponse {
	address: String!
	assetName: String!
	quantity: Float!
	percentage: Float!
}


type ImportState {
	epochDuration: TimeSpan!
}

type InitializationParameters {
	name: String!
	metadata: MetadataUrl!
	allowList: Boolean
	denyList: Boolean
	mintable: Boolean
	burnable: Boolean
	initialSupply: TokenAmount
	governanceAccount: CborHolderAccount!
}

"""
The status of parsing `message` into its JSON representation using the
smart contract module schema.
"""
enum InstanceMessageParsingStatus {
	"Parsing succeeded."
	SUCCESS
	"No message was provided."
	EMPTY_MESSAGE
	"No module schema found in the deployed smart contract module."
	MODULE_SCHEMA_NOT_FOUND
	"Relevant smart contract not found in smart contract module schema."
	CONTRACT_NOT_FOUND
	"Relevant smart contract function not found in smart contract schema."
	FUNCTION_NOT_FOUND
	"Schema for parameter not found in smart contract schema."
	PARAM_NOT_FOUND
	"""
	Failed to construct the JSON representation from message using the smart
	contract schema.
	"""
	FAILED
}

type InsufficientBalanceForBakerStake {
	_: Boolean! @deprecated(reason: "Don't use! This field is only in the schema to make this a valid GraphQL type (which does not allow types without any fields)")
}

type InsufficientBalanceForDelegationStake {
	_: Boolean! @deprecated(reason: "Don't use! This field is only in the schema to make this a valid GraphQL type (which does not allow types without any fields)")
}

type InsufficientDelegationStake {
	_: Boolean! @deprecated(reason: "Don't use! This field is only in the schema to make this a valid GraphQL type (which does not allow types without any fields)")
}


type InterimTransaction {
	transaction: Transaction!
}

type InterimTransactionConnection {
	"Information to aid in pagination."
	pageInfo: PageInfo!
	"A list of edges."
	edges: [InterimTransactionEdge!]!
	"A list of nodes."
	nodes: [InterimTransaction!]!
}

"An edge in a connection."
type InterimTransactionEdge {
	"The item at the end of the edge"
	node: InterimTransaction!
	"A cursor for use in pagination"
	cursor: String!
}

type InvalidAccountReference {
	accountAddress: AccountAddress!
}

type InvalidAccountThreshold {
	_: Boolean! @deprecated(reason: "Don't use! This field is only in the schema to make this a valid GraphQL type (which does not allow types without any fields)")
}

type InvalidContractAddress {
	contractAddress: ContractAddress!
}

type InvalidCredentialKeySignThreshold {
	_: Boolean! @deprecated(reason: "Don't use! This field is only in the schema to make this a valid GraphQL type (which does not allow types without any fields)")
}

type InvalidCredentials {
	_: Boolean! @deprecated(reason: "Don't use! This field is only in the schema to make this a valid GraphQL type (which does not allow types without any fields)")
}

type InvalidEncryptedAmountTransferProof {
	_: Boolean! @deprecated(reason: "Don't use! This field is only in the schema to make this a valid GraphQL type (which does not allow types without any fields)")
}

type InvalidIndexOnEncryptedTransfer {
	_: Boolean! @deprecated(reason: "Don't use! This field is only in the schema to make this a valid GraphQL type (which does not allow types without any fields)")
}

type InvalidInitMethod {
	moduleRef: String!
	initName: String!
}

type InvalidModuleReference {
	moduleRef: String!
}

type InvalidProof {
	_: Boolean! @deprecated(reason: "Don't use! This field is only in the schema to make this a valid GraphQL type (which does not allow types without any fields)")
}

type InvalidReceiveMethod {
	moduleRef: String!
	receiveName: String!
}

type InvalidTransferToPublicProof {
	_: Boolean! @deprecated(reason: "Don't use! This field is only in the schema to make this a valid GraphQL type (which does not allow types without any fields)")
}

"A scalar that can represent any JSON value."
scalar JSON

type KeyIndexAlreadyInUse {
	_: Boolean! @deprecated(reason: "Don't use! This field is only in the schema to make this a valid GraphQL type (which does not allow types without any fields)")
}

union LatestChainParameters = ChainParametersV1

type LatestTransactionResponse {
	from: String!
	to: String!
	assetName: String!
	dateTime: DateTime!
	amount: Float!
	value: Float!
	transactionHash: String!
	assetMetadata: Metadata
}

type Level1KeysChainUpdatePayload {
	_: Boolean! @deprecated(reason: "Don't use! This field is only in the schema to make this a valid GraphQL type (which does not allow types without any fields)")
}

type LeverageFactor {
	numerator: UnsignedLong!
	denominator: UnsignedLong!
}

type LinkedContract {
	contractAddress: ContractAddress!
	linkedDateTime: DateTime!
}

"A segment of a collection."
type LinkedContractsCollectionSegment {
	"A flattened list of the items."
	items: [LinkedContract!]!
	totalCount: Int!
}

scalar Long

type Memo {
	bytes: String!
}

type Metadata {
	iconUrl: String!
}

type MetadataUrl {
	url: String!
	checksumSha256: String
	additional: JSON
}

enum MetricsPeriod {
	LAST_HOUR
	LAST24_HOURS
	LAST7_DAYS
	LAST30_DAYS
	LAST90_DAYS
	LAST_YEAR
}

type MicroCcdPerEuroChainUpdatePayload {
	exchangeRate: Ratio!
}

type MinBlockTimeUpdate {
	durationSeconds: UnsignedLong!
}

type MintDistributionChainUpdatePayload {
	mintPerSlot: Decimal!
	bakingReward: Decimal!
	finalizationReward: Decimal!
}

type MintDistributionV1ChainUpdatePayload {
	bakingReward: Decimal!
	finalizationReward: Decimal!
}

type MintEvent {
	target: TokenHolder!
	amount: TokenAmount!
}

type MintSpecialEvent {
	id: ID!
	bakingReward: UnsignedLong!
	finalizationReward: UnsignedLong!
	platformDevelopmentCharge: UnsignedLong!
	foundationAccountAddress: AccountAddress!
}

type MissingBakerAddParameters {
	_: Boolean! @deprecated(reason: "Don't use! This field is only in the schema to make this a valid GraphQL type (which does not allow types without any fields)")
}

type MissingDelegationAddParameters {
	_: Boolean! @deprecated(reason: "Don't use! This field is only in the schema to make this a valid GraphQL type (which does not allow types without any fields)")
}

type ModuleHashAlreadyExists {
	moduleRef: String!
}

type ModuleNotWf {
	_: Boolean! @deprecated(reason: "Don't use! This field is only in the schema to make this a valid GraphQL type (which does not allow types without any fields)")
}

enum ModuleReferenceContractLinkAction {
	ADDED
	REMOVED
}

type ModuleReferenceContractLinkEvent {
	blockSlotTime: DateTime!
	transactionHash: String!
	linkAction: ModuleReferenceContractLinkAction!
	contractAddress: ContractAddress!
}

"A segment of a collection."
type ModuleReferenceContractLinkEventsCollectionSegment {
	"A flattened list of the items."
	items: [ModuleReferenceContractLinkEvent!]!
	totalCount: Int!
}

type ModuleReferenceEvent {
	moduleReference: String!
	sender: AccountAddress!
	blockHeight: Int!
	transactionHash: String!
	transactionIndex: Int!
	blockSlotTime: DateTime!
	displaySchema: String
	moduleReferenceRejectEvents(skip: Int, take: Int): ModuleReferenceRejectEventsCollectionSegment!
	moduleReferenceContractLinkEvents(skip: Int, take: Int): ModuleReferenceContractLinkEventsCollectionSegment!
	linkedContracts(skip: Int, take: Int): LinkedContractsCollectionSegment!
}

type ModuleReferenceEventConnection {
	"Information to aid in pagination."
	pageInfo: PageInfo!
	"A list of edges."
	edges: [ModuleReferenceEventEdge!]!
	"A list of nodes."
	nodes: [ModuleReferenceEvent!]!
}

"An edge in a connection."
type ModuleReferenceEventEdge {
	"The item at the end of the edge"
	node: ModuleReferenceEvent!
	"A cursor for use in pagination"
	cursor: String!
}

type ModuleReferenceRejectEvent {
	moduleReference: String!
	blockHeight: Int!
	transactionHash: String!
	blockSlotTime: DateTime!
	rejectedEvent: TransactionRejectReason!
}

type ModuleReferenceRejectEventsCollectionSegment {
	items: [ModuleReferenceRejectEvent!]!
	totalCount: Int!
}

type NewEncryptedAmount {
	accountAddress: AccountAddress!
	newIndex: Int!
	encryptedAmount: String!
}

enum NodeSortDirection {
	ASC
	DESC
}

enum NodeSortField {
	AVERAGE_PING
	BLOCKS_RECEIVED_COUNT
	CLIENT_VERSION
	CONSENSUS_BAKER_ID
	FINALIZED_BLOCK_HEIGHT
	NODE_NAME
	PEERS_COUNT
	UPTIME
}

type NodeStatus {
	averageBytesPerSecondIn: Float!
	averageBytesPerSecondOut: Float!
	averagePing: Float
	bakingCommitteeMember: String!
	bestArrivedTime: String
	bestBlock: String!
	bestBlockBakerId: Int
	bestBlockCentralBankAmount: Int
	bestBlockExecutionCost: Int
	bestBlockHeight: Int!
	bestBlockTotalAmount: Int
	bestBlockTotalEncryptedAmount: Int
	bestBlockTransactionCount: Int
	bestBlockTransactionEnergyCost: Int
	bestBlockTransactionsSize: Int
	blocksReceivedCount: Int
	blocksVerifiedCount: Int
	consensusBakerId: Int
	consensusRunning: Boolean!
	finalizationCommitteeMember: Boolean!
	finalizationCount: Int
	finalizedBlock: String!
	finalizedBlockHeight: Int!
	finalizedBlockParent: String!
	finalizedTime: String
	genesisBlock: String!
	nodeId: String!
	nodeName: String!
	packetsReceived: Int!
	packetsSent: Int!
	peersCount: Int!
	peerType: String!
	uptime: Int!
	id: ID!
	clientVersion: String!
	blockArriveLatencyEma: Float
	blockArriveLatencyEmsd: Float
	blockArrivePeriodEma: Float
	blockArrivePeriodEmsd: Float
	blockReceiveLatencyEma: Float
	blockReceiveLatencyEmsd: Float
	blockReceivePeriodEma: Float
	blockReceivePeriodEmsd: Float
	finalizationPeriodEma: Float
	finalizationPeriodEmsd: Float
	transactionsPerBlockEma: Float
	transactionsPerBlockEmsd: Float
	peersList: [PeerReference!]!
}

type NodeStatusConnection {
	"Information to aid in pagination."
	pageInfo: PageInfo!
	"A list of edges."
	edges: [NodeStatusEdge!]!
	"A list of nodes."
	nodes: [NodeStatus!]!
}

"An edge in a connection."
type NodeStatusEdge {
	"The item at the end of the edge"
	node: NodeStatus!
	"A cursor for use in pagination"
	cursor: String!
}

type NonExistentCredIds {
	credIds: [String!]!
}

type NonExistentCredentialId {
	_: Boolean! @deprecated(reason: "Don't use! This field is only in the schema to make this a valid GraphQL type (which does not allow types without any fields)")
}

type NonExistentRewardAccount {
	accountAddress: AccountAddress!
}

type NonExistentTokenId {
	tokenId: String!
}

type NonIncreasingSchedule {
	_: Boolean! @deprecated(reason: "Don't use! This field is only in the schema to make this a valid GraphQL type (which does not allow types without any fields)")
}

type NotABaker {
	accountAddress: AccountAddress!
}

type NotADelegator {
	accountAddress: AccountAddress!
}

type NotAllowedMultipleCredentials {
	_: Boolean! @deprecated(reason: "Don't use! This field is only in the schema to make this a valid GraphQL type (which does not allow types without any fields)")
}

type NotAllowedToHandleEncrypted {
	_: Boolean! @deprecated(reason: "Don't use! This field is only in the schema to make this a valid GraphQL type (which does not allow types without any fields)")
}

type NotAllowedToReceiveEncrypted {
	_: Boolean! @deprecated(reason: "Don't use! This field is only in the schema to make this a valid GraphQL type (which does not allow types without any fields)")
}

type OutOfEnergy {
	_: Boolean! @deprecated(reason: "Don't use! This field is only in the schema to make this a valid GraphQL type (which does not allow types without any fields)")
}

"Information about pagination in a connection"
type PageInfo {
	"When paginating backwards, are there more items?"
	hasPreviousPage: Boolean!
	"When paginating forwards, are there more items?"
	hasNextPage: Boolean!
	"When paginating backwards, the cursor to continue."
	startCursor: String
	"When paginating forwards, the cursor to continue."
	endCursor: String
}

type PassiveDelegation {
	poolRewards(
		"Returns the first _n_ elements from the list."
		first: Int,
		"Returns the elements in the list that come after the specified cursor."
		after: String,
		"Returns the last _n_ elements from the list."
		last: Int,
		"Returns the elements in the list that come before the specified cursor."
		before: String
	): PaydayPoolRewardConnection!
	delegators(
		"Returns the first _n_ elements from the list."
		first: Int,
		"Returns the elements in the list that come after the specified cursor."
		after: String,
		"Returns the last _n_ elements from the list."
		last: Int,
		"Returns the elements in the list that come before the specified cursor."
		before: String
	): PassiveDelegationSummaryConnection!
	delegatorCount: Int!
	delegatedStake: BigInteger!
	"""
	Total passively delegated stake as a percentage of all CCDs in
	existence.
	"""
	delegatedStakePercentage: Decimal!
	commissionRates: CommissionRates!
	apy(period: ApyPeriod!): Float
}

type PassiveDelegationPoolRewardTarget {
	_: Boolean! @deprecated(reason: "Don't use! This field is only in the schema to make this a valid GraphQL type (which does not allow types without any fields)")
}

type PassiveDelegationSummary {
	accountAddress: AccountAddress!
	stakedAmount: UnsignedLong!
	restakeEarnings: Boolean!
}

type PassiveDelegationSummaryConnection {
	"Information to aid in pagination."
	pageInfo: PageInfo!
	"A list of edges."
	edges: [PassiveDelegationSummaryEdge!]!
	"A list of nodes."
	nodes: [PassiveDelegationSummary!]!
}

"An edge in a connection."
type PassiveDelegationSummaryEdge {
	"The item at the end of the edge"
	node: PassiveDelegationSummary!
	"A cursor for use in pagination"
	cursor: String!
}

type PassiveDelegationTarget {
	_: Boolean! @deprecated(reason: "Don't use! This field is only in the schema to make this a valid GraphQL type (which does not allow types without any fields)")
}

type PaydayAccountRewardSpecialEvent {
	id: ID!
	"The account that got rewarded."
	account: AccountAddress!
	"The transaction fee reward at payday to the account."
	transactionFees: UnsignedLong!
	"The baking reward at payday to the account."
	bakerReward: UnsignedLong!
	"The finalization reward at payday to the account."
	finalizationReward: UnsignedLong!
}

type PaydayFoundationRewardSpecialEvent {
	id: ID!
	foundationAccount: AccountAddress!
	developmentCharge: UnsignedLong!
}

type PaydayPoolReward {
	id: Int!
	block: Block!
	poolOwner: Int
	timestamp: DateTime!
	transactionFees: PaydayPoolRewardAmounts!
	bakerReward: PaydayPoolRewardAmounts!
	finalizationReward: PaydayPoolRewardAmounts!
}

type PaydayPoolRewardAmounts {
	totalAmount: Int!
	bakerAmount: Int!
	delegatorsAmount: Int!
}

type PaydayPoolRewardConnection {
	"Information to aid in pagination."
	pageInfo: PageInfo!
	"A list of edges."
	edges: [PaydayPoolRewardEdge!]!
	"A list of nodes."
	nodes: [PaydayPoolReward!]!
}

"An edge in a connection."
type PaydayPoolRewardEdge {
	"The item at the end of the edge"
	node: PaydayPoolReward!
	"A cursor for use in pagination"
	cursor: String!
}

type PaydayPoolRewardSpecialEvent {
	id: ID!
	"The pool awarded."
	pool: PoolRewardTarget!
	"Accrued transaction fees for pool."
	transactionFees: UnsignedLong!
	"Accrued baking rewards for pool."
	bakerReward: UnsignedLong!
	"Accrued finalization rewards for pool."
	finalizationReward: UnsignedLong!
}

type PaydayStatus {
	nextPaydayTime: DateTime!
	paydaySummaries(
		"Returns the first _n_ elements from the list."
		first: Int,
		"Returns the elements in the list that come after the specified cursor."
		after: String,
		"Returns the last _n_ elements from the list."
		last: Int,
		"Returns the elements in the list that come before the specified cursor."
		before: String
	): PaydaySummaryConnection!
}

type PaydaySummary {
	blockHeight: Int!
	block: Block!
}

type PaydaySummaryConnection {
	"Information to aid in pagination."
	pageInfo: PageInfo!
	"A list of edges."
	edges: [PaydaySummaryEdge!]!
	"A list of nodes."
	nodes: [PaydaySummary!]!
}

"An edge in a connection."
type PaydaySummaryEdge {
	"The item at the end of the edge"
	node: PaydaySummary!
	"A cursor for use in pagination"
	cursor: String!
}

type Peer {
	nodeName: String!
	nodeId: String!
	id: ID!
}

type PeerReference {
	nodeStatus: Peer
	nodeId: String!
}

union PendingBakerChange = PendingBakerRemoval | PendingBakerReduceStake

type PendingBakerReduceStake {
	newStakedAmount: UnsignedLong!
	effectiveTime: DateTime!
}

type PendingBakerRemoval {
	effectiveTime: DateTime!
}

<<<<<<< HEAD
type PltMetrics {
	transactionCount: Int!
	transferVolume: Float!
	uniqueAccounts: Int!
}

"This struct is used to define the GraphQL query for PLT transfer metrics."
type PltTransferMetrics {
	transferCount: Int!
	transferVolume: Float!
	decimal: Int!
	buckets: PltTransferMetricsBuckets!
}

"This struct is used to define the buckets for PLT transfer metrics."
type PltTransferMetricsBuckets {
	bucketWidth: TimeSpan!
	x_Time: [DateTime!]!
	y_TransferCount: [Int!]!
	y_TransferVolume: [Float!]!
=======
type PltAccountAmount {
	accountAddress: AccountAddress!
	tokenId: String!
	amount: TokenAmount!
}

type PltAccountAmountConnection {
	"Information to aid in pagination."
	pageInfo: PageInfo!
	"A list of edges."
	edges: [PltAccountAmountEdge!]!
	"A list of nodes."
	nodes: [PltAccountAmount!]!
>>>>>>> fa0b4f26
}

"An edge in a connection."
type PltAccountAmountEdge {
	"The item at the end of the edge"
	node: PltAccountAmount!
	"A cursor for use in pagination"
	cursor: String!
}

<<<<<<< HEAD
type PltaccountAmountConnection {
	"Information to aid in pagination."
	pageInfo: PageInfo!
	"A list of edges."
	edges: [PltaccountAmountEdge!]!
	"A list of nodes."
	nodes: [PltaccountAmount!]!
}

"An edge in a connection."
type PltaccountAmountEdge {
	"The item at the end of the edge"
	node: PltaccountAmount!
	"A cursor for use in pagination"
	cursor: String!
}

type Pltevent {
=======
type PltEvent {
>>>>>>> fa0b4f26
	id: Int!
	transactionIndex: Int!
	eventType: TokenUpdateEventType
	tokenModuleType: TokenUpdateModuleType
	tokenId: String!
	tokenEvent: TokenEventDetails!
	transactionHash: String!
	block: Block!
	tokenName: String
}

type PltEventConnection {
	"Information to aid in pagination."
	pageInfo: PageInfo!
	"A list of edges."
	edges: [PltEventEdge!]!
	"A list of nodes."
	nodes: [PltEvent!]!
}

"An edge in a connection."
type PltEventEdge {
	"The item at the end of the edge"
	node: PltEvent!
	"A cursor for use in pagination"
	cursor: String!
}

type PltToken {
	name: String
	tokenId: String!
	transactionHash: String!
	block: Block!
	issuer: AccountAddress!
	moduleReference: String
	metadata: JSON
	initialSupply: Int
	totalSupply: Int
	totalMinted: Int
	totalBurned: Int
	decimal: Int
	index: Int!
	totalUniqueHolders: Int!
}

type PltTokenConnection {
	"Information to aid in pagination."
	pageInfo: PageInfo!
	"A list of edges."
	edges: [PltTokenEdge!]!
	"A list of nodes."
	nodes: [PltToken!]!
}

"An edge in a connection."
type PltTokenEdge {
	"The item at the end of the edge"
	node: PltToken!
	"A cursor for use in pagination"
	cursor: String!
}

"This struct is used to define the buckets for PLT transfer metrics."
type PltTransferMetricsBuckets {
	bucketWidth: TimeSpan!
	x_Time: [DateTime!]!
	y_TransferCount: [Int!]!
	y_TransferAmount: [Float!]!
}

"This struct is used to define the GraphQL query for PLT transfer metrics."
type PltTransferMetricsByTokenId {
	transferCount: Int!
	transferAmount: Float!
	decimal: Int!
	buckets: PltTransferMetricsBuckets!
}

type PoolApy {
	totalApy: Float
	bakerApy: Float
	delegatorsApy: Float
}

type PoolClosed {
	_: Boolean! @deprecated(reason: "Don't use! This field is only in the schema to make this a valid GraphQL type (which does not allow types without any fields)")
}

type PoolParametersChainUpdatePayload {
	passiveFinalizationCommission: Decimal!
	passiveBakingCommission: Decimal!
	passiveTransactionCommission: Decimal!
	finalizationCommissionRange: CommissionRange!
	transactionCommissionRange: CommissionRange!
	bakingCommissionRange: CommissionRange!
	minimumEquityCapital: UnsignedLong!
	capitalBound: Decimal!
	leverageBound: LeverageFactor!
}

type PoolRewardMetrics {
	"Total rewards at the end of the interval"
	sumTotalRewardAmount: Long!
	"Baker rewards at the end of the interval"
	sumBakerRewardAmount: Long!
	"Delegator rewards at the end of the interval"
	sumDelegatorsRewardAmount: Long!
	"Bucket-wise data for rewards"
	buckets: PoolRewardMetricsBuckets!
}

type PoolRewardMetricsBuckets {
	"The width (time interval) of each bucket."
	bucketWidth: TimeSpan!
	x_Time: [DateTime!]!
	y_SumTotalRewards: [Long!]!
	y_SumBakerRewards: [Long!]!
	y_SumDelegatorsRewards: [Long!]!
}

union PoolRewardTarget = PassiveDelegationPoolRewardTarget | BakerPoolRewardTarget

type PoolWouldBecomeOverDelegated {
	_: Boolean! @deprecated(reason: "Don't use! This field is only in the schema to make this a valid GraphQL type (which does not allow types without any fields)")
}

type ProtocolChainUpdatePayload {
	message: String!
	specificationUrl: String!
	specificationHash: String!
	specificationAuxiliaryDataHex: String!
}

type Query {
	versions: Versions!
	importState: ImportState!
	latestChainParameters: LatestChainParameters!
	paydayStatus: PaydayStatus!
	search(query: String!): SearchResult!
	passiveDelegation: PassiveDelegation!
	suspendedValidators: SuspendedValidators!
	baker(id: ID!): Baker!
	bakerByBakerId(bakerId: Long!): Baker!
	bakers(		sort: BakerSort! = BAKER_ID_ASC,		filter: BakerFilterInput,
		"Returns the first _n_ elements from the list."
		first: Int,
		"Returns the elements in the list that come after the specified cursor."
		after: String,
		"Returns the last _n_ elements from the list."
		last: Int,
		"Returns the elements in the list that come before the specified cursor."
		before: String
	): BakerConnection!
	block(id: ID!): Block!
	blockByBlockHash(blockHash: String!): Block!
	"Query the list of blocks ordered descendingly by block height."
	blocks(
		"Returns the first _n_ elements from the list."
		first: Int,
		"Returns the elements in the list that come after the specified cursor."
		after: String,
		"Returns the last _n_ elements from the list."
		last: Int,
		"Returns the elements in the list that come before the specified cursor."
		before: String
	): BlockConnection!
	stablecoin(symbol: String!, limit: Int, minQuantity: Float, lastNTransactions: Int): StableCoin
	stablecoins: [StableCoin!]!
	stablecoinsBySupply(minSupply: Int!): [StableCoin!]!
	transferSummary(assetName: String!, days: Int): TransferSummaryResponse!
	stablecoinOverview: StableCoinOverview!
	latestTransactions(limit: Int): [LatestTransactionResponse!]
	transaction(id: ID!): Transaction!
	transactionByTransactionHash(transactionHash: String!): Transaction!
	transactions(
		"Returns the first _n_ elements from the list."
		first: Int,
		"Returns the elements in the list that come after the specified cursor."
		after: String,
		"Returns the last _n_ elements from the list."
		last: Int,
		"Returns the elements in the list that come before the specified cursor."
		before: String
	): TransactionConnection!
	account(id: ID!): Account!
	accountByAddress(accountAddress: String!): Account!
	accounts(		sort: AccountSort! = AGE_DESC,		filter: AccountFilterInput,
		"Returns the first _n_ elements from the list."
		first: Int,
		"Returns the elements in the list that come after the specified cursor."
		after: String,
		"Returns the last _n_ elements from the list."
		last: Int,
		"Returns the elements in the list that come before the specified cursor."
		before: String
	): AccountConnection!
	moduleReferenceEvent(moduleReference: String!): ModuleReferenceEvent!
	contract(contractAddressIndex: UnsignedLong!, contractAddressSubIndex: UnsignedLong!): Contract!
	contracts(
		"Returns the first _n_ elements from the list."
		first: Int,
		"Returns the elements in the list that come after the specified cursor."
		after: String,
		"Returns the last _n_ elements from the list."
		last: Int,
		"Returns the elements in the list that come before the specified cursor."
		before: String
	): ContractConnection!
	nodeStatuses(		sortDirection: NodeSortDirection!,		sortField: NodeSortField!,
		"Returns the first _n_ elements from the list."
		first: Int,
		"Returns the elements in the list that come after the specified cursor."
		after: String,
		"Returns the last _n_ elements from the list."
		last: Int,
		"Returns the elements in the list that come before the specified cursor."
		before: String
	): NodeStatusConnection!
	nodeStatus(
		"Return node with corresponding id"
		id: ID!
	): NodeStatus
	token(contractIndex: UnsignedLong!, contractSubIndex: UnsignedLong!, tokenId: String!): Token!
	tokens(
		"Returns the first _n_ elements from the list."
		first: Int,
		"Returns the elements in the list that come after the specified cursor."
		after: String,
		"Returns the last _n_ elements from the list."
		last: Int,
		"Returns the elements in the list that come before the specified cursor."
		before: String
	): TokenConnection!
	accountsMetrics(period: MetricsPeriod!): AccountsMetrics!
	"""
	Fetches baker metrics for the specified period.
	
	This function queries the database for baker metrics such as the number
	of bakers added, removed, and the last baker count in the specified
	time period. It returns the results as a structured `BakerMetrics`
	object.
	"""
	bakerMetrics(period: MetricsPeriod!): BakerMetrics!
	rewardMetrics(period: MetricsPeriod!): RewardMetrics!
	rewardMetricsForAccount(period: MetricsPeriod!, accountId: ID!): RewardMetrics!
	poolRewardMetricsForBakerPool(period: MetricsPeriod!, bakerId: ID!): PoolRewardMetrics!
	poolRewardMetricsForPassiveDelegation(period: MetricsPeriod!): PoolRewardMetrics!
	blockMetrics(period: MetricsPeriod!): BlockMetrics!
	transactionMetrics(period: MetricsPeriod!): TransactionMetrics!
	"""
	Query for PLT metrics over a specified time period. (across all plts)
	returns GlobalPltMetrics plt event_count (Mint/Burn/Transfer etc)
	and transfer_volume (the total volume of transfers normalized across all
	plts by their respective decimals)
	"""
	globalPltMetrics(period: MetricsPeriod!): GlobalPltMetrics!
	pltTransferMetricsByTokenId(period: MetricsPeriod!, tokenId: String!): PltTransferMetricsByTokenId!
	pltEvent(id: ID!): PltEvent!
	pltEventByTransactionIndex(transactionIndex: ID!): PltEvent!
	pltEvents(
		"Returns the first _n_ elements from the list."
		first: Int,
		"Returns the elements in the list that come after the specified cursor."
		after: String,
		"Returns the last _n_ elements from the list."
		last: Int,
		"Returns the elements in the list that come before the specified cursor."
		before: String
	): PltEventConnection!
	pltEventsByTokenId(		id: ID!,
		"Returns the first _n_ elements from the list."
		first: Int,
		"Returns the elements in the list that come after the specified cursor."
		after: String,
		"Returns the last _n_ elements from the list."
		last: Int,
		"Returns the elements in the list that come before the specified cursor."
		before: String
	): PltEventConnection!
	pltToken(id: ID!): PltToken!
	pltTokens(
		"Returns the first _n_ elements from the list."
		first: Int,
		"Returns the elements in the list that come after the specified cursor."
		after: String,
		"Returns the last _n_ elements from the list."
		last: Int,
		"Returns the elements in the list that come before the specified cursor."
		before: String
<<<<<<< HEAD
	): PlttokenConnection!
	pltAccounts(account: ID!, tokenId: ID!): PltaccountAmount
	pltAccountsByTokenId(		id: ID!,
=======
	): PltTokenConnection!
	pltAccountByTokenId(account: ID!, tokenId: ID!): PltAccountAmount
	pltAccountsByTokenId(		tokenId: ID!,
>>>>>>> fa0b4f26
		"Returns the first _n_ elements from the list."
		first: Int,
		"Returns the elements in the list that come after the specified cursor."
		after: String,
		"Returns the last _n_ elements from the list."
		last: Int,
		"Returns the elements in the list that come before the specified cursor."
		before: String
<<<<<<< HEAD
	): PltaccountAmountConnection!
	pltUniqueAccounts: Int!
	pltTransferMetrics(period: MetricsPeriod!, tokenId: String!): PltTransferMetrics!
	pltMetrics(period: MetricsPeriod!): PltMetrics!
=======
	): PltAccountAmountConnection!
	pltUniqueAccounts: Int!
>>>>>>> fa0b4f26
}

"""
Ranking of the bakers by lottery powers from the last payday block staring
with rank 1 for the baker with the highest lottery power and ending with the
rank `total` for the baker with the lowest lottery power.
"""
type Ranking {
	rank: Int!
	total: Int!
}

type Ratio {
	numerator: UnsignedLong!
	denominator: UnsignedLong!
}

type Rejected {
	reason: TransactionRejectReason!
}

type RejectedInit {
	rejectReason: Int!
}

"Transaction updating a smart contract instance was rejected."
type RejectedReceive {
	"Reject reason code produced by the smart contract instance."
	rejectReason: Int!
	"Address of the smart contract instance which rejected the update."
	contractAddress: ContractAddress!
	"""
	The name of the entry point called in the smart contract instance (in
	ReceiveName format '<contract_name>.<entrypoint>').
	"""
	receiveName: String!
	"""
	The HEX representation of the message provided for the smart contract
	instance as parameter.
	"""
	messageAsHex: String!
	"""
	The JSON representation of the message provided for the smart contract
	instance as parameter. Decoded using the smart contract module
	schema if present otherwise undefined. Failing to parse the message
	will result in this being undefined and `message_parsing_status`
	representing the error.
	"""
	message: String
	"""
	The status of parsing `message` into its JSON representation using the
	smart contract module schema.
	"""
	messageParsingStatus: InstanceMessageParsingStatus!
}

type RemoveFirstCredential {
	_: Boolean! @deprecated(reason: "Don't use! This field is only in the schema to make this a valid GraphQL type (which does not allow types without any fields)")
}

type RemovedBakerState {
	removedAt: DateTime!
}

type RewardMetrics {
	"Total rewards at the end of the interval"
	sumRewardAmount: Int!
	"Bucket-wise data for rewards"
	buckets: RewardMetricsBuckets!
}

type RewardMetricsBuckets {
	"The width (time interval) of each bucket."
	bucketWidth: TimeSpan!
	x_Time: [DateTime!]!
	y_SumRewards: [Int!]!
}

enum RewardType {
	FINALIZATION_REWARD
	FOUNDATION_REWARD
	BAKER_REWARD
	TRANSACTION_FEE_REWARD
}

type RootKeysChainUpdatePayload {
	_: Boolean! @deprecated(reason: "Don't use! This field is only in the schema to make this a valid GraphQL type (which does not allow types without any fields)")
}

type RuntimeFailure {
	_: Boolean! @deprecated(reason: "Don't use! This field is only in the schema to make this a valid GraphQL type (which does not allow types without any fields)")
}

type ScheduledSelfTransfer {
	accountAddress: AccountAddress!
}

type SearchResult {
	contracts(
		"Returns the first _n_ elements from the list."
		first: Int,
		"Returns the elements in the list that come after the specified cursor."
		after: String,
		"Returns the last _n_ elements from the list."
		last: Int,
		"Returns the elements in the list that come before the specified cursor."
		before: String
	): ContractConnection!
	modules(
		"Returns the first _n_ elements from the list."
		first: Int,
		"Returns the elements in the list that come after the specified cursor."
		after: String,
		"Returns the last _n_ elements from the list."
		last: Int,
		"Returns the elements in the list that come before the specified cursor."
		before: String
	): ModuleReferenceEventConnection!
	blocks(
		"Returns the first _n_ elements from the list."
		first: Int,
		"Returns the elements in the list that come after the specified cursor."
		after: String,
		"Returns the last _n_ elements from the list."
		last: Int,
		"Returns the elements in the list that come before the specified cursor."
		before: String
	): BlockConnection!
	transactions(
		"Returns the first _n_ elements from the list."
		first: Int,
		"Returns the elements in the list that come after the specified cursor."
		after: String,
		"Returns the last _n_ elements from the list."
		last: Int,
		"Returns the elements in the list that come before the specified cursor."
		before: String
	): TransactionConnection!
	tokens(
		"Returns the first _n_ elements from the list."
		first: Int,
		"Returns the elements in the list that come after the specified cursor."
		after: String,
		"Returns the last _n_ elements from the list."
		last: Int,
		"Returns the elements in the list that come before the specified cursor."
		before: String
	): TokenConnection!
	accounts(
		"Returns the first _n_ elements from the list."
		first: Int,
		"Returns the elements in the list that come after the specified cursor."
		after: String,
		"Returns the last _n_ elements from the list."
		last: Int,
		"Returns the elements in the list that come before the specified cursor."
		before: String
	): AccountConnection!
	bakers(
		"Returns the first _n_ elements from the list."
		first: Int,
		"Returns the elements in the list that come after the specified cursor."
		after: String,
		"Returns the last _n_ elements from the list."
		last: Int,
		"Returns the elements in the list that come before the specified cursor."
		before: String
	): BakerConnection!
	nodeStatuses(
		"Returns the first _n_ elements from the list."
		first: Int,
		"Returns the elements in the list that come after the specified cursor."
		after: String,
		"Returns the last _n_ elements from the list."
		last: Int,
		"Returns the elements in the list that come before the specified cursor."
		before: String
	): NodeStatusConnection!
}

type SerializationFailure {
	_: Boolean! @deprecated(reason: "Don't use! This field is only in the schema to make this a valid GraphQL type (which does not allow types without any fields)")
}

union SpecialEvent = MintSpecialEvent | FinalizationRewardsSpecialEvent | BlockRewardsSpecialEvent | BakingRewardsSpecialEvent | PaydayAccountRewardSpecialEvent | BlockAccrueRewardSpecialEvent | PaydayFoundationRewardSpecialEvent | PaydayPoolRewardSpecialEvent | ValidatorSuspended | ValidatorPrimedForSuspension

type SpecialEventConnection {
	"Information to aid in pagination."
	pageInfo: PageInfo!
	"A list of edges."
	edges: [SpecialEventEdge!]!
	"A list of nodes."
	nodes: [SpecialEvent!]!
}

"An edge in a connection."
type SpecialEventEdge {
	"The item at the end of the edge"
	node: SpecialEvent!
	"A cursor for use in pagination"
	cursor: String!
}

enum SpecialEventTypeFilter {
	MINT
	FINALIZATION_REWARDS
	BLOCK_REWARDS
	BAKING_REWARDS
	PAYDAY_ACCOUNT_REWARD
	BLOCK_ACCRUE_REWARD
	PAYDAY_FOUNDATION_REWARD
	PAYDAY_POOL_REWARD
	VALIDATOR_SUSPENDED
	VALIDATOR_PRIMED_FOR_SUSPENSION
}

type StableCoin {
	name: String!
	symbol: String!
	decimal: Int!
	totalSupply: Int!
	circulatingSupply: Int!
	valueInDollar: Float!
	totalUniqueHolders: Int
	transfers: [Transfer!]
	holdings: [HoldingResponse!]
	metadata: Metadata
	transactions: [TransactionMResponse!]
	issuer: String!
}

type StableCoinOverview {
	totalMarketcap: Float!
	numberOfUniqueHolders: Int!
	noOfTxn: Int!
	valuesTransferred: Float!
	noOfTxnLast24H: Int!
	valuesTransferredLast24H: Float!
}

type StakeOverMaximumThresholdForPool {
	_: Boolean! @deprecated(reason: "Don't use! This field is only in the schema to make this a valid GraphQL type (which does not allow types without any fields)")
}

type StakeUnderMinimumThresholdForBaking {
	_: Boolean! @deprecated(reason: "Don't use! This field is only in the schema to make this a valid GraphQL type (which does not allow types without any fields)")
}


type StringConnection {
	"Information to aid in pagination."
	pageInfo: PageInfo!
	"A list of edges."
	edges: [StringEdge!]!
	"A list of nodes."
	nodes: [String!]!
}

"An edge in a connection."
type StringEdge {
	"The item at the end of the edge"
	node: String!
	"A cursor for use in pagination"
	cursor: String!
}

type Subscription {
	blockAdded: Block!
	accountsUpdated(accountAddress: String): AccountsUpdatedSubscriptionItem!
}

type Success {
	events(
		"Returns the first _n_ elements from the list."
		first: Int,
		"Returns the elements in the list that come after the specified cursor."
		after: String,
		"Returns the last _n_ elements from the list."
		last: Int,
		"Returns the elements in the list that come before the specified cursor."
		before: String
	): EventConnection!
}

type SuspendedValidators {
	suspendedValidators(
		"Returns the first _n_ elements from the list."
		first: Int,
		"Returns the elements in the list that come after the specified cursor."
		after: String,
		"Returns the last _n_ elements from the list."
		last: Int,
		"Returns the elements in the list that come before the specified cursor."
		before: String
	): ValidatorsConnection!
	primedForSuspensionValidators(
		"Returns the first _n_ elements from the list."
		first: Int,
		"Returns the elements in the list that come after the specified cursor."
		after: String,
		"Returns the last _n_ elements from the list."
		last: Int,
		"Returns the elements in the list that come before the specified cursor."
		before: String
	): ValidatorsConnection!
}

enum TextDecodeType {
	CBOR
	HEX
}

type TimeParametersChainUpdatePayload {
	rewardPeriodLength: UnsignedLong!
	mintPerPayday: Decimal!
}

scalar TimeSpan

type TimeoutParametersUpdate {
	durationSeconds: UnsignedLong!
	increase: Ratio!
	decrease: Ratio!
}

type TimestampedAmount {
	timestamp: DateTime!
	amount: UnsignedLong!
}

type TimestampedAmountConnection {
	"Information to aid in pagination."
	pageInfo: PageInfo!
	"A list of edges."
	edges: [TimestampedAmountEdge!]!
	"A list of nodes."
	nodes: [TimestampedAmount!]!
}

"An edge in a connection."
type TimestampedAmountEdge {
	"The item at the end of the edge"
	node: TimestampedAmount!
	"A cursor for use in pagination"
	cursor: String!
}

type Token {
	initialTransaction: Transaction!
	totalSupply: BigInteger!
	tokenAddress: String!
	tokenId: String!
	metadataUrl: String
	contractIndex: Int!
	contractSubIndex: Int!
	contractAddressFormatted: String!
	accounts(skip: Int, take: Int): AccountsCollectionSegment!
	tokenEvents(skip: Int, take: Int): TokenEventsCollectionSegment!
}

type TokenAmount {
	value: String!
	decimals: String!
}

type TokenConnection {
	"Information to aid in pagination."
	pageInfo: PageInfo!
	"A list of edges."
	edges: [TokenEdge!]!
	"A list of nodes."
	nodes: [Token!]!
}

type TokenCreationDetails {
	createPlt: CreatePlt!
	events: [TokenUpdate!]!
}

"An edge in a connection."
type TokenEdge {
	"The item at the end of the edge"
	node: Token!
	"A cursor for use in pagination"
	cursor: String!
}

union TokenEventDetails = TokenModuleEvent | TokenTransferEvent | MintEvent | BurnEvent

"A segment of a collection."
type TokenEventsCollectionSegment {
	"Information to aid in pagination."
	pageInfo: CollectionSegmentInfo!
	"A flattened list of the items."
	items: [Cis2Event!]!
	totalCount: Int!
}

type TokenHolder {
	address: AccountAddress!
}

type TokenModuleEvent {
	eventType: String!
	details: JSON!
}

type TokenModuleReject {
	"The unique symbol of the token, which produced this event."
	tokenId: String!
	"The type of event produced."
	reasonType: String!
	"The details of the event produced, in the raw byte encoded form."
	details: JSON!
}

type TokenTransferEvent {
	from: TokenHolder!
	to: TokenHolder!
	amount: TokenAmount!
	memo: Memo
}

"Common event struct for both Holder and Governance events."
type TokenUpdate {
	tokenId: String!
	event: TokenEventDetails!
}

enum TokenUpdateEventType {
	MINT
	BURN
	TRANSFER
	TOKEN_MODULE
}

enum TokenUpdateModuleType {
	ADD_ALLOW_LIST
	REMOVE_ALLOW_LIST
	ADD_DENY_LIST
	REMOVE_DENY_LIST
	PAUSE
	UNPAUSE
}

"A segment of a collection."
type TokensCollectionSegment {
	"A flattened list of the items."
	items: [Token!]!
	totalCount: Int!
}

type Transaction {
	"Transaction index as a string."
	id: ID!
	transactionIndex: Int!
	transactionHash: String!
	ccdCost: UnsignedLong!
	energyCost: Int!
	block: Block!
	senderAccountAddress: AccountAddress
	transactionType: TransactionType!
	result: TransactionResult!
}

type TransactionConnection {
	"Information to aid in pagination."
	pageInfo: PageInfo!
	"A list of edges."
	edges: [TransactionEdge!]!
	"A list of nodes."
	nodes: [Transaction!]!
}

"An edge in a connection."
type TransactionEdge {
	"The item at the end of the edge"
	node: Transaction!
	"A cursor for use in pagination"
	cursor: String!
}

type TransactionFeeCommissionNotInRange {
	_: Boolean! @deprecated(reason: "Don't use! This field is only in the schema to make this a valid GraphQL type (which does not allow types without any fields)")
}

type TransactionFeeDistributionChainUpdatePayload {
	baker: Decimal!
	gasAccount: Decimal!
}

type TransactionMResponse {
	from: String!
	to: String!
	assetName: String!
	dateTime: DateTime!
	amount: Float!
	value: Float!
	transactionHash: String!
}

type TransactionMetrics {
	"Total number of transactions (all time)."
	lastCumulativeTransactionCount: Int!
	"Total number of transactions in the requested period."
	transactionCount: Int!
	buckets: TransactionMetricsBuckets!
}

type TransactionMetricsBuckets {
	"The width (time interval) of each bucket."
	bucketWidth: TimeSpan!
	"Start of the bucket time period. Intended x-axis value."
	x_Time: [DateTime!]!
	"""
	Total number of transactions (all time) at the end of the bucket period.
	Intended y-axis value.
	"""
	y_LastCumulativeTransactionCount: [Int!]!
	"""
	Total number of transactions within the bucket time period. Intended
	y-axis value.
	"""
	y_TransactionCount: [Int!]!
}

union TransactionRejectReason = ModuleNotWf | ModuleHashAlreadyExists | InvalidAccountReference | InvalidInitMethod | InvalidReceiveMethod | InvalidModuleReference | InvalidContractAddress | RuntimeFailure | AmountTooLarge | SerializationFailure | OutOfEnergy | RejectedInit | RejectedReceive | NonExistentRewardAccount | InvalidProof | AlreadyABaker | NotABaker | InsufficientBalanceForBakerStake | StakeUnderMinimumThresholdForBaking | BakerInCooldown | DuplicateAggregationKey | NonExistentCredentialId | KeyIndexAlreadyInUse | InvalidAccountThreshold | InvalidCredentialKeySignThreshold | InvalidEncryptedAmountTransferProof | InvalidTransferToPublicProof | EncryptedAmountSelfTransfer | InvalidIndexOnEncryptedTransfer | ZeroScheduledAmount | NonIncreasingSchedule | FirstScheduledReleaseExpired | ScheduledSelfTransfer | InvalidCredentials | DuplicateCredIds | NonExistentCredIds | RemoveFirstCredential | CredentialHolderDidNotSign | NotAllowedMultipleCredentials | NotAllowedToReceiveEncrypted | NotAllowedToHandleEncrypted | MissingBakerAddParameters | FinalizationRewardCommissionNotInRange | BakingRewardCommissionNotInRange | TransactionFeeCommissionNotInRange | AlreadyADelegator | InsufficientBalanceForDelegationStake | MissingDelegationAddParameters | InsufficientDelegationStake | DelegatorInCooldown | NotADelegator | DelegationTargetNotABaker | StakeOverMaximumThresholdForPool | PoolWouldBecomeOverDelegated | PoolClosed | NonExistentTokenId | TokenModuleReject | UnauthorizedTokenGovernance

union TransactionResult = Success | Rejected

union TransactionType = AccountTransaction | CredentialDeploymentTransaction | UpdateTransaction

type Transfer {
	from: AccountAddress!
	to: AccountAddress!
	assetName: String!
	dateTime: DateTime!
	amount: Float!
}

type TransferMemo {
	rawHex: String!
	decoded: DecodedText!
}

type TransferSummary {
	dateTime: DateTime!
	totalAmount: Float!
	transactionCount: Int!
}

type TransferSummaryResponse {
	dailySummary: [TransferSummary!]!
	totalTxnCount: Int!
	totalValue: Float!
}

type Transferred {
	amount: UnsignedLong!
	from: Address!
	to: Address!
}

type TransferredWithSchedule {
	fromAccountAddress: AccountAddress!
	toAccountAddress: AccountAddress!
	totalAmount: UnsignedLong!
	amountsSchedule(
		"Returns the first _n_ elements from the list."
		first: Int,
		"Returns the elements in the list that come after the specified cursor."
		after: String,
		"Returns the last _n_ elements from the list."
		last: Int,
		"Returns the elements in the list that come before the specified cursor."
		before: String
	): TimestampedAmountConnection!
}

type UnauthorizedTokenGovernance {
	"The unique symbol of the token, which produced this event."
	tokenId: String!
}

scalar UnsignedInt

scalar UnsignedLong

type UpdateTransaction {
	updateTransactionType: UpdateTransactionType!
}

enum UpdateTransactionType {
	UPDATE_PROTOCOL
	UPDATE_ELECTION_DIFFICULTY
	UPDATE_EURO_PER_ENERGY
	UPDATE_MICRO_GTU_PER_EURO
	UPDATE_FOUNDATION_ACCOUNT
	UPDATE_MINT_DISTRIBUTION
	UPDATE_TRANSACTION_FEE_DISTRIBUTION
	UPDATE_GAS_REWARDS
	UPDATE_BAKER_STAKE_THRESHOLD
	UPDATE_ADD_ANONYMITY_REVOKER
	UPDATE_ADD_IDENTITY_PROVIDER
	UPDATE_ROOT_KEYS
	UPDATE_LEVEL_1_KEYS
	UPDATE_LEVEL_2_KEYS
	UPDATE_POOL_PARAMETERS
	UPDATE_COOLDOWN_PARAMETERS
	UPDATE_TIME_PARAMETERS
	MINT_DISTRIBUTION_CPV_1_UPDATE
	GAS_REWARDS_CPV_2_UPDATE
	TIMEOUT_PARAMETERS_UPDATE
	MIN_BLOCK_TIME_UPDATE
	BLOCK_ENERGY_LIMIT_UPDATE
	FINALIZATION_COMMITTEE_PARAMETERS_UPDATE
	VALIDATOR_SCORE_PARAMETERS_UPDATE
	CREATE_PLT_UPDATE
}

type ValidatorPrimedForSuspension {
	bakerId: Long!
	account: AccountAddress!
}

type ValidatorScoreParametersUpdate {
	maximumMissedRounds: UnsignedLong!
}

type ValidatorSuspended {
	bakerId: Long!
	account: AccountAddress!
}

type Validators {
	id: Int!
}

type ValidatorsConnection {
	"Information to aid in pagination."
	pageInfo: PageInfo!
	"A list of edges."
	edges: [ValidatorsEdge!]!
	"A list of nodes."
	nodes: [Validators!]!
}

"An edge in a connection."
type ValidatorsEdge {
	"The item at the end of the edge"
	node: Validators!
	"A cursor for use in pagination"
	cursor: String!
}

type Versions {
	backendVersion: String!
	databaseSchemaVersion: String!
	apiSupportedDatabaseSchemaVersion: String!
}

type ZeroScheduledAmount {
	_: Boolean! @deprecated(reason: "Don't use! This field is only in the schema to make this a valid GraphQL type (which does not allow types without any fields)")
}

directive @deprecated(reason: String = "No longer supported") on FIELD_DEFINITION | ARGUMENT_DEFINITION | INPUT_FIELD_DEFINITION | ENUM_VALUE
directive @include(if: Boolean!) on FIELD | FRAGMENT_SPREAD | INLINE_FRAGMENT
directive @skip(if: Boolean!) on FIELD | FRAGMENT_SPREAD | INLINE_FRAGMENT
directive @specifiedBy(url: String!) on SCALAR
schema {
	query: Query
	subscription: Subscription
}<|MERGE_RESOLUTION|>--- conflicted
+++ resolved
@@ -1973,28 +1973,6 @@
 	effectiveTime: DateTime!
 }
 
-<<<<<<< HEAD
-type PltMetrics {
-	transactionCount: Int!
-	transferVolume: Float!
-	uniqueAccounts: Int!
-}
-
-"This struct is used to define the GraphQL query for PLT transfer metrics."
-type PltTransferMetrics {
-	transferCount: Int!
-	transferVolume: Float!
-	decimal: Int!
-	buckets: PltTransferMetricsBuckets!
-}
-
-"This struct is used to define the buckets for PLT transfer metrics."
-type PltTransferMetricsBuckets {
-	bucketWidth: TimeSpan!
-	x_Time: [DateTime!]!
-	y_TransferCount: [Int!]!
-	y_TransferVolume: [Float!]!
-=======
 type PltAccountAmount {
 	accountAddress: AccountAddress!
 	tokenId: String!
@@ -2008,7 +1986,6 @@
 	edges: [PltAccountAmountEdge!]!
 	"A list of nodes."
 	nodes: [PltAccountAmount!]!
->>>>>>> fa0b4f26
 }
 
 "An edge in a connection."
@@ -2019,28 +1996,7 @@
 	cursor: String!
 }
 
-<<<<<<< HEAD
-type PltaccountAmountConnection {
-	"Information to aid in pagination."
-	pageInfo: PageInfo!
-	"A list of edges."
-	edges: [PltaccountAmountEdge!]!
-	"A list of nodes."
-	nodes: [PltaccountAmount!]!
-}
-
-"An edge in a connection."
-type PltaccountAmountEdge {
-	"The item at the end of the edge"
-	node: PltaccountAmount!
-	"A cursor for use in pagination"
-	cursor: String!
-}
-
-type Pltevent {
-=======
 type PltEvent {
->>>>>>> fa0b4f26
 	id: Int!
 	transactionIndex: Int!
 	eventType: TokenUpdateEventType
@@ -2330,32 +2286,19 @@
 		last: Int,
 		"Returns the elements in the list that come before the specified cursor."
 		before: String
-<<<<<<< HEAD
-	): PlttokenConnection!
-	pltAccounts(account: ID!, tokenId: ID!): PltaccountAmount
-	pltAccountsByTokenId(		id: ID!,
-=======
 	): PltTokenConnection!
 	pltAccountByTokenId(account: ID!, tokenId: ID!): PltAccountAmount
 	pltAccountsByTokenId(		tokenId: ID!,
->>>>>>> fa0b4f26
-		"Returns the first _n_ elements from the list."
-		first: Int,
-		"Returns the elements in the list that come after the specified cursor."
-		after: String,
-		"Returns the last _n_ elements from the list."
-		last: Int,
-		"Returns the elements in the list that come before the specified cursor."
-		before: String
-<<<<<<< HEAD
-	): PltaccountAmountConnection!
-	pltUniqueAccounts: Int!
-	pltTransferMetrics(period: MetricsPeriod!, tokenId: String!): PltTransferMetrics!
-	pltMetrics(period: MetricsPeriod!): PltMetrics!
-=======
+		"Returns the first _n_ elements from the list."
+		first: Int,
+		"Returns the elements in the list that come after the specified cursor."
+		after: String,
+		"Returns the last _n_ elements from the list."
+		last: Int,
+		"Returns the elements in the list that come before the specified cursor."
+		before: String
 	): PltAccountAmountConnection!
 	pltUniqueAccounts: Int!
->>>>>>> fa0b4f26
 }
 
 """
