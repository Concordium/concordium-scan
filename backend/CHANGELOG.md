## Unreleased changes
<<<<<<< HEAD
- Added
    - Extended search functionality to include tokens.
=======

## 1.8.9
- Updated
    - Handle FFI errors through the use of error codes rather than string comparison.
    - Token view on account details page now sort tokens by contract- index, subindex and token id.
>>>>>>> ca1ef63c

## 1.8.8
- Bugfix
    - Fix total token supply

## 1.8.1
- Added mapping for chain update events
    - `MinBlockTimeUpdate`
    - `TimeoutParametersUpdate`
    - `FinalizationCommitteeParametersUpdate`
    - `BlockEnergyLimitUpdate`
    - `GasRewardsCpv2Update`

## 1.8.0
- Added current payday commissions for validators such that pending commission changes can be identified.

## 1.7.9
- Added functionality to sort validators based on their block commissions.

## 1.7.8
- Added
    - Deserialization of events and parameters for contract (rejected) events where a module schema is present.
- Updated
    - Modified module queries to use Dapper instead of Entity Framework to improve performance.
    
## 1.7.7
- Added
    - Endpoint to display module schema in a human interpretable form. The schema is present if it is embedded in the module source.
- Bugfix
    - Schema was incorrectly always mapped to undefined schema version. Fix implemented and job added which cleans up corrupted data.

## 1.7.4
- Change contract- and module queries to use offset pagination.

## 1.7.2
- Added feature which fetched Contract data from node and store as events.
- Added Prometheus metrics
    - Durations of imports, count of relevant processed transaction events and retry counts.
    - Duration of GraphQL endpoints
- Added health checks, where application goes into degraded state if some job stops running. These health checks are now making endpoint `rest/health` redundant and it is removed.
- Added GraphQL endpoints
    - Contract listing with pagination and details page.
    - Module details page.
- Extended search functionality to include contracts and modules.
- Updated
    - `HotChocolate` nuget libraries from major `12` to `13`. Because of this done some migration changes like adding `RegisterDbContext<GraphQlDbContext>(DbContextKind.Pooled)` 
    to GraphQL schema configuration *(migration documentation located at: https://chillicream.com/docs/hotchocolate/v13/migrating/migrate-from-12-to-13)*.

## 1.6.3
- Added Account Balance to Account Statement export file.

## 1.6.2
- Bugfix
    - Added as before protocol update two transaction events, `CredentialDeployed` and `AccountCreated`, when a account is created.

## 1.6.1
- Bugfix
    - Bumped NET SDK to 4.0.1 which fixes wrong transaction count mapping.
    - Fixed Passive Delegation queries to be robust with chain parameters level 2.
    - Fixed changed types on table `metrics_payday_pool_rewards` from PostgreSQL `numeric` to `double` such that they can't be casted to C# `double`s.

## 1.6.0
- Added support for CIS Token balances listing under accounts sidebar
- Handled exceptions when Baker & Account not available in Database while trying to update them.
- Added support for Contract Upgraded Event (Protocol 5)
- Reverted catching of all possible Baker Update Exceptions and moved logic to update pool status after a baker has been added.
- Handling of block `1385825` on testnet. Which changes the NextPaydayTime by just 287 seconds.
- Added query to fetch backend version.
- Sorting on Nodes Page
- Added Accounts Updated GraphQl subscription. Can be used to subscribe to updates of a specific Account. 
- Fixed Issue 5 by considering 0 balance for Newly created accounts.
- Added boolean filters on Bakers Query to enable filtering on Baker Removed State.
- Fixed Memo CBOR Decoding.
- Changed the header from "Total circulating supply of CCD" to "Total unlocked CCD"
- Added New API endpoint to get "unlocked CCD"
- Fixed Issue 55 by setting account balance to actual queried balance in case of genesis block.
- Issue 62 : Fixed display of tokens using numeric display style and metadata dependent decimals
- Issue 22 :  Account sidebar will always load account from backend and not use local cache
- Issue 61 :  Changed token supply to BigInteger from double causing the issue of overflow
- Issue 7 : Baker sidebar now shows actual removal time in popup and not effective time
- Issue 75 : Added Total Amount Released rest API endpoint
- Issue 69 : Amount component now handles negative values properly<|MERGE_RESOLUTION|>--- conflicted
+++ resolved
@@ -1,14 +1,11 @@
 ## Unreleased changes
-<<<<<<< HEAD
 - Added
     - Extended search functionality to include tokens.
-=======
 
 ## 1.8.9
 - Updated
     - Handle FFI errors through the use of error codes rather than string comparison.
     - Token view on account details page now sort tokens by contract- index, subindex and token id.
->>>>>>> ca1ef63c
 
 ## 1.8.8
 - Bugfix
