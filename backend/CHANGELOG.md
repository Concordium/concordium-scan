--- conflicted
+++ resolved
@@ -12,15 +12,12 @@
 - Query `PltUniqueAccounts` to fetch unique accounts holding PLT tokens.
 - Added query `PltEventMetrics` to fetch metrics related to plt token events.
 - Added `last_processed_block_height` and `last_processed_block_slot_time` prometheus gauge metrics so that we can easily see if we have caught up and are processing the latest blocks from the chain.
-<<<<<<< HEAD
 - Added `db_connections_active_gauge`, `db_connections_idle_gauge` and `db_connections_max_gauge` as prometheus gauge metrics so we can easily see statistics related to database connections.
-=======
 - GraphQL API: Optimized the query that fetches paging information for the `blocks` query
 
 ### Changed
 
 - Updated query `pltAccountsByTokenId` to fetch accounts holding PLT tokens by token ID.
->>>>>>> 276b7a62
 
 ## [2.0.17] - 2025-07-24
 
