# Changelog

All notable changes to this project will be documented in this file.

## Unreleased

<<<<<<< HEAD
## Added

- Added query `PltEventMetrics` to fetch metrics related to plt token events.
=======
## [2.0.16] - 2025-07-24

### Added

>>>>>>> e7395243
- Introduced batches in migrations m0037 and logging.
- (Bugfix) Proper handling of serialization and deserialization of `InitializationParameters` in `CreatePlt`, `CreatePltUpdate`, `TokenCreationDetails` events.

## [2.0.15] - 2025-07-16

### Changed

- Aligned with Rust SDK version `7.0.0-alpha.3`.

### Added 

- Added plt specific tables `plt_events`, `plt_account`, `plt_tokens` 
- Added query `PltEvents` to fetch events related to plt tokens. 
- Added query `PltToken` to fetch details of a specific plt token.

## [2.0.14] - 2025-07-10

### Changed

- Staked amounts fix: now updated through querying the node
- Fix P3->P4 protocol update migration to allow for bakers pending removal to be absent from the bakers table.

## [2.0.13] - 2025-07-03

### Changed

Database schema version: 38

- Baker APY query db migration to change the function to prevent overflow FLOAT8

## [2.0.12] - 2025-07-03

### Changed

- New account_transaction_type enum values added `TokenUpdate`, Removed `TokenHolder` and `TokenGovernance`
- TokenHolder and TokenGovernance events are now merged into `TokenUpdate` event.
- The ccdscan-api now connects to the grpc node to fetch token list and details (This will be removed later).

## [2.0.11] - 2025-07-01

### Fixed

- Fix for db connections issue where new connections are created during failed block processing, and old connections are not closed and cleaned up effectively

## [2.0.10] - 2025-06-24

### Added

- Plt TokenHolder and TokenGovernance Events are now indexed and available in the API.

## [2.0.9-hotfix.1] - 2025-07-18

- create hotfix for backwards compatability balance statistics api to support calls for: field=TotalAmountReleased and field=TotalAmount which is used by clients

## [2.0.9] - 2025-06-23

- Added configurable environment variable in the code for Account Statements Export for the max allowed days: 'CCDSCAN_API_EXPORT_STATEMENTS_MAX_DAYS' which defaults currently to 32 for all environments.

## [2.0.8] - 2025-06-20

- Fix errors in migration 0024 when running against PostgreSQL `17.5`.
- Fix for delegators paging - previously the sub queries for start cursor and end cursor did not have the IS NOT NULL check, so technically the start and end cursor could be beyond the list for filtered delegators

## [2.0.7] - 2025-06-16

### Fixed

- Added fix for delegators summary query - Delegator summary is now populated by values where the delegated restake earnings is NOT NULL

## [2.0.6] - 2025-06-06

Database schema version: 36

### Fixed

- Added slot_time to account statements table and covering index for searching account statements effectively

## [2.0.5] - 2025-05-30

### Fixed

- fix docker file to use mock data for plt dashboard

## [2.0.4] - 2025-05-29

Database schema version: 35

### Added

- Plt specific transaction events are now indexed and available in the API.

## [2.0.3] - 2025-05-21

### Fixed

- Fix query performance issue when getting account rewards for accounts with large number of account statements to better use the index.

## [2.0.2] - 2025-05-21

Database schema version: 34

### Fixed

- Fix performance issue when getting account rewards for accounts with large number of account statements as migration 34.
- Fix issue in `/rest/export/statement` causing error `Invalid integer: out of range integral type conversion attempted` when exporting account statements for period where the account had negative statement entry (transfer or transaction fee).

## [2.0.1] - 2025-05-19

### Fixed

- Fix performance issue in `Query::bakerMetrics`.

## [2.0.0] - 2025-05-13

Database schema version: 33

### Removed

- Remove pool related options from `ccdscan-indexer`, that is `--min-connections` (env `CCDSCAN_INDEXER_DATABASE_MIN_CONNECTIONS`) and `--max-connections` (env `CCDSCAN_INDEXER_DATABASE_MAX_CONNECTIONS`).

### Fixed

- Fix issue in `Account::tokens` showing the last page first and mismatching page information.
- Fix edge case for `BakerPool::delegators` and `PassiveDelegation::delegators` when the outer sorting (delegated stake) are equal for the page bounds, the inner sorting (account index) got ignored.
- Fix missing node `ema` and `emsd` values reported by the node collector backend.
- Fix performance issue in `Query::transactionMetrics`.
- Fix the rewards query to search correct from and to values - originally was incorrect was searching from the to value and to the from value.
- Fix the account metrics query to provide the right max index when searching for accounts created.

### Added

- Add partial contract index search to the query `SearchResult::contracts`.
- Add database migration 33 to add a column `index_text` to the `contracts` table. An index is added over that column to support partial contract index searches.
- Introduce lock preventing multiple instances of `ccdscan-indexer` from indexing at the same time. The process will wait for the lock otherwise exit with an error. The wait duration defaults to 5 seconds and can be configured using `--database-indexer-lock-timeout` (env `CCDSCAN_INDEXER_CONFIG_DATABASE_INDEXER_LOCK_TIMEOUT`).
- Balance statistics api: added the deprecated `TotalAmounUnlocked` parameter for backwards compatability with comments that it will be removed in a future release. `TotalAmountUnlocked` is now the preferred parameter for this api.
- Add `/playground` endpoint for `ccdscan-api` for access to GraphQL Playground IDE.
- Add monitoring metric `api_rest_request_duration_seconds` tracking response status code and response duration time for requests for the public REST API.

### Changed

- Passing `--schema-out <file>` option to the `ccdscan-api` binary no longer requires any other options such as the database URL to be set.
- Hide internal errors from the `ccdscan-api` GraphQL API response and produced an ERROR level log message instead.
- The `ccdscan-indexer` binary no longer uses a database pool, reducing the overhead and number of connections to the database.
- A dummy server for plt support and which new queries are now exposed at the backend (Will be removed later).

## [0.1.51] - 2025-04-30

### Changed

- Rename `AccountMetrics` to `AccountsMetrics` for backwards compatibility with the old dotnet backend.
- `Token::token_events` returns the `Cis2Token` event directly now instead of wrapping it into an option.

## [0.1.50] - 2025-04-28

Modifying search key on the following tables to all be using `text_pattern_ops` because it is faster when using prefix searches only

- `accounts`
- `blocks`
- `tokens`

## [0.1.49] - 2025-04-28

- Bump lock file to reflect new SDK version

## [0.1.48] - 2025-04-28

### Added

- Add `SearchResult::node_statuses`.
- Add `SearchResult::tokens`.
- Add `SearchResult::modules`.

### Fixed

- Optimise `Account::transactions` performance
- Fix potential issue on `accountMetrics` which occurred when a blocks containing account creation occurred on the exact same time as the borders of the buckets slots
- Fix query performance issues on `accountMetrics` when dataset becomes too large
- Fix account statements performance issues where conditions was being used without indexes
- Fix account statements where when querying an address using the complete address and not the canonical address
- Fix account statements using DESC ordering per default instead of ASC
- Fix account rewards using DESC ordering per default instead of ASC
- Fix account transactions using DESC ordering per default instead of ASC
- Fix account transaction altering index to be account index first
- Fix account transactions queries to be using WHERE instead of join
- Fix baker transactions pagination
- Fix baker delegation pagination to be sorted by stake as primary instead of using account index.

## [0.1.47]

### Fixed

- Fix issue where `ccdscan-api` GraphQL resolvers fail to load the config from the context.

## [0.1.46] - 2025-04-10

### Added

- Add `SearchResult::bakers` and `SearchResult::contracts`.
- Add query `Query::poolRewardMetricsForPassiveDelegation`.
- Add REST API `/rest/export/statement` for exporting account statements as CSV.
- Add REST API `rest/balance-statistics/latest` for querying total amount in the network, used by external parties.
- Add `ccdscan-api` option `--statement-timeout-secs` (env `CCDSCAN_API_DATABASE_STATEMENT_TIMEOUT_SECS`) for configuring a statement timeout the database connections and abort any statement that takes more than the specified amount of time. Defaults to 30 seconds.

### Fixed

- Reordered the primary key on the `reward_metrics` table from (account_index, block_slot_time) to (block_slot_time, account_index) to improve query performance.

## [0.1.45] - 2025-04-03

Database schema version: 27

### Fixed

- Fix pagination issue for `Query::bakers` when page bounds start and end with the same value for the selected sorting, it would include an overlap for the nested sorting (usually the validator ID).
- Fix double counting of rewards in `Query::poolRewardMetricsForBakerPool` when paydays are exactly on the edge of two buckets.

## [0.1.44] - 2025-04-02

Database schema version: 27

### Added

- Add query `Query::poolRewardMetricsForBakerPool`.

### Fixed

- Fixed issue when computing of `ActiveBakerState::delegated_stake_cap` where the order of operations were wrong, resulting in a cap of `0` for some validator pools.
- Add database migration 27 reindexing credential deployments to include the Credential Registration ID in the events and to update the fee cost to 0.
- Fix `Query::bakers` when sorted by block commission rate (both ascending and descending) to include bakers, which does not have a block commission for the current reward period.
- Add database migration 26 updating pool information for the ones missing.
  Since the baker/validator pool concept was introduced as part of Concordium protocol version 4, bakers/validators prior to this protocol version implicitly became pools and until now the indexer did not update the pool information for these.
- Add database migration 25 reindexing the stake for delegators to the passive pool.
  The stakes for these delegators got offset by a bug in migration 13, which did not update the passive delegators properly.
  This was fixed again in migration 22, but the passive delegators with restake_earnings enabled missed their increase in stake due to this.
- Fixed `PassiveDelegation::delegators` sorting and page information.
- Fix accidental breaking change due to typo in `BakerSort` variants `BAKER_APY30_DAYS_DESC` and `DELEGATOR_APY30_DAYS_DESC`.

## [0.1.43] - 2025-03-27

### Fixed

- Fix issue for database migration 23 where it failed when processing a transaction containing a rejected smart contract initialization.

## [0.1.42] - 2025-03-27

Database schema version: 24

### Added

- Add database migration 24 precomputing the APYs for each validator pool over 30 days and 7 days.
- Support for `Query::bakers` sorting options: validator APY and delegators APY.
- Add database migration 23 adding the `input_parameter` to `ContractInitializedEvents`.
- Expose the hex-encoded and schema-decoded input parameter of init functions via `ContractInitialized::message_as_hex` and `ContractInitialized::message` queries.

## [0.1.41] - 2025-03-26

Database schema version: 22

### Added

- `baker_id` to `AccountAddress` in transaction events.

### Fixed

- Fixed bug when setting `--log-level` causing some project logs to be filtered out, and filter dependencies to `info` level. This behavior can be overwritten using `RUST_LOG`.

## [0.1.40] - 2025-03-26

Database schema version: 22

### Fixed

- Rename `ValidatorScoreParametersChainUpdatePayload` to `ValidatorScoreParametersUpdate` for backwards compatibility on dotnet
- Fix the `AccountByAddress::transactionCount` query to return the number of transactions the account has been involved in or
  affected by. Expose the `AccountByAddress::nonce` query to return the account nonce.

## [0.1.39] - 2025-03-25

Database schema version: 22

### Added

- Add support for ChainUpdatePayload events.
- Add support for `TransferredWithSchedule::amountsSchedule`

### Fixed

- Add database migration 22 fixing some passive delegators that had no `delegated_restake_earnings` value set in the database.
- Change `Versions::backend_versions` to `Versions::backend_version`.
- When `effective_time` is zero then it translates into `Block::slot_time`.
- Split up migration 18 into several SQL transactions to avoid timeouts for long running migrations.
- Change CLI option `--log-level` to only apply for logs produced directly from this project, instead of including every dependency.

## [0.1.38] - 2025-03-21

Database schema version: 18

### Added

- Add query `SuspendedValidators::suspendedValidators`.
- Add query `SuspendedValidators::primedForSuspensionValidators`.
- Add database migration 18 adding table tracking baker pool and passive stake for every reward period.
- Add query `PassiveDelegation::apy` and `BakerPool::apy`.

## [0.1.37] - 2025-03-21

Database schema version: 17

### Added

- Add database migration 17 adding a table tracking reward metrics.
- Add database migration 16 adding a table tracking commission rates for passive delegation and adding an index to retrieve passive delegators efficiently from the accounts table.
- Add query `PassiveDelegation::delegators`, `PassiveDelegation::delegatorCount`,
  `PassiveDelegation::commissionRates`, `PassiveDelegation::delegatedStake` and `PassiveDelegation::delegatedStakePercentage`.
- Add `Query::rewardMetrics` and `Query::rewardMetricsForAccount` which returns metrics on the total rewards and those for a given account respectively.

### Fixed

- Total count to the connection holding the events being emitted as part of the transaction query.

## [0.1.36] - 2025-03-17

Database schema version: 15

### Fixed

- Baker metrics to be using the same time interval for buckets and total values.

### Added

- Add database migration 15 adding a table tracking rewards paid to delegators, passive delegators, and baker accounts at past payday blocks and populate the table.
- Add query `PassiveDelegation::poolRewards` which returns the rewards paid to passive delegators at past payday blocks.
- Add query `BakerPool::poolRewards` which returns the rewards paid to delegators and the baker at past payday blocks.
- Support for `Query::bakers` sorting by block commission.

## [0.1.35] - 2025-03-14

Database schema version: 14

### Added

- Add baker metrics endpoints
- Gathering statistics about change in amount of bakers
- Migrate bakers statistics
- Indexing genesis block creates baker metrics

## [0.1.34] - 2025-03-13

Database schema version: 13

### Added

- Support `include_removed` flag for `Query::bakers` query.
- Add database migration 12 adding table tracking the removed bakers and populate the table.
- Indexer now maintains the removed bakers table.

### Fixed

- Fixed bug in indexer where removed delegators still had the restake earnings flag stored as false instead of NULL.
- Fixed bug in indexer where accumulated pool delegator count is updated after delegator is removed (only relevant for blocks prior to Protocol Version 7).
- Fixed bug in indexer where delegators which set their target to a removed pools did not get updated, now they are moved directly to the passive pool instead (only relevant for blocks prior to Protocol Version 7).
- Fixed bug in indexer where CIS-2 transfer events were never recorded when happening before any other token events (like a Mint). This is considered a bug in the token contract, but now the indexer still records these events.

## [0.1.33] - 2025-03-06

Database schema version: 11

### Fixed

- Return `None` as ranking instead of an internal error for non-baker accounts and bakers that just got added until the next payday.
- Fix underflow in `capital_bound` formula by saturating the value to 0.

### Added

- Add `Node::node_status` to retrieve the node status from a single node including additional data required
- Add `Baker::node_status` to retrieve the validator's node information.
- Add more context to errors during indexing, providing better error messages for debugging.
- Add database migration 11 adding columns to store the ranking of bakers.
- Add query `BakerPool::rankingByTotalStake` which returns a ranking of the bakers by their lottery power. The ranking is re-computed for each payday block.

## [0.1.32] - 2025-02-28

### Fixed

- Fix bug preventing the indexer from handling delegators targeting the passive pool.

## [0.1.31] - 2025-02-28

### Fixed

- Only update delegation target when baker/validator is not removed. This is only relevant for blocks in protocol versions prior to P7 as there it was still possible to target removed bakers/validators during the cooldown period.

## [0.1.30] - 2025-02-27

### Fixed

- Relaxing validation constraint on all database rows affecting bakers requiring a single row update prior to protocol version 7.

## [0.1.29] - 2025-02-26

### Fixed

- Relaxing validation constraint on database rows related to prepared bakers events when protocol 7.

## [0.1.28] - 2025-02-26

Database schema version: 10

### Fixed

- Make validation of rows changed to account tokens accept the zero rows modified

### Added

- Add database migration 10 to store the `leverage_bound` and the `capital_bound` values of the chain.
- Add query `BakerPool::delegatedStakeCap` that considers the leverage and capital bounds to report the delegate stake cap for baker pools.

## [0.1.27] - 2025-02-24

### Fixed

- Removal of duplication on affected accounts in transactions.
- Altering constraint in the database on the stacked amount in the pool to be allowing zero value.

## [0.1.26] - 2025-02-20

Database schema version: 8

### Changed

- Use canonical address instead of account address while referring to accounts.

### Added

- Add validation of the affected rows for most mutating queries in the indexer. This allow the indexer to fail faster for these unexpected conditions.
- Add query `Query::bakers` to the API, but without support for filtering removed bakers and sorting by APY and block commissions, this is to be added soon.
- Add database migration 7 adding accumulated pool state to bakers table, for faster filtering based on these values.
- Add query `BakerPool::delegators` which returns the delegators of a baker pool.
- Store canonical address as a column on the account.

### Fixed

- Add database migration 6 fixing invalid baker and delegator stake due to missing handling of restake earnings.
- Indexer now updates stake when restake earnings are enabled for bakers and delegators.
- Remove locked CCD metrics.
- Add database migration 5 fixing:
  - Invalid bakers caused by `DelegationEvent::RemoveBaker` event not being handled by the indexer until now.
  - Invalid delegator state, caused by validator/baker getting removed or changing status to 'ClosedForAll' without moving delegators to the passive pool.
  - Invalid account balance for account statements, where the change in amount got accounted twice.
- Fixed indexer missing handling of moving delegators as pool got removed or closed.
- Fixed indexer missing handling of event of baker switching directly to delegation.
- Fixed indexer account twice for the changed amount in account statements.

## [0.1.25] - 2025-02-14

Database schema version: 4

### Added

- Database migration to add the lottery power of each baker pool during the last payday period.
- Add query `BakerPool::lotteryPower` which returns the `lotteryPower` of the baker pool during the last payday period.
- Implement `SearchResult::transactions` and add relevant index to database

### Changed

- Query the `get_module_source` on the `LastFinal` block to improve performance.

## [0.1.24] - 2025-02-12

### Fixed

- Fix metrics where interval is being shown in greater units than strictly seconds.

## [0.1.23] - 2025-02-11

Database schema version: 3

### Added

- Add `payday_commission_rates` to the `Baker::state` query. These rates contain the `transaction`, `baking`, and `finalization` commissions payed out to a baker pool at payday.

### Fixed

- Fix API issue where `Query::block_metrics` computed summary of metrics period using the wrong starting point, causing metrics to be off some of the time.
- Fix API issue where `Query::block_metrics` computed summary of metrics period using blocks which had no finalization time set.
- Fix now on application side in `Query::block_metrics` to ensure data calculated on across different queries are the same.
- Query `Query::transactions` now outputs items in the order of newest->oldest, instead of oldest->newest.

## [0.1.22] - 2025-02-11

### Added

- Add `--node-request-rate-limit <limit-per-second>` and `--node-request-concurrency-limit <limit>` options to `ccdscan-indexer` allowing the operator to limit the load on the node.

### Changed

- Remove `LinkedContractsCollectionSegment::PageInfo`, `ModuleReferenceRejectEventsCollectionSegment::PageInfo`, `ModuleReferenceContractLinkEventsCollectionSegment::PageInfo`, `TokensCollectionSegment::PageInfo` and `ContractRejectEventsCollectionSegment::PageInfo` from API as these are never used by the frontend.

### Fixed

- Revert the API breaking change of renaming `Versions::backend_versions` to `Versions::backend_version`.
- Fix order of module reference reject events to DESC.
- Fix order of module linked contracts events to DESC.
- Fix order of module linked events to DESC.
- Fix issue in API `Query::blocks`, where providing `before` or `after` did not consider the blocks to be descending block height order.
- Fix API `Contract::tokens` and `Contract::contract_reject_events` only providing a single item for its first page.
- Fix issue in API `Query::tokens`, where page information `has_previous_page` and `has_next_page` got switched around.

## [0.1.21] - 2025-02-10

Database schema version: 2

### Added

- Add `delegator_count`, `delegated_stake`, `total_stake`, and `total_stake_percentage` to baker pool query.
- Add index over accounts that delegate stake to a given baker pool.
- Add `database_schema_version` and `api_supported_database_schema_version` to `versions` endpoint.
- Add database schema version 2 with index over blocks with no `cumulative_finalization_time`, to improve indexing performance.
- Implement `SearchResult::blocks` and add relevant index to database

### Changed

- Make the `Query::transaction_metrics` use fixed buckets making it consistent with behavior of the old .NET backend.
- Change the log level of when starting the preprocessing of a block into DEBUG instead of INFO.
- Query `Token::token_events` and `Query::tokens` now outputs the events in the order of newest->oldest, instead of oldest->newest.

### Fixed

- Fix button to display the schema decoding error at front-end by returning the error as an object.
- Fix typo in `versions` endpoint.
- Fix unit conversion for `avg_finalization_time` in `Query::block_metrics`.
- Issue for `Query::transaction_metrics` producing an internal error when query period is beyond the genesis block.
- Contract rejected event skips in the correct way.
- Fix issue where `ContractUpdated::message` attempted to parse empty messages, resulting in parsing error messages instead of `null`.
- Issue making `avgFinalizationTime` field of `Query::block_metrics` always return `null`.
- Next and previous page on contracts.
- Issue making `Query::block_metrics` included a bucket for a period in the future.
- Contract events order fixed

## [0.1.19] - 2025-01-30

Database schema version: 1

From before a CHANGELOG was tracked.<|MERGE_RESOLUTION|>--- conflicted
+++ resolved
@@ -4,16 +4,14 @@
 
 ## Unreleased
 
-<<<<<<< HEAD
 ## Added
 
 - Added query `PltEventMetrics` to fetch metrics related to plt token events.
-=======
+
 ## [2.0.16] - 2025-07-24
 
 ### Added
 
->>>>>>> e7395243
 - Introduced batches in migrations m0037 and logging.
 - (Bugfix) Proper handling of serialization and deserialization of `InitializationParameters` in `CreatePlt`, `CreatePltUpdate`, `TokenCreationDetails` events.
 
