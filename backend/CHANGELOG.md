# Changelog

All notable changes to this project will be documented in this file.

## Unreleased

Database schema version: 41

<<<<<<< HEAD
### Added

- GraphQL API: Added support for plt list in the query `account_by_address`
=======
### Fixed

- index for baker related transactions `baker_related_tx_idx` re-added. This was dropped inherently due to the column drop & rename `type_account` on the transactions table in migration file 0037
>>>>>>> 52e02cf0

## [2.0.19] - 2025-09-05

### Fixed

- Indexer crash while plt transfer involves self transfer (not updating plt amount balance if sender and recipient are the same).

## [2.0.18] - 2025-08-26

Database schema version: 40

### Added

- TokenModuleRejectReason enum to proper serialization and deserialization of the `TokenModuleReject` event.
- Query `PltUniqueAccounts` to fetch unique accounts holding PLT tokens.
- Added query `PltTransferMetricsByTokenId` to fetch metrics related to plt token transfer events such as `transfer_count` and `transfer_volume` for one given `token_id`.
- Added query `GlobalPltMetrics` to fetch plt metrics such as total event count, unique accounts, and transfer volume.
- Added two new tables for plt metrics:
    - `metrics_plt_transfer` to store plt transfer metrics (the data is being stored as cumulative increments by timestamp).
    - `metrics_plt` to store plt metrics (the data is being stored as cumulative increments by timestamp).
- Added `last_processed_block_height` and `last_processed_block_slot_time` prometheus gauge metrics so that we can easily see if we have caught up and are processing the latest blocks from the chain.
- Added `db_connections_acquired_gauge`, `db_connections_idle_gauge` and `db_connections_max_gauge` as prometheus gauge metrics so we can easily see statistics related to database connections.
- GraphQL API: Optimized the query that fetches paging information for the `blocks` query
- GraphQL API: Changed the `query` searches `blocks` and `transactions` to only search if the hash we search for
  has at least 6 characters. Also fixed a bug in the `transaction` search paging info. 
  Optimized the two queries and their paging info queries also by setting `'plan_cache_mode = force_custom_plan'`
  while executing the queries.
- Changed Rust version to 1.89
- Query `PltTokens` now returns `token_creation_details`.

### Changed

- Updated query `pltAccountsByTokenId` to fetch accounts holding PLT tokens by token ID.
- The `node_response_time_seconds` prometheus gauge metric counts time both during the fetching and preparing the block.

## [2.0.17] - 2025-07-24

### Added

- Updated Rust SDK submodule in order to fix bug with CBOR decoding empty string

## [2.0.16] - 2025-07-24

### Added

- Introduced batches in migrations m0037 and logging.
- (Bugfix) Proper handling of serialization and deserialization of `InitializationParameters` in `CreatePlt`, `CreatePltUpdate`, `TokenCreationDetails` events.

## [2.0.15] - 2025-07-16

Database schema version: 39

### Changed

- Aligned with Rust SDK version `7.0.0-alpha.3`.

### Added

- Added plt specific tables `plt_events`, `plt_account`, `plt_tokens`
- Added query `PltEvents` to fetch events related to plt tokens.
- Added query `PltToken` to fetch details of a specific plt token.

## [2.0.14] - 2025-07-10

### Changed

- Staked amounts fix: now updated through querying the node
- Fix P3->P4 protocol update migration to allow for bakers pending removal to be absent from the bakers table.

## [2.0.13] - 2025-07-03

### Changed

Database schema version: 38

- Baker APY query db migration to change the function to prevent overflow FLOAT8

## [2.0.12] - 2025-07-03

Database schema version: 37

### Changed

- New account_transaction_type enum values added `TokenUpdate`, Removed `TokenHolder` and `TokenGovernance`
- TokenHolder and TokenGovernance events are now merged into `TokenUpdate` event.
- The ccdscan-api now connects to the grpc node to fetch token list and details (This will be removed later).

## [2.0.11] - 2025-07-01

### Fixed

- Fix for db connections issue where new connections are created during failed block processing, and old connections are not closed and cleaned up effectively

## [2.0.10] - 2025-06-24

### Added

- Plt TokenHolder and TokenGovernance Events are now indexed and available in the API.

## [2.0.9-hotfix.1] - 2025-07-18

- create hotfix for backwards compatability balance statistics api to support calls for: field=TotalAmountReleased and field=TotalAmount which is used by clients

## [2.0.9] - 2025-06-23

- Added configurable environment variable in the code for Account Statements Export for the max allowed days: 'CCDSCAN_API_EXPORT_STATEMENTS_MAX_DAYS' which defaults currently to 32 for all environments.

## [2.0.8] - 2025-06-20

- Fix errors in migration 0024 when running against PostgreSQL `17.5`.
- Fix for delegators paging - previously the sub queries for start cursor and end cursor did not have the IS NOT NULL check, so technically the start and end cursor could be beyond the list for filtered delegators

## [2.0.7] - 2025-06-16

### Fixed

- Added fix for delegators summary query - Delegator summary is now populated by values where the delegated restake earnings is NOT NULL

## [2.0.6] - 2025-06-06

Database schema version: 36

### Fixed

- Added slot_time to account statements table and covering index for searching account statements effectively

## [2.0.5] - 2025-05-30

### Fixed

- fix docker file to use mock data for plt dashboard

## [2.0.4] - 2025-05-29

Database schema version: 35

### Added

- Plt specific transaction events are now indexed and available in the API.

## [2.0.3] - 2025-05-21

### Fixed

- Fix query performance issue when getting account rewards for accounts with large number of account statements to better use the index.

## [2.0.2] - 2025-05-21

Database schema version: 34

### Fixed

- Fix performance issue when getting account rewards for accounts with large number of account statements as migration 34.
- Fix issue in `/rest/export/statement` causing error `Invalid integer: out of range integral type conversion attempted` when exporting account statements for period where the account had negative statement entry (transfer or transaction fee).

## [2.0.1] - 2025-05-19

### Fixed

- Fix performance issue in `Query::bakerMetrics`.

## [2.0.0] - 2025-05-13

Database schema version: 33

### Removed

- Remove pool related options from `ccdscan-indexer`, that is `--min-connections` (env `CCDSCAN_INDEXER_DATABASE_MIN_CONNECTIONS`) and `--max-connections` (env `CCDSCAN_INDEXER_DATABASE_MAX_CONNECTIONS`).

### Fixed

- Fix issue in `Account::tokens` showing the last page first and mismatching page information.
- Fix edge case for `BakerPool::delegators` and `PassiveDelegation::delegators` when the outer sorting (delegated stake) are equal for the page bounds, the inner sorting (account index) got ignored.
- Fix missing node `ema` and `emsd` values reported by the node collector backend.
- Fix performance issue in `Query::transactionMetrics`.
- Fix the rewards query to search correct from and to values - originally was incorrect was searching from the to value and to the from value.
- Fix the account metrics query to provide the right max index when searching for accounts created.

### Added

- Add partial contract index search to the query `SearchResult::contracts`.
- Add database migration 33 to add a column `index_text` to the `contracts` table. An index is added over that column to support partial contract index searches.
- Introduce lock preventing multiple instances of `ccdscan-indexer` from indexing at the same time. The process will wait for the lock otherwise exit with an error. The wait duration defaults to 5 seconds and can be configured using `--database-indexer-lock-timeout` (env `CCDSCAN_INDEXER_CONFIG_DATABASE_INDEXER_LOCK_TIMEOUT`).
- Balance statistics api: added the deprecated `TotalAmounUnlocked` parameter for backwards compatability with comments that it will be removed in a future release. `TotalAmountUnlocked` is now the preferred parameter for this api.
- Add `/playground` endpoint for `ccdscan-api` for access to GraphQL Playground IDE.
- Add monitoring metric `api_rest_request_duration_seconds` tracking response status code and response duration time for requests for the public REST API.

### Changed

- Passing `--schema-out <file>` option to the `ccdscan-api` binary no longer requires any other options such as the database URL to be set.
- Hide internal errors from the `ccdscan-api` GraphQL API response and produced an ERROR level log message instead.
- The `ccdscan-indexer` binary no longer uses a database pool, reducing the overhead and number of connections to the database.
- A dummy server for plt support and which new queries are now exposed at the backend (Will be removed later).

## [0.1.51] - 2025-04-30

### Changed

- Rename `AccountMetrics` to `AccountsMetrics` for backwards compatibility with the old dotnet backend.
- `Token::token_events` returns the `Cis2Token` event directly now instead of wrapping it into an option.

## [0.1.50] - 2025-04-28

Modifying search key on the following tables to all be using `text_pattern_ops` because it is faster when using prefix searches only

- `accounts`
- `blocks`
- `tokens`

## [0.1.49] - 2025-04-28

- Bump lock file to reflect new SDK version

## [0.1.48] - 2025-04-28

### Added

- Add `SearchResult::node_statuses`.
- Add `SearchResult::tokens`.
- Add `SearchResult::modules`.

### Fixed

- Optimise `Account::transactions` performance
- Fix potential issue on `accountMetrics` which occurred when a blocks containing account creation occurred on the exact same time as the borders of the buckets slots
- Fix query performance issues on `accountMetrics` when dataset becomes too large
- Fix account statements performance issues where conditions was being used without indexes
- Fix account statements where when querying an address using the complete address and not the canonical address
- Fix account statements using DESC ordering per default instead of ASC
- Fix account rewards using DESC ordering per default instead of ASC
- Fix account transactions using DESC ordering per default instead of ASC
- Fix account transaction altering index to be account index first
- Fix account transactions queries to be using WHERE instead of join
- Fix baker transactions pagination
- Fix baker delegation pagination to be sorted by stake as primary instead of using account index.

## [0.1.47]

### Fixed

- Fix issue where `ccdscan-api` GraphQL resolvers fail to load the config from the context.

## [0.1.46] - 2025-04-10

### Added

- Add `SearchResult::bakers` and `SearchResult::contracts`.
- Add query `Query::poolRewardMetricsForPassiveDelegation`.
- Add REST API `/rest/export/statement` for exporting account statements as CSV.
- Add REST API `rest/balance-statistics/latest` for querying total amount in the network, used by external parties.
- Add `ccdscan-api` option `--statement-timeout-secs` (env `CCDSCAN_API_DATABASE_STATEMENT_TIMEOUT_SECS`) for configuring a statement timeout the database connections and abort any statement that takes more than the specified amount of time. Defaults to 30 seconds.

### Fixed

- Reordered the primary key on the `reward_metrics` table from (account_index, block_slot_time) to (block_slot_time, account_index) to improve query performance.

## [0.1.45] - 2025-04-03

Database schema version: 27

### Fixed

- Fix pagination issue for `Query::bakers` when page bounds start and end with the same value for the selected sorting, it would include an overlap for the nested sorting (usually the validator ID).
- Fix double counting of rewards in `Query::poolRewardMetricsForBakerPool` when paydays are exactly on the edge of two buckets.

## [0.1.44] - 2025-04-02

Database schema version: 27

### Added

- Add query `Query::poolRewardMetricsForBakerPool`.

### Fixed

- Fixed issue when computing of `ActiveBakerState::delegated_stake_cap` where the order of operations were wrong, resulting in a cap of `0` for some validator pools.
- Add database migration 27 reindexing credential deployments to include the Credential Registration ID in the events and to update the fee cost to 0.
- Fix `Query::bakers` when sorted by block commission rate (both ascending and descending) to include bakers, which does not have a block commission for the current reward period.
- Add database migration 26 updating pool information for the ones missing.
  Since the baker/validator pool concept was introduced as part of Concordium protocol version 4, bakers/validators prior to this protocol version implicitly became pools and until now the indexer did not update the pool information for these.
- Add database migration 25 reindexing the stake for delegators to the passive pool.
  The stakes for these delegators got offset by a bug in migration 13, which did not update the passive delegators properly.
  This was fixed again in migration 22, but the passive delegators with restake_earnings enabled missed their increase in stake due to this.
- Fixed `PassiveDelegation::delegators` sorting and page information.
- Fix accidental breaking change due to typo in `BakerSort` variants `BAKER_APY30_DAYS_DESC` and `DELEGATOR_APY30_DAYS_DESC`.

## [0.1.43] - 2025-03-27

### Fixed

- Fix issue for database migration 23 where it failed when processing a transaction containing a rejected smart contract initialization.

## [0.1.42] - 2025-03-27

Database schema version: 24

### Added

- Add database migration 24 precomputing the APYs for each validator pool over 30 days and 7 days.
- Support for `Query::bakers` sorting options: validator APY and delegators APY.
- Add database migration 23 adding the `input_parameter` to `ContractInitializedEvents`.
- Expose the hex-encoded and schema-decoded input parameter of init functions via `ContractInitialized::message_as_hex` and `ContractInitialized::message` queries.

## [0.1.41] - 2025-03-26

Database schema version: 22

### Added

- `baker_id` to `AccountAddress` in transaction events.

### Fixed

- Fixed bug when setting `--log-level` causing some project logs to be filtered out, and filter dependencies to `info` level. This behavior can be overwritten using `RUST_LOG`.

## [0.1.40] - 2025-03-26

Database schema version: 22

### Fixed

- Rename `ValidatorScoreParametersChainUpdatePayload` to `ValidatorScoreParametersUpdate` for backwards compatibility on dotnet
- Fix the `AccountByAddress::transactionCount` query to return the number of transactions the account has been involved in or
  affected by. Expose the `AccountByAddress::nonce` query to return the account nonce.

## [0.1.39] - 2025-03-25

Database schema version: 22

### Added

- Add support for ChainUpdatePayload events.
- Add support for `TransferredWithSchedule::amountsSchedule`

### Fixed

- Add database migration 22 fixing some passive delegators that had no `delegated_restake_earnings` value set in the database.
- Change `Versions::backend_versions` to `Versions::backend_version`.
- When `effective_time` is zero then it translates into `Block::slot_time`.
- Split up migration 18 into several SQL transactions to avoid timeouts for long running migrations.
- Change CLI option `--log-level` to only apply for logs produced directly from this project, instead of including every dependency.

## [0.1.38] - 2025-03-21

Database schema version: 18

### Added

- Add query `SuspendedValidators::suspendedValidators`.
- Add query `SuspendedValidators::primedForSuspensionValidators`.
- Add database migration 18 adding table tracking baker pool and passive stake for every reward period.
- Add query `PassiveDelegation::apy` and `BakerPool::apy`.

## [0.1.37] - 2025-03-21

Database schema version: 17

### Added

- Add database migration 17 adding a table tracking reward metrics.
- Add database migration 16 adding a table tracking commission rates for passive delegation and adding an index to retrieve passive delegators efficiently from the accounts table.
- Add query `PassiveDelegation::delegators`, `PassiveDelegation::delegatorCount`,
  `PassiveDelegation::commissionRates`, `PassiveDelegation::delegatedStake` and `PassiveDelegation::delegatedStakePercentage`.
- Add `Query::rewardMetrics` and `Query::rewardMetricsForAccount` which returns metrics on the total rewards and those for a given account respectively.

### Fixed

- Total count to the connection holding the events being emitted as part of the transaction query.

## [0.1.36] - 2025-03-17

Database schema version: 15

### Fixed

- Baker metrics to be using the same time interval for buckets and total values.

### Added

- Add database migration 15 adding a table tracking rewards paid to delegators, passive delegators, and baker accounts at past payday blocks and populate the table.
- Add query `PassiveDelegation::poolRewards` which returns the rewards paid to passive delegators at past payday blocks.
- Add query `BakerPool::poolRewards` which returns the rewards paid to delegators and the baker at past payday blocks.
- Support for `Query::bakers` sorting by block commission.

## [0.1.35] - 2025-03-14

Database schema version: 14

### Added

- Add baker metrics endpoints
- Gathering statistics about change in amount of bakers
- Migrate bakers statistics
- Indexing genesis block creates baker metrics

## [0.1.34] - 2025-03-13

Database schema version: 13

### Added

- Support `include_removed` flag for `Query::bakers` query.
- Add database migration 12 adding table tracking the removed bakers and populate the table.
- Indexer now maintains the removed bakers table.

### Fixed

- Fixed bug in indexer where removed delegators still had the restake earnings flag stored as false instead of NULL.
- Fixed bug in indexer where accumulated pool delegator count is updated after delegator is removed (only relevant for blocks prior to Protocol Version 7).
- Fixed bug in indexer where delegators which set their target to a removed pools did not get updated, now they are moved directly to the passive pool instead (only relevant for blocks prior to Protocol Version 7).
- Fixed bug in indexer where CIS-2 transfer events were never recorded when happening before any other token events (like a Mint). This is considered a bug in the token contract, but now the indexer still records these events.

## [0.1.33] - 2025-03-06

Database schema version: 11

### Fixed

- Return `None` as ranking instead of an internal error for non-baker accounts and bakers that just got added until the next payday.
- Fix underflow in `capital_bound` formula by saturating the value to 0.

### Added

- Add `Node::node_status` to retrieve the node status from a single node including additional data required
- Add `Baker::node_status` to retrieve the validator's node information.
- Add more context to errors during indexing, providing better error messages for debugging.
- Add database migration 11 adding columns to store the ranking of bakers.
- Add query `BakerPool::rankingByTotalStake` which returns a ranking of the bakers by their lottery power. The ranking is re-computed for each payday block.

## [0.1.32] - 2025-02-28

### Fixed

- Fix bug preventing the indexer from handling delegators targeting the passive pool.

## [0.1.31] - 2025-02-28

### Fixed

- Only update delegation target when baker/validator is not removed. This is only relevant for blocks in protocol versions prior to P7 as there it was still possible to target removed bakers/validators during the cooldown period.

## [0.1.30] - 2025-02-27

### Fixed

- Relaxing validation constraint on all database rows affecting bakers requiring a single row update prior to protocol version 7.

## [0.1.29] - 2025-02-26

### Fixed

- Relaxing validation constraint on database rows related to prepared bakers events when protocol 7.

## [0.1.28] - 2025-02-26

Database schema version: 10

### Fixed

- Make validation of rows changed to account tokens accept the zero rows modified

### Added

- Add database migration 10 to store the `leverage_bound` and the `capital_bound` values of the chain.
- Add query `BakerPool::delegatedStakeCap` that considers the leverage and capital bounds to report the delegate stake cap for baker pools.

## [0.1.27] - 2025-02-24

### Fixed

- Removal of duplication on affected accounts in transactions.
- Altering constraint in the database on the stacked amount in the pool to be allowing zero value.

## [0.1.26] - 2025-02-20

Database schema version: 8

### Changed

- Use canonical address instead of account address while referring to accounts.

### Added

- Add validation of the affected rows for most mutating queries in the indexer. This allow the indexer to fail faster for these unexpected conditions.
- Add query `Query::bakers` to the API, but without support for filtering removed bakers and sorting by APY and block commissions, this is to be added soon.
- Add database migration 7 adding accumulated pool state to bakers table, for faster filtering based on these values.
- Add query `BakerPool::delegators` which returns the delegators of a baker pool.
- Store canonical address as a column on the account.

### Fixed

- Add database migration 6 fixing invalid baker and delegator stake due to missing handling of restake earnings.
- Indexer now updates stake when restake earnings are enabled for bakers and delegators.
- Remove locked CCD metrics.
- Add database migration 5 fixing:
  - Invalid bakers caused by `DelegationEvent::RemoveBaker` event not being handled by the indexer until now.
  - Invalid delegator state, caused by validator/baker getting removed or changing status to 'ClosedForAll' without moving delegators to the passive pool.
  - Invalid account balance for account statements, where the change in amount got accounted twice.
- Fixed indexer missing handling of moving delegators as pool got removed or closed.
- Fixed indexer missing handling of event of baker switching directly to delegation.
- Fixed indexer account twice for the changed amount in account statements.

## [0.1.25] - 2025-02-14

Database schema version: 4

### Added

- Database migration to add the lottery power of each baker pool during the last payday period.
- Add query `BakerPool::lotteryPower` which returns the `lotteryPower` of the baker pool during the last payday period.
- Implement `SearchResult::transactions` and add relevant index to database

### Changed

- Query the `get_module_source` on the `LastFinal` block to improve performance.

## [0.1.24] - 2025-02-12

### Fixed

- Fix metrics where interval is being shown in greater units than strictly seconds.

## [0.1.23] - 2025-02-11

Database schema version: 3

### Added

- Add `payday_commission_rates` to the `Baker::state` query. These rates contain the `transaction`, `baking`, and `finalization` commissions payed out to a baker pool at payday.

### Fixed

- Fix API issue where `Query::block_metrics` computed summary of metrics period using the wrong starting point, causing metrics to be off some of the time.
- Fix API issue where `Query::block_metrics` computed summary of metrics period using blocks which had no finalization time set.
- Fix now on application side in `Query::block_metrics` to ensure data calculated on across different queries are the same.
- Query `Query::transactions` now outputs items in the order of newest->oldest, instead of oldest->newest.

## [0.1.22] - 2025-02-11

### Added

- Add `--node-request-rate-limit <limit-per-second>` and `--node-request-concurrency-limit <limit>` options to `ccdscan-indexer` allowing the operator to limit the load on the node.

### Changed

- Remove `LinkedContractsCollectionSegment::PageInfo`, `ModuleReferenceRejectEventsCollectionSegment::PageInfo`, `ModuleReferenceContractLinkEventsCollectionSegment::PageInfo`, `TokensCollectionSegment::PageInfo` and `ContractRejectEventsCollectionSegment::PageInfo` from API as these are never used by the frontend.

### Fixed

- Revert the API breaking change of renaming `Versions::backend_versions` to `Versions::backend_version`.
- Fix order of module reference reject events to DESC.
- Fix order of module linked contracts events to DESC.
- Fix order of module linked events to DESC.
- Fix issue in API `Query::blocks`, where providing `before` or `after` did not consider the blocks to be descending block height order.
- Fix API `Contract::tokens` and `Contract::contract_reject_events` only providing a single item for its first page.
- Fix issue in API `Query::tokens`, where page information `has_previous_page` and `has_next_page` got switched around.

## [0.1.21] - 2025-02-10

Database schema version: 2

### Added

- Add `delegator_count`, `delegated_stake`, `total_stake`, and `total_stake_percentage` to baker pool query.
- Add index over accounts that delegate stake to a given baker pool.
- Add `database_schema_version` and `api_supported_database_schema_version` to `versions` endpoint.
- Add database schema version 2 with index over blocks with no `cumulative_finalization_time`, to improve indexing performance.
- Implement `SearchResult::blocks` and add relevant index to database

### Changed

- Make the `Query::transaction_metrics` use fixed buckets making it consistent with behavior of the old .NET backend.
- Change the log level of when starting the preprocessing of a block into DEBUG instead of INFO.
- Query `Token::token_events` and `Query::tokens` now outputs the events in the order of newest->oldest, instead of oldest->newest.

### Fixed

- Fix button to display the schema decoding error at front-end by returning the error as an object.
- Fix typo in `versions` endpoint.
- Fix unit conversion for `avg_finalization_time` in `Query::block_metrics`.
- Issue for `Query::transaction_metrics` producing an internal error when query period is beyond the genesis block.
- Contract rejected event skips in the correct way.
- Fix issue where `ContractUpdated::message` attempted to parse empty messages, resulting in parsing error messages instead of `null`.
- Issue making `avgFinalizationTime` field of `Query::block_metrics` always return `null`.
- Next and previous page on contracts.
- Issue making `Query::block_metrics` included a bucket for a period in the future.
- Contract events order fixed

## [0.1.19] - 2025-01-30

Database schema version: 1

From before a CHANGELOG was tracked.<|MERGE_RESOLUTION|>--- conflicted
+++ resolved
@@ -6,15 +6,15 @@
 
 Database schema version: 41
 
-<<<<<<< HEAD
+Database schema version: 42
+
 ### Added
 
 - GraphQL API: Added support for plt list in the query `account_by_address`
-=======
+
 ### Fixed
 
 - index for baker related transactions `baker_related_tx_idx` re-added. This was dropped inherently due to the column drop & rename `type_account` on the transactions table in migration file 0037
->>>>>>> 52e02cf0
 
 ## [2.0.19] - 2025-09-05
 
