## Unreleased
- Added support for CIS Token balances listing under accounts sidebar
<<<<<<< HEAD
- Handled exceptions when Baker & Account not available in Database while trying to update them.
=======
- Added support for Contract Upgraded Event (Protocol 5)
>>>>>>> 0a3afdbe
<|MERGE_RESOLUTION|>--- conflicted
+++ resolved
@@ -1,7 +1,4 @@
 ## Unreleased
 - Added support for CIS Token balances listing under accounts sidebar
-<<<<<<< HEAD
 - Handled exceptions when Baker & Account not available in Database while trying to update them.
-=======
-- Added support for Contract Upgraded Event (Protocol 5)
->>>>>>> 0a3afdbe
+- Added support for Contract Upgraded Event (Protocol 5)