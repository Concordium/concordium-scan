--- conflicted
+++ resolved
@@ -4,15 +4,12 @@
 
 ## Unreleased
 
-<<<<<<< HEAD
 Database schema version: 44
 
 ### Fixed
 
 - Fixed issue plt cumulative transfer amount was not normalized correctly in metrics_plt table for plt transfer events.
-=======
 - Updated Rust SDK to use the latest forward compatible changes. The indexer will stop/crash when an Unknown variant is encountered, which will require updating the `concordium-rust-sdk` dependency.
->>>>>>> 9e3aeaf0
 
 ## [2.0.21] - 2025-09-16
 
