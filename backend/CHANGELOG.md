# Changelog

All notable changes to this project will be documented in this file.

## Unreleased

## [2.0.18] - 2025-08-26

Database schema version: 40

### Added

- TokenModuleRejectReason enum to proper serialization and deserialization of the `TokenModuleReject` event.
- Query `PltUniqueAccounts` to fetch unique accounts holding PLT tokens.
- Added query `PltTransferMetricsByTokenId` to fetch metrics related to plt token transfer events such as `transfer_count` and `transfer_volume` for one given `token_id`.
- Added query `GlobalPltMetrics` to fetch plt metrics such as total event count, unique accounts, and transfer volume.
- Added two new tables for plt metrics:
    - `metrics_plt_transfer` to store plt transfer metrics (the data is being stored as cumulative increments by timestamp).
    - `metrics_plt` to store plt metrics (the data is being stored as cumulative increments by timestamp).
- Added `last_processed_block_height` and `last_processed_block_slot_time` prometheus gauge metrics so that we can easily see if we have caught up and are processing the latest blocks from the chain.
- Added `db_connections_acquired_gauge`, `db_connections_idle_gauge` and `db_connections_max_gauge` as prometheus gauge metrics so we can easily see statistics related to database connections.
- GraphQL API: Optimized the query that fetches paging information for the `blocks` query
<<<<<<< HEAD
- GraphQL API: Added support for plt list in the query `account_by_address`
=======
- GraphQL API: Changed the `query` searches `blocks` and `transactions` to only search if the hash we search for
  has at least 6 characters. Also fixed a bug in the `transaction` search paging info. 
  Optimized the two queries and their paging info queries also by setting `'plan_cache_mode = force_custom_plan'`
  while executing the queries.
- Changed Rust version to 1.89
>>>>>>> 5364b746

### Changed

- Updated query `pltAccountsByTokenId` to fetch accounts holding PLT tokens by token ID.
- The `node_response_time_seconds` prometheus gauge metric counts time both during the fetching and preparing the block.

## [2.0.17] - 2025-07-24

### Added

- Updated Rust SDK submodule in order to fix bug with CBOR decoding empty string

## [2.0.16] - 2025-07-24

### Added

- Introduced batches in migrations m0037 and logging.
- (Bugfix) Proper handling of serialization and deserialization of `InitializationParameters` in `CreatePlt`, `CreatePltUpdate`, `TokenCreationDetails` events.

## [2.0.15] - 2025-07-16

Database schema version: 39

### Changed

- Aligned with Rust SDK version `7.0.0-alpha.3`.

### Added

- Added plt specific tables `plt_events`, `plt_account`, `plt_tokens`
- Added query `PltEvents` to fetch events related to plt tokens.
- Added query `PltToken` to fetch details of a specific plt token.

## [2.0.14] - 2025-07-10

### Changed

- Staked amounts fix: now updated through querying the node
- Fix P3->P4 protocol update migration to allow for bakers pending removal to be absent from the bakers table.

## [2.0.13] - 2025-07-03

### Changed

Database schema version: 38

- Baker APY query db migration to change the function to prevent overflow FLOAT8

## [2.0.12] - 2025-07-03

Database schema version: 37

### Changed

- New account_transaction_type enum values added `TokenUpdate`, Removed `TokenHolder` and `TokenGovernance`
- TokenHolder and TokenGovernance events are now merged into `TokenUpdate` event.
- The ccdscan-api now connects to the grpc node to fetch token list and details (This will be removed later).

## [2.0.11] - 2025-07-01

### Fixed

- Fix for db connections issue where new connections are created during failed block processing, and old connections are not closed and cleaned up effectively

## [2.0.10] - 2025-06-24

### Added

- Plt TokenHolder and TokenGovernance Events are now indexed and available in the API.

## [2.0.9-hotfix.1] - 2025-07-18

- create hotfix for backwards compatability balance statistics api to support calls for: field=TotalAmountReleased and field=TotalAmount which is used by clients

## [2.0.9] - 2025-06-23

- Added configurable environment variable in the code for Account Statements Export for the max allowed days: 'CCDSCAN_API_EXPORT_STATEMENTS_MAX_DAYS' which defaults currently to 32 for all environments.

## [2.0.8] - 2025-06-20

- Fix errors in migration 0024 when running against PostgreSQL `17.5`.
- Fix for delegators paging - previously the sub queries for start cursor and end cursor did not have the IS NOT NULL check, so technically the start and end cursor could be beyond the list for filtered delegators

## [2.0.7] - 2025-06-16

### Fixed

- Added fix for delegators summary query - Delegator summary is now populated by values where the delegated restake earnings is NOT NULL

## [2.0.6] - 2025-06-06

Database schema version: 36

### Fixed

- Added slot_time to account statements table and covering index for searching account statements effectively

## [2.0.5] - 2025-05-30

### Fixed

- fix docker file to use mock data for plt dashboard

## [2.0.4] - 2025-05-29

Database schema version: 35

### Added

- Plt specific transaction events are now indexed and available in the API.

## [2.0.3] - 2025-05-21

### Fixed

- Fix query performance issue when getting account rewards for accounts with large number of account statements to better use the index.

## [2.0.2] - 2025-05-21

Database schema version: 34

### Fixed

- Fix performance issue when getting account rewards for accounts with large number of account statements as migration 34.
- Fix issue in `/rest/export/statement` causing error `Invalid integer: out of range integral type conversion attempted` when exporting account statements for period where the account had negative statement entry (transfer or transaction fee).

## [2.0.1] - 2025-05-19

### Fixed

- Fix performance issue in `Query::bakerMetrics`.

## [2.0.0] - 2025-05-13

Database schema version: 33

### Removed

- Remove pool related options from `ccdscan-indexer`, that is `--min-connections` (env `CCDSCAN_INDEXER_DATABASE_MIN_CONNECTIONS`) and `--max-connections` (env `CCDSCAN_INDEXER_DATABASE_MAX_CONNECTIONS`).

### Fixed

- Fix issue in `Account::tokens` showing the last page first and mismatching page information.
- Fix edge case for `BakerPool::delegators` and `PassiveDelegation::delegators` when the outer sorting (delegated stake) are equal for the page bounds, the inner sorting (account index) got ignored.
- Fix missing node `ema` and `emsd` values reported by the node collector backend.
- Fix performance issue in `Query::transactionMetrics`.
- Fix the rewards query to search correct from and to values - originally was incorrect was searching from the to value and to the from value.
- Fix the account metrics query to provide the right max index when searching for accounts created.

### Added

- Add partial contract index search to the query `SearchResult::contracts`.
- Add database migration 33 to add a column `index_text` to the `contracts` table. An index is added over that column to support partial contract index searches.
- Introduce lock preventing multiple instances of `ccdscan-indexer` from indexing at the same time. The process will wait for the lock otherwise exit with an error. The wait duration defaults to 5 seconds and can be configured using `--database-indexer-lock-timeout` (env `CCDSCAN_INDEXER_CONFIG_DATABASE_INDEXER_LOCK_TIMEOUT`).
- Balance statistics api: added the deprecated `TotalAmounUnlocked` parameter for backwards compatability with comments that it will be removed in a future release. `TotalAmountUnlocked` is now the preferred parameter for this api.
- Add `/playground` endpoint for `ccdscan-api` for access to GraphQL Playground IDE.
- Add monitoring metric `api_rest_request_duration_seconds` tracking response status code and response duration time for requests for the public REST API.

### Changed

- Passing `--schema-out <file>` option to the `ccdscan-api` binary no longer requires any other options such as the database URL to be set.
- Hide internal errors from the `ccdscan-api` GraphQL API response and produced an ERROR level log message instead.
- The `ccdscan-indexer` binary no longer uses a database pool, reducing the overhead and number of connections to the database.
- A dummy server for plt support and which new queries are now exposed at the backend (Will be removed later).

## [0.1.51] - 2025-04-30

### Changed

- Rename `AccountMetrics` to `AccountsMetrics` for backwards compatibility with the old dotnet backend.
- `Token::token_events` returns the `Cis2Token` event directly now instead of wrapping it into an option.

## [0.1.50] - 2025-04-28

Modifying search key on the following tables to all be using `text_pattern_ops` because it is faster when using prefix searches only

- `accounts`
- `blocks`
- `tokens`

## [0.1.49] - 2025-04-28

- Bump lock file to reflect new SDK version

## [0.1.48] - 2025-04-28

### Added

- Add `SearchResult::node_statuses`.
- Add `SearchResult::tokens`.
- Add `SearchResult::modules`.

### Fixed

- Optimise `Account::transactions` performance
- Fix potential issue on `accountMetrics` which occurred when a blocks containing account creation occurred on the exact same time as the borders of the buckets slots
- Fix query performance issues on `accountMetrics` when dataset becomes too large
- Fix account statements performance issues where conditions was being used without indexes
- Fix account statements where when querying an address using the complete address and not the canonical address
- Fix account statements using DESC ordering per default instead of ASC
- Fix account rewards using DESC ordering per default instead of ASC
- Fix account transactions using DESC ordering per default instead of ASC
- Fix account transaction altering index to be account index first
- Fix account transactions queries to be using WHERE instead of join
- Fix baker transactions pagination
- Fix baker delegation pagination to be sorted by stake as primary instead of using account index.

## [0.1.47]

### Fixed

- Fix issue where `ccdscan-api` GraphQL resolvers fail to load the config from the context.

## [0.1.46] - 2025-04-10

### Added

- Add `SearchResult::bakers` and `SearchResult::contracts`.
- Add query `Query::poolRewardMetricsForPassiveDelegation`.
- Add REST API `/rest/export/statement` for exporting account statements as CSV.
- Add REST API `rest/balance-statistics/latest` for querying total amount in the network, used by external parties.
- Add `ccdscan-api` option `--statement-timeout-secs` (env `CCDSCAN_API_DATABASE_STATEMENT_TIMEOUT_SECS`) for configuring a statement timeout the database connections and abort any statement that takes more than the specified amount of time. Defaults to 30 seconds.

### Fixed

- Reordered the primary key on the `reward_metrics` table from (account_index, block_slot_time) to (block_slot_time, account_index) to improve query performance.

## [0.1.45] - 2025-04-03

Database schema version: 27

### Fixed

- Fix pagination issue for `Query::bakers` when page bounds start and end with the same value for the selected sorting, it would include an overlap for the nested sorting (usually the validator ID).
- Fix double counting of rewards in `Query::poolRewardMetricsForBakerPool` when paydays are exactly on the edge of two buckets.

## [0.1.44] - 2025-04-02

Database schema version: 27

### Added

- Add query `Query::poolRewardMetricsForBakerPool`.

### Fixed

- Fixed issue when computing of `ActiveBakerState::delegated_stake_cap` where the order of operations were wrong, resulting in a cap of `0` for some validator pools.
- Add database migration 27 reindexing credential deployments to include the Credential Registration ID in the events and to update the fee cost to 0.
- Fix `Query::bakers` when sorted by block commission rate (both ascending and descending) to include bakers, which does not have a block commission for the current reward period.
- Add database migration 26 updating pool information for the ones missing.
  Since the baker/validator pool concept was introduced as part of Concordium protocol version 4, bakers/validators prior to this protocol version implicitly became pools and until now the indexer did not update the pool information for these.
- Add database migration 25 reindexing the stake for delegators to the passive pool.
  The stakes for these delegators got offset by a bug in migration 13, which did not update the passive delegators properly.
  This was fixed again in migration 22, but the passive delegators with restake_earnings enabled missed their increase in stake due to this.
- Fixed `PassiveDelegation::delegators` sorting and page information.
- Fix accidental breaking change due to typo in `BakerSort` variants `BAKER_APY30_DAYS_DESC` and `DELEGATOR_APY30_DAYS_DESC`.

## [0.1.43] - 2025-03-27

### Fixed

- Fix issue for database migration 23 where it failed when processing a transaction containing a rejected smart contract initialization.

## [0.1.42] - 2025-03-27

Database schema version: 24

### Added

- Add database migration 24 precomputing the APYs for each validator pool over 30 days and 7 days.
- Support for `Query::bakers` sorting options: validator APY and delegators APY.
- Add database migration 23 adding the `input_parameter` to `ContractInitializedEvents`.
- Expose the hex-encoded and schema-decoded input parameter of init functions via `ContractInitialized::message_as_hex` and `ContractInitialized::message` queries.

## [0.1.41] - 2025-03-26

Database schema version: 22

### Added

- `baker_id` to `AccountAddress` in transaction events.

### Fixed

- Fixed bug when setting `--log-level` causing some project logs to be filtered out, and filter dependencies to `info` level. This behavior can be overwritten using `RUST_LOG`.

## [0.1.40] - 2025-03-26

Database schema version: 22

### Fixed

- Rename `ValidatorScoreParametersChainUpdatePayload` to `ValidatorScoreParametersUpdate` for backwards compatibility on dotnet
- Fix the `AccountByAddress::transactionCount` query to return the number of transactions the account has been involved in or
  affected by. Expose the `AccountByAddress::nonce` query to return the account nonce.

## [0.1.39] - 2025-03-25

Database schema version: 22

### Added

- Add support for ChainUpdatePayload events.
- Add support for `TransferredWithSchedule::amountsSchedule`

### Fixed

- Add database migration 22 fixing some passive delegators that had no `delegated_restake_earnings` value set in the database.
- Change `Versions::backend_versions` to `Versions::backend_version`.
- When `effective_time` is zero then it translates into `Block::slot_time`.
- Split up migration 18 into several SQL transactions to avoid timeouts for long running migrations.
- Change CLI option `--log-level` to only apply for logs produced directly from this project, instead of including every dependency.

## [0.1.38] - 2025-03-21

Database schema version: 18

### Added

- Add query `SuspendedValidators::suspendedValidators`.
- Add query `SuspendedValidators::primedForSuspensionValidators`.
- Add database migration 18 adding table tracking baker pool and passive stake for every reward period.
- Add query `PassiveDelegation::apy` and `BakerPool::apy`.

## [0.1.37] - 2025-03-21

Database schema version: 17

### Added

- Add database migration 17 adding a table tracking reward metrics.
- Add database migration 16 adding a table tracking commission rates for passive delegation and adding an index to retrieve passive delegators efficiently from the accounts table.
- Add query `PassiveDelegation::delegators`, `PassiveDelegation::delegatorCount`,
  `PassiveDelegation::commissionRates`, `PassiveDelegation::delegatedStake` and `PassiveDelegation::delegatedStakePercentage`.
- Add `Query::rewardMetrics` and `Query::rewardMetricsForAccount` which returns metrics on the total rewards and those for a given account respectively.

### Fixed

- Total count to the connection holding the events being emitted as part of the transaction query.

## [0.1.36] - 2025-03-17

Database schema version: 15

### Fixed

- Baker metrics to be using the same time interval for buckets and total values.

### Added

- Add database migration 15 adding a table tracking rewards paid to delegators, passive delegators, and baker accounts at past payday blocks and populate the table.
- Add query `PassiveDelegation::poolRewards` which returns the rewards paid to passive delegators at past payday blocks.
- Add query `BakerPool::poolRewards` which returns the rewards paid to delegators and the baker at past payday blocks.
- Support for `Query::bakers` sorting by block commission.

## [0.1.35] - 2025-03-14

Database schema version: 14

### Added

- Add baker metrics endpoints
- Gathering statistics about change in amount of bakers
- Migrate bakers statistics
- Indexing genesis block creates baker metrics

## [0.1.34] - 2025-03-13

Database schema version: 13

### Added

- Support `include_removed` flag for `Query::bakers` query.
- Add database migration 12 adding table tracking the removed bakers and populate the table.
- Indexer now maintains the removed bakers table.

### Fixed

- Fixed bug in indexer where removed delegators still had the restake earnings flag stored as false instead of NULL.
- Fixed bug in indexer where accumulated pool delegator count is updated after delegator is removed (only relevant for blocks prior to Protocol Version 7).
- Fixed bug in indexer where delegators which set their target to a removed pools did not get updated, now they are moved directly to the passive pool instead (only relevant for blocks prior to Protocol Version 7).
- Fixed bug in indexer where CIS-2 transfer events were never recorded when happening before any other token events (like a Mint). This is considered a bug in the token contract, but now the indexer still records these events.

## [0.1.33] - 2025-03-06

Database schema version: 11

### Fixed

- Return `None` as ranking instead of an internal error for non-baker accounts and bakers that just got added until the next payday.
- Fix underflow in `capital_bound` formula by saturating the value to 0.

### Added

- Add `Node::node_status` to retrieve the node status from a single node including additional data required
- Add `Baker::node_status` to retrieve the validator's node information.
- Add more context to errors during indexing, providing better error messages for debugging.
- Add database migration 11 adding columns to store the ranking of bakers.
- Add query `BakerPool::rankingByTotalStake` which returns a ranking of the bakers by their lottery power. The ranking is re-computed for each payday block.

## [0.1.32] - 2025-02-28

### Fixed

- Fix bug preventing the indexer from handling delegators targeting the passive pool.

## [0.1.31] - 2025-02-28

### Fixed

- Only update delegation target when baker/validator is not removed. This is only relevant for blocks in protocol versions prior to P7 as there it was still possible to target removed bakers/validators during the cooldown period.

## [0.1.30] - 2025-02-27

### Fixed

- Relaxing validation constraint on all database rows affecting bakers requiring a single row update prior to protocol version 7.

## [0.1.29] - 2025-02-26

### Fixed

- Relaxing validation constraint on database rows related to prepared bakers events when protocol 7.

## [0.1.28] - 2025-02-26

Database schema version: 10

### Fixed

- Make validation of rows changed to account tokens accept the zero rows modified

### Added

- Add database migration 10 to store the `leverage_bound` and the `capital_bound` values of the chain.
- Add query `BakerPool::delegatedStakeCap` that considers the leverage and capital bounds to report the delegate stake cap for baker pools.

## [0.1.27] - 2025-02-24

### Fixed

- Removal of duplication on affected accounts in transactions.
- Altering constraint in the database on the stacked amount in the pool to be allowing zero value.

## [0.1.26] - 2025-02-20

Database schema version: 8

### Changed

- Use canonical address instead of account address while referring to accounts.

### Added

- Add validation of the affected rows for most mutating queries in the indexer. This allow the indexer to fail faster for these unexpected conditions.
- Add query `Query::bakers` to the API, but without support for filtering removed bakers and sorting by APY and block commissions, this is to be added soon.
- Add database migration 7 adding accumulated pool state to bakers table, for faster filtering based on these values.
- Add query `BakerPool::delegators` which returns the delegators of a baker pool.
- Store canonical address as a column on the account.

### Fixed

- Add database migration 6 fixing invalid baker and delegator stake due to missing handling of restake earnings.
- Indexer now updates stake when restake earnings are enabled for bakers and delegators.
- Remove locked CCD metrics.
- Add database migration 5 fixing:
  - Invalid bakers caused by `DelegationEvent::RemoveBaker` event not being handled by the indexer until now.
  - Invalid delegator state, caused by validator/baker getting removed or changing status to 'ClosedForAll' without moving delegators to the passive pool.
  - Invalid account balance for account statements, where the change in amount got accounted twice.
- Fixed indexer missing handling of moving delegators as pool got removed or closed.
- Fixed indexer missing handling of event of baker switching directly to delegation.
- Fixed indexer account twice for the changed amount in account statements.

## [0.1.25] - 2025-02-14

Database schema version: 4

### Added

- Database migration to add the lottery power of each baker pool during the last payday period.
- Add query `BakerPool::lotteryPower` which returns the `lotteryPower` of the baker pool during the last payday period.
- Implement `SearchResult::transactions` and add relevant index to database

### Changed

- Query the `get_module_source` on the `LastFinal` block to improve performance.

## [0.1.24] - 2025-02-12

### Fixed

- Fix metrics where interval is being shown in greater units than strictly seconds.

## [0.1.23] - 2025-02-11

Database schema version: 3

### Added

- Add `payday_commission_rates` to the `Baker::state` query. These rates contain the `transaction`, `baking`, and `finalization` commissions payed out to a baker pool at payday.

### Fixed

- Fix API issue where `Query::block_metrics` computed summary of metrics period using the wrong starting point, causing metrics to be off some of the time.
- Fix API issue where `Query::block_metrics` computed summary of metrics period using blocks which had no finalization time set.
- Fix now on application side in `Query::block_metrics` to ensure data calculated on across different queries are the same.
- Query `Query::transactions` now outputs items in the order of newest->oldest, instead of oldest->newest.

## [0.1.22] - 2025-02-11

### Added

- Add `--node-request-rate-limit <limit-per-second>` and `--node-request-concurrency-limit <limit>` options to `ccdscan-indexer` allowing the operator to limit the load on the node.

### Changed

- Remove `LinkedContractsCollectionSegment::PageInfo`, `ModuleReferenceRejectEventsCollectionSegment::PageInfo`, `ModuleReferenceContractLinkEventsCollectionSegment::PageInfo`, `TokensCollectionSegment::PageInfo` and `ContractRejectEventsCollectionSegment::PageInfo` from API as these are never used by the frontend.

### Fixed

- Revert the API breaking change of renaming `Versions::backend_versions` to `Versions::backend_version`.
- Fix order of module reference reject events to DESC.
- Fix order of module linked contracts events to DESC.
- Fix order of module linked events to DESC.
- Fix issue in API `Query::blocks`, where providing `before` or `after` did not consider the blocks to be descending block height order.
- Fix API `Contract::tokens` and `Contract::contract_reject_events` only providing a single item for its first page.
- Fix issue in API `Query::tokens`, where page information `has_previous_page` and `has_next_page` got switched around.

## [0.1.21] - 2025-02-10

Database schema version: 2

### Added

- Add `delegator_count`, `delegated_stake`, `total_stake`, and `total_stake_percentage` to baker pool query.
- Add index over accounts that delegate stake to a given baker pool.
- Add `database_schema_version` and `api_supported_database_schema_version` to `versions` endpoint.
- Add database schema version 2 with index over blocks with no `cumulative_finalization_time`, to improve indexing performance.
- Implement `SearchResult::blocks` and add relevant index to database

### Changed

- Make the `Query::transaction_metrics` use fixed buckets making it consistent with behavior of the old .NET backend.
- Change the log level of when starting the preprocessing of a block into DEBUG instead of INFO.
- Query `Token::token_events` and `Query::tokens` now outputs the events in the order of newest->oldest, instead of oldest->newest.

### Fixed

- Fix button to display the schema decoding error at front-end by returning the error as an object.
- Fix typo in `versions` endpoint.
- Fix unit conversion for `avg_finalization_time` in `Query::block_metrics`.
- Issue for `Query::transaction_metrics` producing an internal error when query period is beyond the genesis block.
- Contract rejected event skips in the correct way.
- Fix issue where `ContractUpdated::message` attempted to parse empty messages, resulting in parsing error messages instead of `null`.
- Issue making `avgFinalizationTime` field of `Query::block_metrics` always return `null`.
- Next and previous page on contracts.
- Issue making `Query::block_metrics` included a bucket for a period in the future.
- Contract events order fixed

## [0.1.19] - 2025-01-30

Database schema version: 1

From before a CHANGELOG was tracked.<|MERGE_RESOLUTION|>--- conflicted
+++ resolved
@@ -3,6 +3,10 @@
 All notable changes to this project will be documented in this file.
 
 ## Unreleased
+
+### Added
+
+- GraphQL API: Added support for plt list in the query `account_by_address`
 
 ## [2.0.18] - 2025-08-26
 
@@ -20,15 +24,11 @@
 - Added `last_processed_block_height` and `last_processed_block_slot_time` prometheus gauge metrics so that we can easily see if we have caught up and are processing the latest blocks from the chain.
 - Added `db_connections_acquired_gauge`, `db_connections_idle_gauge` and `db_connections_max_gauge` as prometheus gauge metrics so we can easily see statistics related to database connections.
 - GraphQL API: Optimized the query that fetches paging information for the `blocks` query
-<<<<<<< HEAD
-- GraphQL API: Added support for plt list in the query `account_by_address`
-=======
 - GraphQL API: Changed the `query` searches `blocks` and `transactions` to only search if the hash we search for
   has at least 6 characters. Also fixed a bug in the `transaction` search paging info. 
   Optimized the two queries and their paging info queries also by setting `'plan_cache_mode = force_custom_plan'`
   while executing the queries.
 - Changed Rust version to 1.89
->>>>>>> 5364b746
 
 ### Changed
 
