--- conflicted
+++ resolved
@@ -1,14 +1,11 @@
 ## Unreleased changes
-<<<<<<< HEAD
 - Updated
     - Changed calculations of finalization time to use last finalized block hash from block info instead of using finalization summaries. Changes are needed since finalization summaries isn't present in protocol 6. Using latest finalization block hash in block info is a robust calculation in both old (before protocol 6) and new consensus protocol.
-=======
 
 ## 1.8.9
 - Updated
     - Handle FFI errors through the use of error codes rather than string comparison.
     - Token view on account details page now sort tokens by contract- index, subindex and token id.
->>>>>>> ca1ef63c
 
 ## 1.8.8
 - Bugfix
