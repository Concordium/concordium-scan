# Changelog

All notable changes to this project will be documented in this file.

## Unreleased

<<<<<<< HEAD
- Fix P3->P4 protocol update migration to allow for bakers pending removal to be absent from the bakers table.
=======
## [2.0.13] - 2025-07-03

### Changed

Database schema version: 38

- Baker APY query db migration to change the function to prevent overflow FLOAT8

## [2.0.12] - 2025-07-03

### Changed

- New account_transaction_type enum values added `TokenUpdate`, Removed `TokenHolder` and `TokenGovernance`
- TokenHolder and TokenGovernance events are now merged into `TokenUpdate` event.
- The ccdscan-api now connects to the grpc node to fetch token list and details (This will be removed later).

## [2.0.11] - 2025-07-01

### Fixed

- Fix for db connections issue where new connections are created during failed block processing, and old connections are not closed and cleaned up effectively

## [2.0.10] - 2025-06-24

### Added

- Plt TokenHolder and TokenGovernance Events are now indexed and available in the API.

## [2.0.9] - 2025-06-23

- Added configurable environment variable in the code for Account Statements Export for the max allowed days: 'CCDSCAN_API_EXPORT_STATEMENTS_MAX_DAYS' which defaults currently to 32 for all environments.

## [2.0.8] - 2025-06-20

- Fix errors in migration 0024 when running against PostgreSQL `17.5`.
- Fix for delegators paging - previously the sub queries for start cursor and end cursor did not have the IS NOT NULL check, so technically the start and end cursor could be beyond the list for filtered delegators
>>>>>>> 135a9fa7

## [2.0.7] - 2025-06-16

### Fixed

- Added fix for delegators summary query - Delegator summary is now populated by values where the delegated restake earnings is NOT NULL

## [2.0.6] - 2025-06-06

Database schema version: 36

### Fixed

- Added slot_time to account statements table and covering index for searching account statements effectively

## [2.0.5] - 2025-05-30

### Fixed

- fix docker file to use mock data for plt dashboard

## [2.0.4] - 2025-05-29

Database schema version: 35

### Added

- Plt specific transaction events are now indexed and available in the API.

## [2.0.3] - 2025-05-21

### Fixed

- Fix query performance issue when getting account rewards for accounts with large number of account statements to better use the index.

## [2.0.2] - 2025-05-21

Database schema version: 34

### Fixed

- Fix performance issue when getting account rewards for accounts with large number of account statements as migration 34.
- Fix issue in `/rest/export/statement` causing error `Invalid integer: out of range integral type conversion attempted` when exporting account statements for period where the account had negative statement entry (transfer or transaction fee).

## [2.0.1] - 2025-05-19

### Fixed

- Fix performance issue in `Query::bakerMetrics`.

## [2.0.0] - 2025-05-13

Database schema version: 33

### Removed

- Remove pool related options from `ccdscan-indexer`, that is `--min-connections` (env `CCDSCAN_INDEXER_DATABASE_MIN_CONNECTIONS`) and `--max-connections` (env `CCDSCAN_INDEXER_DATABASE_MAX_CONNECTIONS`).

### Fixed

- Fix issue in `Account::tokens` showing the last page first and mismatching page information.
- Fix edge case for `BakerPool::delegators` and `PassiveDelegation::delegators` when the outer sorting (delegated stake) are equal for the page bounds, the inner sorting (account index) got ignored.
- Fix missing node `ema` and `emsd` values reported by the node collector backend.
- Fix performance issue in `Query::transactionMetrics`.
- Fix the rewards query to search correct from and to values - originally was incorrect was searching from the to value and to the from value.
- Fix the account metrics query to provide the right max index when searching for accounts created.

### Added

- Add partial contract index search to the query `SearchResult::contracts`.
- Add database migration 33 to add a column `index_text` to the `contracts` table. An index is added over that column to support partial contract index searches.
- Introduce lock preventing multiple instances of `ccdscan-indexer` from indexing at the same time. The process will wait for the lock otherwise exit with an error. The wait duration defaults to 5 seconds and can be configured using `--database-indexer-lock-timeout` (env `CCDSCAN_INDEXER_CONFIG_DATABASE_INDEXER_LOCK_TIMEOUT`).
- Balance statistics api: added the deprecated `TotalAmounUnlocked` parameter for backwards compatability with comments that it will be removed in a future release. `TotalAmountUnlocked` is now the preferred parameter for this api.
- Add `/playground` endpoint for `ccdscan-api` for access to GraphQL Playground IDE.
- Add monitoring metric `api_rest_request_duration_seconds` tracking response status code and response duration time for requests for the public REST API.

### Changed

- Passing `--schema-out <file>` option to the `ccdscan-api` binary no longer requires any other options such as the database URL to be set.
- Hide internal errors from the `ccdscan-api` GraphQL API response and produced an ERROR level log message instead.
- The `ccdscan-indexer` binary no longer uses a database pool, reducing the overhead and number of connections to the database.
- A dummy server for plt support and which new queries are now exposed at the backend (Will be removed later).

## [0.1.51] - 2025-04-30

### Changed

- Rename `AccountMetrics` to `AccountsMetrics` for backwards compatibility with the old dotnet backend.
- `Token::token_events` returns the `Cis2Token` event directly now instead of wrapping it into an option.

## [0.1.50] - 2025-04-28

Modifying search key on the following tables to all be using `text_pattern_ops` because it is faster when using prefix searches only

- `accounts`
- `blocks`
- `tokens`

## [0.1.49] - 2025-04-28

- Bump lock file to reflect new SDK version

## [0.1.48] - 2025-04-28

### Added

- Add `SearchResult::node_statuses`.
- Add `SearchResult::tokens`.
- Add `SearchResult::modules`.

### Fixed

- Optimise `Account::transactions` performance
- Fix potential issue on `accountMetrics` which occurred when a blocks containing account creation occurred on the exact same time as the borders of the buckets slots
- Fix query performance issues on `accountMetrics` when dataset becomes too large
- Fix account statements performance issues where conditions was being used without indexes
- Fix account statements where when querying an address using the complete address and not the canonical address
- Fix account statements using DESC ordering per default instead of ASC
- Fix account rewards using DESC ordering per default instead of ASC
- Fix account transactions using DESC ordering per default instead of ASC
- Fix account transaction altering index to be account index first
- Fix account transactions queries to be using WHERE instead of join
- Fix baker transactions pagination
- Fix baker delegation pagination to be sorted by stake as primary instead of using account index.

## [0.1.47]

### Fixed

- Fix issue where `ccdscan-api` GraphQL resolvers fail to load the config from the context.

## [0.1.46] - 2025-04-10

### Added

- Add `SearchResult::bakers` and `SearchResult::contracts`.
- Add query `Query::poolRewardMetricsForPassiveDelegation`.
- Add REST API `/rest/export/statement` for exporting account statements as CSV.
- Add REST API `rest/balance-statistics/latest` for querying total amount in the network, used by external parties.
- Add `ccdscan-api` option `--statement-timeout-secs` (env `CCDSCAN_API_DATABASE_STATEMENT_TIMEOUT_SECS`) for configuring a statement timeout the database connections and abort any statement that takes more than the specified amount of time. Defaults to 30 seconds.

### Fixed

- Reordered the primary key on the `reward_metrics` table from (account_index, block_slot_time) to (block_slot_time, account_index) to improve query performance.

## [0.1.45] - 2025-04-03

Database schema version: 27

### Fixed

- Fix pagination issue for `Query::bakers` when page bounds start and end with the same value for the selected sorting, it would include an overlap for the nested sorting (usually the validator ID).
- Fix double counting of rewards in `Query::poolRewardMetricsForBakerPool` when paydays are exactly on the edge of two buckets.

## [0.1.44] - 2025-04-02

Database schema version: 27

### Added

- Add query `Query::poolRewardMetricsForBakerPool`.

### Fixed

- Fixed issue when computing of `ActiveBakerState::delegated_stake_cap` where the order of operations were wrong, resulting in a cap of `0` for some validator pools.
- Add database migration 27 reindexing credential deployments to include the Credential Registration ID in the events and to update the fee cost to 0.
- Fix `Query::bakers` when sorted by block commission rate (both ascending and descending) to include bakers, which does not have a block commission for the current reward period.
- Add database migration 26 updating pool information for the ones missing.
  Since the baker/validator pool concept was introduced as part of Concordium protocol version 4, bakers/validators prior to this protocol version implicitly became pools and until now the indexer did not update the pool information for these.
- Add database migration 25 reindexing the stake for delegators to the passive pool.
  The stakes for these delegators got offset by a bug in migration 13, which did not update the passive delegators properly.
  This was fixed again in migration 22, but the passive delegators with restake_earnings enabled missed their increase in stake due to this.
- Fixed `PassiveDelegation::delegators` sorting and page information.
- Fix accidental breaking change due to typo in `BakerSort` variants `BAKER_APY30_DAYS_DESC` and `DELEGATOR_APY30_DAYS_DESC`.

## [0.1.43] - 2025-03-27

### Fixed

- Fix issue for database migration 23 where it failed when processing a transaction containing a rejected smart contract initialization.

## [0.1.42] - 2025-03-27

Database schema version: 24

### Added

- Add database migration 24 precomputing the APYs for each validator pool over 30 days and 7 days.
- Support for `Query::bakers` sorting options: validator APY and delegators APY.
- Add database migration 23 adding the `input_parameter` to `ContractInitializedEvents`.
- Expose the hex-encoded and schema-decoded input parameter of init functions via `ContractInitialized::message_as_hex` and `ContractInitialized::message` queries.

## [0.1.41] - 2025-03-26

Database schema version: 22

### Added

- `baker_id` to `AccountAddress` in transaction events.

### Fixed

- Fixed bug when setting `--log-level` causing some project logs to be filtered out, and filter dependencies to `info` level. This behavior can be overwritten using `RUST_LOG`.

## [0.1.40] - 2025-03-26

Database schema version: 22

### Fixed

- Rename `ValidatorScoreParametersChainUpdatePayload` to `ValidatorScoreParametersUpdate` for backwards compatibility on dotnet
- Fix the `AccountByAddress::transactionCount` query to return the number of transactions the account has been involved in or
  affected by. Expose the `AccountByAddress::nonce` query to return the account nonce.

## [0.1.39] - 2025-03-25

Database schema version: 22

### Added

- Add support for ChainUpdatePayload events.
- Add support for `TransferredWithSchedule::amountsSchedule`

### Fixed

- Add database migration 22 fixing some passive delegators that had no `delegated_restake_earnings` value set in the database.
- Change `Versions::backend_versions` to `Versions::backend_version`.
- When `effective_time` is zero then it translates into `Block::slot_time`.
- Split up migration 18 into several SQL transactions to avoid timeouts for long running migrations.
- Change CLI option `--log-level` to only apply for logs produced directly from this project, instead of including every dependency.

## [0.1.38] - 2025-03-21

Database schema version: 18

### Added

- Add query `SuspendedValidators::suspendedValidators`.
- Add query `SuspendedValidators::primedForSuspensionValidators`.
- Add database migration 18 adding table tracking baker pool and passive stake for every reward period.
- Add query `PassiveDelegation::apy` and `BakerPool::apy`.

## [0.1.37] - 2025-03-21

Database schema version: 17

### Added

- Add database migration 17 adding a table tracking reward metrics.
- Add database migration 16 adding a table tracking commission rates for passive delegation and adding an index to retrieve passive delegators efficiently from the accounts table.
- Add query `PassiveDelegation::delegators`, `PassiveDelegation::delegatorCount`,
  `PassiveDelegation::commissionRates`, `PassiveDelegation::delegatedStake` and `PassiveDelegation::delegatedStakePercentage`.
- Add `Query::rewardMetrics` and `Query::rewardMetricsForAccount` which returns metrics on the total rewards and those for a given account respectively.

### Fixed

- Total count to the connection holding the events being emitted as part of the transaction query.

## [0.1.36] - 2025-03-17

Database schema version: 15

### Fixed

- Baker metrics to be using the same time interval for buckets and total values.

### Added

- Add database migration 15 adding a table tracking rewards paid to delegators, passive delegators, and baker accounts at past payday blocks and populate the table.
- Add query `PassiveDelegation::poolRewards` which returns the rewards paid to passive delegators at past payday blocks.
- Add query `BakerPool::poolRewards` which returns the rewards paid to delegators and the baker at past payday blocks.
- Support for `Query::bakers` sorting by block commission.

## [0.1.35] - 2025-03-14

Database schema version: 14

### Added

- Add baker metrics endpoints
- Gathering statistics about change in amount of bakers
- Migrate bakers statistics
- Indexing genesis block creates baker metrics

## [0.1.34] - 2025-03-13

Database schema version: 13

### Added

- Support `include_removed` flag for `Query::bakers` query.
- Add database migration 12 adding table tracking the removed bakers and populate the table.
- Indexer now maintains the removed bakers table.

### Fixed

- Fixed bug in indexer where removed delegators still had the restake earnings flag stored as false instead of NULL.
- Fixed bug in indexer where accumulated pool delegator count is updated after delegator is removed (only relevant for blocks prior to Protocol Version 7).
- Fixed bug in indexer where delegators which set their target to a removed pools did not get updated, now they are moved directly to the passive pool instead (only relevant for blocks prior to Protocol Version 7).
- Fixed bug in indexer where CIS-2 transfer events were never recorded when happening before any other token events (like a Mint). This is considered a bug in the token contract, but now the indexer still records these events.

## [0.1.33] - 2025-03-06

Database schema version: 11

### Fixed

- Return `None` as ranking instead of an internal error for non-baker accounts and bakers that just got added until the next payday.
- Fix underflow in `capital_bound` formula by saturating the value to 0.

### Added

- Add `Node::node_status` to retrieve the node status from a single node including additional data required
- Add `Baker::node_status` to retrieve the validator's node information.
- Add more context to errors during indexing, providing better error messages for debugging.
- Add database migration 11 adding columns to store the ranking of bakers.
- Add query `BakerPool::rankingByTotalStake` which returns a ranking of the bakers by their lottery power. The ranking is re-computed for each payday block.

## [0.1.32] - 2025-02-28

### Fixed

- Fix bug preventing the indexer from handling delegators targeting the passive pool.

## [0.1.31] - 2025-02-28

### Fixed

- Only update delegation target when baker/validator is not removed. This is only relevant for blocks in protocol versions prior to P7 as there it was still possible to target removed bakers/validators during the cooldown period.

## [0.1.30] - 2025-02-27

### Fixed

- Relaxing validation constraint on all database rows affecting bakers requiring a single row update prior to protocol version 7.

## [0.1.29] - 2025-02-26

### Fixed

- Relaxing validation constraint on database rows related to prepared bakers events when protocol 7.

## [0.1.28] - 2025-02-26

Database schema version: 10

### Fixed

- Make validation of rows changed to account tokens accept the zero rows modified

### Added

- Add database migration 10 to store the `leverage_bound` and the `capital_bound` values of the chain.
- Add query `BakerPool::delegatedStakeCap` that considers the leverage and capital bounds to report the delegate stake cap for baker pools.

## [0.1.27] - 2025-02-24

### Fixed

- Removal of duplication on affected accounts in transactions.
- Altering constraint in the database on the stacked amount in the pool to be allowing zero value.

## [0.1.26] - 2025-02-20

Database schema version: 8

### Changed

- Use canonical address instead of account address while referring to accounts.

### Added

- Add validation of the affected rows for most mutating queries in the indexer. This allow the indexer to fail faster for these unexpected conditions.
- Add query `Query::bakers` to the API, but without support for filtering removed bakers and sorting by APY and block commissions, this is to be added soon.
- Add database migration 7 adding accumulated pool state to bakers table, for faster filtering based on these values.
- Add query `BakerPool::delegators` which returns the delegators of a baker pool.
- Store canonical address as a column on the account.

### Fixed

- Add database migration 6 fixing invalid baker and delegator stake due to missing handling of restake earnings.
- Indexer now updates stake when restake earnings are enabled for bakers and delegators.
- Remove locked CCD metrics.
- Add database migration 5 fixing:
  - Invalid bakers caused by `DelegationEvent::RemoveBaker` event not being handled by the indexer until now.
  - Invalid delegator state, caused by validator/baker getting removed or changing status to 'ClosedForAll' without moving delegators to the passive pool.
  - Invalid account balance for account statements, where the change in amount got accounted twice.
- Fixed indexer missing handling of moving delegators as pool got removed or closed.
- Fixed indexer missing handling of event of baker switching directly to delegation.
- Fixed indexer account twice for the changed amount in account statements.

## [0.1.25] - 2025-02-14

Database schema version: 4

### Added

- Database migration to add the lottery power of each baker pool during the last payday period.
- Add query `BakerPool::lotteryPower` which returns the `lotteryPower` of the baker pool during the last payday period.
- Implement `SearchResult::transactions` and add relevant index to database

### Changed

- Query the `get_module_source` on the `LastFinal` block to improve performance.

## [0.1.24] - 2025-02-12

### Fixed

- Fix metrics where interval is being shown in greater units than strictly seconds.

## [0.1.23] - 2025-02-11

Database schema version: 3

### Added

- Add `payday_commission_rates` to the `Baker::state` query. These rates contain the `transaction`, `baking`, and `finalization` commissions payed out to a baker pool at payday.

### Fixed

- Fix API issue where `Query::block_metrics` computed summary of metrics period using the wrong starting point, causing metrics to be off some of the time.
- Fix API issue where `Query::block_metrics` computed summary of metrics period using blocks which had no finalization time set.
- Fix now on application side in `Query::block_metrics` to ensure data calculated on across different queries are the same.
- Query `Query::transactions` now outputs items in the order of newest->oldest, instead of oldest->newest.

## [0.1.22] - 2025-02-11

### Added

- Add `--node-request-rate-limit <limit-per-second>` and `--node-request-concurrency-limit <limit>` options to `ccdscan-indexer` allowing the operator to limit the load on the node.

### Changed

- Remove `LinkedContractsCollectionSegment::PageInfo`, `ModuleReferenceRejectEventsCollectionSegment::PageInfo`, `ModuleReferenceContractLinkEventsCollectionSegment::PageInfo`, `TokensCollectionSegment::PageInfo` and `ContractRejectEventsCollectionSegment::PageInfo` from API as these are never used by the frontend.

### Fixed

- Revert the API breaking change of renaming `Versions::backend_versions` to `Versions::backend_version`.
- Fix order of module reference reject events to DESC.
- Fix order of module linked contracts events to DESC.
- Fix order of module linked events to DESC.
- Fix issue in API `Query::blocks`, where providing `before` or `after` did not consider the blocks to be descending block height order.
- Fix API `Contract::tokens` and `Contract::contract_reject_events` only providing a single item for its first page.
- Fix issue in API `Query::tokens`, where page information `has_previous_page` and `has_next_page` got switched around.

## [0.1.21] - 2025-02-10

Database schema version: 2

### Added

- Add `delegator_count`, `delegated_stake`, `total_stake`, and `total_stake_percentage` to baker pool query.
- Add index over accounts that delegate stake to a given baker pool.
- Add `database_schema_version` and `api_supported_database_schema_version` to `versions` endpoint.
- Add database schema version 2 with index over blocks with no `cumulative_finalization_time`, to improve indexing performance.
- Implement `SearchResult::blocks` and add relevant index to database

### Changed

- Make the `Query::transaction_metrics` use fixed buckets making it consistent with behavior of the old .NET backend.
- Change the log level of when starting the preprocessing of a block into DEBUG instead of INFO.
- Query `Token::token_events` and `Query::tokens` now outputs the events in the order of newest->oldest, instead of oldest->newest.

### Fixed

- Fix button to display the schema decoding error at front-end by returning the error as an object.
- Fix typo in `versions` endpoint.
- Fix unit conversion for `avg_finalization_time` in `Query::block_metrics`.
- Issue for `Query::transaction_metrics` producing an internal error when query period is beyond the genesis block.
- Contract rejected event skips in the correct way.
- Fix issue where `ContractUpdated::message` attempted to parse empty messages, resulting in parsing error messages instead of `null`.
- Issue making `avgFinalizationTime` field of `Query::block_metrics` always return `null`.
- Next and previous page on contracts.
- Issue making `Query::block_metrics` included a bucket for a period in the future.
- Contract events order fixed

## [0.1.19] - 2025-01-30

Database schema version: 1

From before a CHANGELOG was tracked.<|MERGE_RESOLUTION|>--- conflicted
+++ resolved
@@ -4,9 +4,8 @@
 
 ## Unreleased
 
-<<<<<<< HEAD
 - Fix P3->P4 protocol update migration to allow for bakers pending removal to be absent from the bakers table.
-=======
+
 ## [2.0.13] - 2025-07-03
 
 ### Changed
@@ -43,7 +42,6 @@
 
 - Fix errors in migration 0024 when running against PostgreSQL `17.5`.
 - Fix for delegators paging - previously the sub queries for start cursor and end cursor did not have the IS NOT NULL check, so technically the start and end cursor could be beyond the list for filtered delegators
->>>>>>> 135a9fa7
 
 ## [2.0.7] - 2025-06-16
 
