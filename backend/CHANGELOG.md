# Changelog

All notable changes to this project will be documented in this file.

## Unreleased

<<<<<<< HEAD
- Staked amounts caching mechanism to only go to the node every X number of blocks. Can be configured with STAKE_RECOMPUTE_INTERVAL_IN_BLOCKS (defaults to 100 if not provided)
=======
- Introduced batches in migrations m0037 and logging.
>>>>>>> 9600e9cf

## [2.0.15] - 2025-07-16

### Changed

- Aligned with Rust SDK version `7.0.0-alpha.3`.

### Added 

- Added plt specific tables `plt_events`, `plt_account`, `plt_tokens` 
- Added query `PltEvents` to fetch events related to plt tokens. 
- Added query `PltToken` to fetch details of a specific plt token.

## [2.0.14] - 2025-07-10

### Changed

- Staked amounts fix: now updated through querying the node
- Fix P3->P4 protocol update migration to allow for bakers pending removal to be absent from the bakers table.

## [2.0.13] - 2025-07-03

### Changed

Database schema version: 38

- Baker APY query db migration to change the function to prevent overflow FLOAT8

## [2.0.12] - 2025-07-03

### Changed

- New account_transaction_type enum values added `TokenUpdate`, Removed `TokenHolder` and `TokenGovernance`
- TokenHolder and TokenGovernance events are now merged into `TokenUpdate` event.
- The ccdscan-api now connects to the grpc node to fetch token list and details (This will be removed later).

## [2.0.11] - 2025-07-01

### Fixed

- Fix for db connections issue where new connections are created during failed block processing, and old connections are not closed and cleaned up effectively

## [2.0.10] - 2025-06-24

### Added

- Plt TokenHolder and TokenGovernance Events are now indexed and available in the API.

## [2.0.9-hotfix.1] - 2025-07-18

- create hotfix for backwards compatability balance statistics api to support calls for: field=TotalAmountReleased and field=TotalAmount which is used by clients

## [2.0.9] - 2025-06-23

- Added configurable environment variable in the code for Account Statements Export for the max allowed days: 'CCDSCAN_API_EXPORT_STATEMENTS_MAX_DAYS' which defaults currently to 32 for all environments.

## [2.0.8] - 2025-06-20

- Fix errors in migration 0024 when running against PostgreSQL `17.5`.
- Fix for delegators paging - previously the sub queries for start cursor and end cursor did not have the IS NOT NULL check, so technically the start and end cursor could be beyond the list for filtered delegators

## [2.0.7] - 2025-06-16

### Fixed

- Added fix for delegators summary query - Delegator summary is now populated by values where the delegated restake earnings is NOT NULL

## [2.0.6] - 2025-06-06

Database schema version: 36

### Fixed

- Added slot_time to account statements table and covering index for searching account statements effectively

## [2.0.5] - 2025-05-30

### Fixed

- fix docker file to use mock data for plt dashboard

## [2.0.4] - 2025-05-29

Database schema version: 35

### Added

- Plt specific transaction events are now indexed and available in the API.

## [2.0.3] - 2025-05-21

### Fixed

- Fix query performance issue when getting account rewards for accounts with large number of account statements to better use the index.

## [2.0.2] - 2025-05-21

Database schema version: 34

### Fixed

- Fix performance issue when getting account rewards for accounts with large number of account statements as migration 34.
- Fix issue in `/rest/export/statement` causing error `Invalid integer: out of range integral type conversion attempted` when exporting account statements for period where the account had negative statement entry (transfer or transaction fee).

## [2.0.1] - 2025-05-19

### Fixed

- Fix performance issue in `Query::bakerMetrics`.

## [2.0.0] - 2025-05-13

Database schema version: 33

### Removed

- Remove pool related options from `ccdscan-indexer`, that is `--min-connections` (env `CCDSCAN_INDEXER_DATABASE_MIN_CONNECTIONS`) and `--max-connections` (env `CCDSCAN_INDEXER_DATABASE_MAX_CONNECTIONS`).

### Fixed

- Fix issue in `Account::tokens` showing the last page first and mismatching page information.
- Fix edge case for `BakerPool::delegators` and `PassiveDelegation::delegators` when the outer sorting (delegated stake) are equal for the page bounds, the inner sorting (account index) got ignored.
- Fix missing node `ema` and `emsd` values reported by the node collector backend.
- Fix performance issue in `Query::transactionMetrics`.
- Fix the rewards query to search correct from and to values - originally was incorrect was searching from the to value and to the from value.
- Fix the account metrics query to provide the right max index when searching for accounts created.

### Added

- Add partial contract index search to the query `SearchResult::contracts`.
- Add database migration 33 to add a column `index_text` to the `contracts` table. An index is added over that column to support partial contract index searches.
- Introduce lock preventing multiple instances of `ccdscan-indexer` from indexing at the same time. The process will wait for the lock otherwise exit with an error. The wait duration defaults to 5 seconds and can be configured using `--database-indexer-lock-timeout` (env `CCDSCAN_INDEXER_CONFIG_DATABASE_INDEXER_LOCK_TIMEOUT`).
- Balance statistics api: added the deprecated `TotalAmounUnlocked` parameter for backwards compatability with comments that it will be removed in a future release. `TotalAmountUnlocked` is now the preferred parameter for this api.
- Add `/playground` endpoint for `ccdscan-api` for access to GraphQL Playground IDE.
- Add monitoring metric `api_rest_request_duration_seconds` tracking response status code and response duration time for requests for the public REST API.

### Changed

- Passing `--schema-out <file>` option to the `ccdscan-api` binary no longer requires any other options such as the database URL to be set.
- Hide internal errors from the `ccdscan-api` GraphQL API response and produced an ERROR level log message instead.
- The `ccdscan-indexer` binary no longer uses a database pool, reducing the overhead and number of connections to the database.
- A dummy server for plt support and which new queries are now exposed at the backend (Will be removed later).

## [0.1.51] - 2025-04-30

### Changed

- Rename `AccountMetrics` to `AccountsMetrics` for backwards compatibility with the old dotnet backend.
- `Token::token_events` returns the `Cis2Token` event directly now instead of wrapping it into an option.

## [0.1.50] - 2025-04-28

Modifying search key on the following tables to all be using `text_pattern_ops` because it is faster when using prefix searches only

- `accounts`
- `blocks`
- `tokens`

## [0.1.49] - 2025-04-28

- Bump lock file to reflect new SDK version

## [0.1.48] - 2025-04-28

### Added

- Add `SearchResult::node_statuses`.
- Add `SearchResult::tokens`.
- Add `SearchResult::modules`.

### Fixed

- Optimise `Account::transactions` performance
- Fix potential issue on `accountMetrics` which occurred when a blocks containing account creation occurred on the exact same time as the borders of the buckets slots
- Fix query performance issues on `accountMetrics` when dataset becomes too large
- Fix account statements performance issues where conditions was being used without indexes
- Fix account statements where when querying an address using the complete address and not the canonical address
- Fix account statements using DESC ordering per default instead of ASC
- Fix account rewards using DESC ordering per default instead of ASC
- Fix account transactions using DESC ordering per default instead of ASC
- Fix account transaction altering index to be account index first
- Fix account transactions queries to be using WHERE instead of join
- Fix baker transactions pagination
- Fix baker delegation pagination to be sorted by stake as primary instead of using account index.

## [0.1.47]

### Fixed

- Fix issue where `ccdscan-api` GraphQL resolvers fail to load the config from the context.

## [0.1.46] - 2025-04-10

### Added

- Add `SearchResult::bakers` and `SearchResult::contracts`.
- Add query `Query::poolRewardMetricsForPassiveDelegation`.
- Add REST API `/rest/export/statement` for exporting account statements as CSV.
- Add REST API `rest/balance-statistics/latest` for querying total amount in the network, used by external parties.
- Add `ccdscan-api` option `--statement-timeout-secs` (env `CCDSCAN_API_DATABASE_STATEMENT_TIMEOUT_SECS`) for configuring a statement timeout the database connections and abort any statement that takes more than the specified amount of time. Defaults to 30 seconds.

### Fixed

- Reordered the primary key on the `reward_metrics` table from (account_index, block_slot_time) to (block_slot_time, account_index) to improve query performance.

## [0.1.45] - 2025-04-03

Database schema version: 27

### Fixed

- Fix pagination issue for `Query::bakers` when page bounds start and end with the same value for the selected sorting, it would include an overlap for the nested sorting (usually the validator ID).
- Fix double counting of rewards in `Query::poolRewardMetricsForBakerPool` when paydays are exactly on the edge of two buckets.

## [0.1.44] - 2025-04-02

Database schema version: 27

### Added

- Add query `Query::poolRewardMetricsForBakerPool`.

### Fixed

- Fixed issue when computing of `ActiveBakerState::delegated_stake_cap` where the order of operations were wrong, resulting in a cap of `0` for some validator pools.
- Add database migration 27 reindexing credential deployments to include the Credential Registration ID in the events and to update the fee cost to 0.
- Fix `Query::bakers` when sorted by block commission rate (both ascending and descending) to include bakers, which does not have a block commission for the current reward period.
- Add database migration 26 updating pool information for the ones missing.
  Since the baker/validator pool concept was introduced as part of Concordium protocol version 4, bakers/validators prior to this protocol version implicitly became pools and until now the indexer did not update the pool information for these.
- Add database migration 25 reindexing the stake for delegators to the passive pool.
  The stakes for these delegators got offset by a bug in migration 13, which did not update the passive delegators properly.
  This was fixed again in migration 22, but the passive delegators with restake_earnings enabled missed their increase in stake due to this.
- Fixed `PassiveDelegation::delegators` sorting and page information.
- Fix accidental breaking change due to typo in `BakerSort` variants `BAKER_APY30_DAYS_DESC` and `DELEGATOR_APY30_DAYS_DESC`.

## [0.1.43] - 2025-03-27

### Fixed

- Fix issue for database migration 23 where it failed when processing a transaction containing a rejected smart contract initialization.

## [0.1.42] - 2025-03-27

Database schema version: 24

### Added

- Add database migration 24 precomputing the APYs for each validator pool over 30 days and 7 days.
- Support for `Query::bakers` sorting options: validator APY and delegators APY.
- Add database migration 23 adding the `input_parameter` to `ContractInitializedEvents`.
- Expose the hex-encoded and schema-decoded input parameter of init functions via `ContractInitialized::message_as_hex` and `ContractInitialized::message` queries.

## [0.1.41] - 2025-03-26

Database schema version: 22

### Added

- `baker_id` to `AccountAddress` in transaction events.

### Fixed

- Fixed bug when setting `--log-level` causing some project logs to be filtered out, and filter dependencies to `info` level. This behavior can be overwritten using `RUST_LOG`.

## [0.1.40] - 2025-03-26

Database schema version: 22

### Fixed

- Rename `ValidatorScoreParametersChainUpdatePayload` to `ValidatorScoreParametersUpdate` for backwards compatibility on dotnet
- Fix the `AccountByAddress::transactionCount` query to return the number of transactions the account has been involved in or
  affected by. Expose the `AccountByAddress::nonce` query to return the account nonce.

## [0.1.39] - 2025-03-25

Database schema version: 22

### Added

- Add support for ChainUpdatePayload events.
- Add support for `TransferredWithSchedule::amountsSchedule`

### Fixed

- Add database migration 22 fixing some passive delegators that had no `delegated_restake_earnings` value set in the database.
- Change `Versions::backend_versions` to `Versions::backend_version`.
- When `effective_time` is zero then it translates into `Block::slot_time`.
- Split up migration 18 into several SQL transactions to avoid timeouts for long running migrations.
- Change CLI option `--log-level` to only apply for logs produced directly from this project, instead of including every dependency.

## [0.1.38] - 2025-03-21

Database schema version: 18

### Added

- Add query `SuspendedValidators::suspendedValidators`.
- Add query `SuspendedValidators::primedForSuspensionValidators`.
- Add database migration 18 adding table tracking baker pool and passive stake for every reward period.
- Add query `PassiveDelegation::apy` and `BakerPool::apy`.

## [0.1.37] - 2025-03-21

Database schema version: 17

### Added

- Add database migration 17 adding a table tracking reward metrics.
- Add database migration 16 adding a table tracking commission rates for passive delegation and adding an index to retrieve passive delegators efficiently from the accounts table.
- Add query `PassiveDelegation::delegators`, `PassiveDelegation::delegatorCount`,
  `PassiveDelegation::commissionRates`, `PassiveDelegation::delegatedStake` and `PassiveDelegation::delegatedStakePercentage`.
- Add `Query::rewardMetrics` and `Query::rewardMetricsForAccount` which returns metrics on the total rewards and those for a given account respectively.

### Fixed

- Total count to the connection holding the events being emitted as part of the transaction query.

## [0.1.36] - 2025-03-17

Database schema version: 15

### Fixed

- Baker metrics to be using the same time interval for buckets and total values.

### Added

- Add database migration 15 adding a table tracking rewards paid to delegators, passive delegators, and baker accounts at past payday blocks and populate the table.
- Add query `PassiveDelegation::poolRewards` which returns the rewards paid to passive delegators at past payday blocks.
- Add query `BakerPool::poolRewards` which returns the rewards paid to delegators and the baker at past payday blocks.
- Support for `Query::bakers` sorting by block commission.

## [0.1.35] - 2025-03-14

Database schema version: 14

### Added

- Add baker metrics endpoints
- Gathering statistics about change in amount of bakers
- Migrate bakers statistics
- Indexing genesis block creates baker metrics

## [0.1.34] - 2025-03-13

Database schema version: 13

### Added

- Support `include_removed` flag for `Query::bakers` query.
- Add database migration 12 adding table tracking the removed bakers and populate the table.
- Indexer now maintains the removed bakers table.

### Fixed

- Fixed bug in indexer where removed delegators still had the restake earnings flag stored as false instead of NULL.
- Fixed bug in indexer where accumulated pool delegator count is updated after delegator is removed (only relevant for blocks prior to Protocol Version 7).
- Fixed bug in indexer where delegators which set their target to a removed pools did not get updated, now they are moved directly to the passive pool instead (only relevant for blocks prior to Protocol Version 7).
- Fixed bug in indexer where CIS-2 transfer events were never recorded when happening before any other token events (like a Mint). This is considered a bug in the token contract, but now the indexer still records these events.

## [0.1.33] - 2025-03-06

Database schema version: 11

### Fixed

- Return `None` as ranking instead of an internal error for non-baker accounts and bakers that just got added until the next payday.
- Fix underflow in `capital_bound` formula by saturating the value to 0.

### Added

- Add `Node::node_status` to retrieve the node status from a single node including additional data required
- Add `Baker::node_status` to retrieve the validator's node information.
- Add more context to errors during indexing, providing better error messages for debugging.
- Add database migration 11 adding columns to store the ranking of bakers.
- Add query `BakerPool::rankingByTotalStake` which returns a ranking of the bakers by their lottery power. The ranking is re-computed for each payday block.

## [0.1.32] - 2025-02-28

### Fixed

- Fix bug preventing the indexer from handling delegators targeting the passive pool.

## [0.1.31] - 2025-02-28

### Fixed

- Only update delegation target when baker/validator is not removed. This is only relevant for blocks in protocol versions prior to P7 as there it was still possible to target removed bakers/validators during the cooldown period.

## [0.1.30] - 2025-02-27

### Fixed

- Relaxing validation constraint on all database rows affecting bakers requiring a single row update prior to protocol version 7.

## [0.1.29] - 2025-02-26

### Fixed

- Relaxing validation constraint on database rows related to prepared bakers events when protocol 7.

## [0.1.28] - 2025-02-26

Database schema version: 10

### Fixed

- Make validation of rows changed to account tokens accept the zero rows modified

### Added

- Add database migration 10 to store the `leverage_bound` and the `capital_bound` values of the chain.
- Add query `BakerPool::delegatedStakeCap` that considers the leverage and capital bounds to report the delegate stake cap for baker pools.

## [0.1.27] - 2025-02-24

### Fixed

- Removal of duplication on affected accounts in transactions.
- Altering constraint in the database on the stacked amount in the pool to be allowing zero value.

## [0.1.26] - 2025-02-20

Database schema version: 8

### Changed

- Use canonical address instead of account address while referring to accounts.

### Added

- Add validation of the affected rows for most mutating queries in the indexer. This allow the indexer to fail faster for these unexpected conditions.
- Add query `Query::bakers` to the API, but without support for filtering removed bakers and sorting by APY and block commissions, this is to be added soon.
- Add database migration 7 adding accumulated pool state to bakers table, for faster filtering based on these values.
- Add query `BakerPool::delegators` which returns the delegators of a baker pool.
- Store canonical address as a column on the account.

### Fixed

- Add database migration 6 fixing invalid baker and delegator stake due to missing handling of restake earnings.
- Indexer now updates stake when restake earnings are enabled for bakers and delegators.
- Remove locked CCD metrics.
- Add database migration 5 fixing:
  - Invalid bakers caused by `DelegationEvent::RemoveBaker` event not being handled by the indexer until now.
  - Invalid delegator state, caused by validator/baker getting removed or changing status to 'ClosedForAll' without moving delegators to the passive pool.
  - Invalid account balance for account statements, where the change in amount got accounted twice.
- Fixed indexer missing handling of moving delegators as pool got removed or closed.
- Fixed indexer missing handling of event of baker switching directly to delegation.
- Fixed indexer account twice for the changed amount in account statements.

## [0.1.25] - 2025-02-14

Database schema version: 4

### Added

- Database migration to add the lottery power of each baker pool during the last payday period.
- Add query `BakerPool::lotteryPower` which returns the `lotteryPower` of the baker pool during the last payday period.
- Implement `SearchResult::transactions` and add relevant index to database

### Changed

- Query the `get_module_source` on the `LastFinal` block to improve performance.

## [0.1.24] - 2025-02-12

### Fixed

- Fix metrics where interval is being shown in greater units than strictly seconds.

## [0.1.23] - 2025-02-11

Database schema version: 3

### Added

- Add `payday_commission_rates` to the `Baker::state` query. These rates contain the `transaction`, `baking`, and `finalization` commissions payed out to a baker pool at payday.

### Fixed

- Fix API issue where `Query::block_metrics` computed summary of metrics period using the wrong starting point, causing metrics to be off some of the time.
- Fix API issue where `Query::block_metrics` computed summary of metrics period using blocks which had no finalization time set.
- Fix now on application side in `Query::block_metrics` to ensure data calculated on across different queries are the same.
- Query `Query::transactions` now outputs items in the order of newest->oldest, instead of oldest->newest.

## [0.1.22] - 2025-02-11

### Added

- Add `--node-request-rate-limit <limit-per-second>` and `--node-request-concurrency-limit <limit>` options to `ccdscan-indexer` allowing the operator to limit the load on the node.

### Changed

- Remove `LinkedContractsCollectionSegment::PageInfo`, `ModuleReferenceRejectEventsCollectionSegment::PageInfo`, `ModuleReferenceContractLinkEventsCollectionSegment::PageInfo`, `TokensCollectionSegment::PageInfo` and `ContractRejectEventsCollectionSegment::PageInfo` from API as these are never used by the frontend.

### Fixed

- Revert the API breaking change of renaming `Versions::backend_versions` to `Versions::backend_version`.
- Fix order of module reference reject events to DESC.
- Fix order of module linked contracts events to DESC.
- Fix order of module linked events to DESC.
- Fix issue in API `Query::blocks`, where providing `before` or `after` did not consider the blocks to be descending block height order.
- Fix API `Contract::tokens` and `Contract::contract_reject_events` only providing a single item for its first page.
- Fix issue in API `Query::tokens`, where page information `has_previous_page` and `has_next_page` got switched around.

## [0.1.21] - 2025-02-10

Database schema version: 2

### Added

- Add `delegator_count`, `delegated_stake`, `total_stake`, and `total_stake_percentage` to baker pool query.
- Add index over accounts that delegate stake to a given baker pool.
- Add `database_schema_version` and `api_supported_database_schema_version` to `versions` endpoint.
- Add database schema version 2 with index over blocks with no `cumulative_finalization_time`, to improve indexing performance.
- Implement `SearchResult::blocks` and add relevant index to database

### Changed

- Make the `Query::transaction_metrics` use fixed buckets making it consistent with behavior of the old .NET backend.
- Change the log level of when starting the preprocessing of a block into DEBUG instead of INFO.
- Query `Token::token_events` and `Query::tokens` now outputs the events in the order of newest->oldest, instead of oldest->newest.

### Fixed

- Fix button to display the schema decoding error at front-end by returning the error as an object.
- Fix typo in `versions` endpoint.
- Fix unit conversion for `avg_finalization_time` in `Query::block_metrics`.
- Issue for `Query::transaction_metrics` producing an internal error when query period is beyond the genesis block.
- Contract rejected event skips in the correct way.
- Fix issue where `ContractUpdated::message` attempted to parse empty messages, resulting in parsing error messages instead of `null`.
- Issue making `avgFinalizationTime` field of `Query::block_metrics` always return `null`.
- Next and previous page on contracts.
- Issue making `Query::block_metrics` included a bucket for a period in the future.
- Contract events order fixed

## [0.1.19] - 2025-01-30

Database schema version: 1

From before a CHANGELOG was tracked.<|MERGE_RESOLUTION|>--- conflicted
+++ resolved
@@ -4,11 +4,8 @@
 
 ## Unreleased
 
-<<<<<<< HEAD
-- Staked amounts caching mechanism to only go to the node every X number of blocks. Can be configured with STAKE_RECOMPUTE_INTERVAL_IN_BLOCKS (defaults to 100 if not provided)
-=======
+- Staked amounts caching mechanism to only go to the node every X number of blocks. Can be configured with STAKE_RECOMPUTE_INTERVAL_IN_BLOCKS (defaults to 500 if not provided)
 - Introduced batches in migrations m0037 and logging.
->>>>>>> 9600e9cf
 
 ## [2.0.15] - 2025-07-16
 
