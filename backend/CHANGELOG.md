--- conflicted
+++ resolved
@@ -6,10 +6,7 @@
 - Handling of block `1385825` on testnet. Which changes the NextPaydayTime by just 287 seconds.
 - Added query to fetch backend version.
 - Sorting on Nodes Page
-<<<<<<< HEAD
 - Added Accounts Updated GraphQl subscription. Can be used to subscribe to updates of a specific Account. 
-=======
 - Fixed Issue 5 by considering 0 balance for Newly created accounts.
->>>>>>> 97a19a9a
 - Added boolean filters on Bakers Query to enable filtering on Baker Removed State.
 - Fixed Memo CBOR Decoding.