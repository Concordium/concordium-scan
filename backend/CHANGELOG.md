--- conflicted
+++ resolved
@@ -10,9 +10,6 @@
 - Fixed Issue 5 by considering 0 balance for Newly created accounts.
 - Added boolean filters on Bakers Query to enable filtering on Baker Removed State.
 - Fixed Memo CBOR Decoding.
-<<<<<<< HEAD
 - Changed the header from "Total circulating supply of CCD" to "Total unlocked CCD"
 - Added New API endpoint to get "unlocked CCD"
-=======
-- Fixed Issue 55 by setting account balance to actual queried balance in case of genesis block.
->>>>>>> 4c364857
+- Fixed Issue 55 by setting account balance to actual queried balance in case of genesis block.