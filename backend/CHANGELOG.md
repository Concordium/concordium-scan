<<<<<<< HEAD
## Unreleased changes
- Added feature which fetched Smart Contract data from node and store as events.
=======
## 1.6.3
- Added Account Balance to Account Statement export file.
>>>>>>> a97dfb05

## 1.6.2
- Bugfix
    - Added as before protocol update two transaction events, `CredentialDeployed` and `AccountCreated`, when a account is created.

## 1.6.1
- Bugfix
    - Bumped NET SDK to 4.0.1 which fixes wrong transaction count mapping.
    - Fixed Passive Delegation queries to be robust with chain parameters level 2.
    - Fixed changed types on table `metrics_payday_pool_rewards` from PostgreSQL `numeric` to `double` such that they can't be casted to C# `double`s.

## 1.6.0
- Added support for CIS Token balances listing under accounts sidebar
- Handled exceptions when Baker & Account not available in Database while trying to update them.
- Added support for Contract Upgraded Event (Protocol 5)
- Reverted catching of all possible Baker Update Exceptions and moved logic to update pool status after a baker has been added.
- Handling of block `1385825` on testnet. Which changes the NextPaydayTime by just 287 seconds.
- Added query to fetch backend version.
- Sorting on Nodes Page
- Added Accounts Updated GraphQl subscription. Can be used to subscribe to updates of a specific Account. 
- Fixed Issue 5 by considering 0 balance for Newly created accounts.
- Added boolean filters on Bakers Query to enable filtering on Baker Removed State.
- Fixed Memo CBOR Decoding.
- Changed the header from "Total circulating supply of CCD" to "Total unlocked CCD"
- Added New API endpoint to get "unlocked CCD"
- Fixed Issue 55 by setting account balance to actual queried balance in case of genesis block.
- Issue 62 : Fixed display of tokens using numeric display style and metadata dependent decimals
- Issue 22 :  Account sidebar will always load account from backend and not use local cache
- Issue 61 :  Changed token supply to BigInteger from double causing the issue of overflow
- Issue 7 : Baker sidebar now shows actual removal time in popup and not effective time
- Issue 75 : Added Total Amount Released rest API endpoint
- Issue 69 : Amount component now handles negative values properly<|MERGE_RESOLUTION|>--- conflicted
+++ resolved
@@ -1,10 +1,8 @@
-<<<<<<< HEAD
 ## Unreleased changes
 - Added feature which fetched Smart Contract data from node and store as events.
-=======
+
 ## 1.6.3
 - Added Account Balance to Account Statement export file.
->>>>>>> a97dfb05
 
 ## 1.6.2
 - Bugfix
