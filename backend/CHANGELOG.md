--- conflicted
+++ resolved
@@ -4,16 +4,13 @@
 
 ## Unreleased
 
-<<<<<<< HEAD
 - Staked amounts caching mechanism to only go to the node every X number of blocks. Can be configured with STAKE_RECOMPUTE_INTERVAL_IN_BLOCKS (defaults to 500 if not provided)
-=======
+
 ## [2.0.17] - 2025-07-24
 
 ### Added
 
 - Updated Rust SDK submodule in order to fix bug with CBOR decoding empty string
-
->>>>>>> 75705f4a
 
 ## [2.0.16] - 2025-07-24
 
