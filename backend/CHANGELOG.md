# Changelog

All notable changes to this project will be documented in this file.

## Unreleased

Database schema version: 40

### Added

- TokenModuleRejectReason enum to proper serialization and deserialization of the `TokenModuleReject` event.
- Query `PltUniqueAccounts` to fetch unique accounts holding PLT tokens.
- Added query `PltEventMetrics` to fetch metrics related to plt token events.
<<<<<<< HEAD
- Added query `PltTransferMetrics` to fetch metrics related to plt token transfer events.
- Added query `PltMetrics` to fetch plt metrics such as total event count, unique accounts, and transfer volume.
- Added two new tables for plt metrics:
    - `metrics_specific_plt_transfer` to store plt transfer metrics (the data is being stored as cumulative increments by timestamp).
    - `metrics_plt` to store plt metrics (the data is being stored as cumulative increments by timestamp) .
=======
- Added `last_processed_block_height` and `last_processed_block_slot_time` prometheus gauge metrics so that we can easily see if we have caught up and are processing the latest blocks from the chain.
- GraphQL API: Optimized the query that fetches paging information for the `blocks` query
>>>>>>> 276b7a62

### Changed

- Updated query `pltAccountsByTokenId` to fetch accounts holding PLT tokens by token ID.

## [2.0.17] - 2025-07-24

### Added

- Updated Rust SDK submodule in order to fix bug with CBOR decoding empty string

## [2.0.16] - 2025-07-24

### Added

- Introduced batches in migrations m0037 and logging.
- (Bugfix) Proper handling of serialization and deserialization of `InitializationParameters` in `CreatePlt`, `CreatePltUpdate`, `TokenCreationDetails` events.

## [2.0.15] - 2025-07-16

Database schema version: 39

### Changed

- Aligned with Rust SDK version `7.0.0-alpha.3`.

### Added

- Added plt specific tables `plt_events`, `plt_account`, `plt_tokens`
- Added query `PltEvents` to fetch events related to plt tokens.
- Added query `PltToken` to fetch details of a specific plt token.

## [2.0.14] - 2025-07-10

### Changed

- Staked amounts fix: now updated through querying the node
- Fix P3->P4 protocol update migration to allow for bakers pending removal to be absent from the bakers table.

## [2.0.13] - 2025-07-03

### Changed

Database schema version: 38

- Baker APY query db migration to change the function to prevent overflow FLOAT8

## [2.0.12] - 2025-07-03

Database schema version: 37

### Changed

- New account_transaction_type enum values added `TokenUpdate`, Removed `TokenHolder` and `TokenGovernance`
- TokenHolder and TokenGovernance events are now merged into `TokenUpdate` event.
- The ccdscan-api now connects to the grpc node to fetch token list and details (This will be removed later).

## [2.0.11] - 2025-07-01

### Fixed

- Fix for db connections issue where new connections are created during failed block processing, and old connections are not closed and cleaned up effectively

## [2.0.10] - 2025-06-24

### Added

- Plt TokenHolder and TokenGovernance Events are now indexed and available in the API.

## [2.0.9-hotfix.1] - 2025-07-18

- create hotfix for backwards compatability balance statistics api to support calls for: field=TotalAmountReleased and field=TotalAmount which is used by clients

## [2.0.9] - 2025-06-23

- Added configurable environment variable in the code for Account Statements Export for the max allowed days: 'CCDSCAN_API_EXPORT_STATEMENTS_MAX_DAYS' which defaults currently to 32 for all environments.

## [2.0.8] - 2025-06-20

- Fix errors in migration 0024 when running against PostgreSQL `17.5`.
- Fix for delegators paging - previously the sub queries for start cursor and end cursor did not have the IS NOT NULL check, so technically the start and end cursor could be beyond the list for filtered delegators

## [2.0.7] - 2025-06-16

### Fixed

- Added fix for delegators summary query - Delegator summary is now populated by values where the delegated restake earnings is NOT NULL

## [2.0.6] - 2025-06-06

Database schema version: 36

### Fixed

- Added slot_time to account statements table and covering index for searching account statements effectively

## [2.0.5] - 2025-05-30

### Fixed

- fix docker file to use mock data for plt dashboard

## [2.0.4] - 2025-05-29

Database schema version: 35

### Added

- Plt specific transaction events are now indexed and available in the API.

## [2.0.3] - 2025-05-21

### Fixed

- Fix query performance issue when getting account rewards for accounts with large number of account statements to better use the index.

## [2.0.2] - 2025-05-21

Database schema version: 34

### Fixed

- Fix performance issue when getting account rewards for accounts with large number of account statements as migration 34.
- Fix issue in `/rest/export/statement` causing error `Invalid integer: out of range integral type conversion attempted` when exporting account statements for period where the account had negative statement entry (transfer or transaction fee).

## [2.0.1] - 2025-05-19

### Fixed

- Fix performance issue in `Query::bakerMetrics`.

## [2.0.0] - 2025-05-13

Database schema version: 33

### Removed

- Remove pool related options from `ccdscan-indexer`, that is `--min-connections` (env `CCDSCAN_INDEXER_DATABASE_MIN_CONNECTIONS`) and `--max-connections` (env `CCDSCAN_INDEXER_DATABASE_MAX_CONNECTIONS`).

### Fixed

- Fix issue in `Account::tokens` showing the last page first and mismatching page information.
- Fix edge case for `BakerPool::delegators` and `PassiveDelegation::delegators` when the outer sorting (delegated stake) are equal for the page bounds, the inner sorting (account index) got ignored.
- Fix missing node `ema` and `emsd` values reported by the node collector backend.
- Fix performance issue in `Query::transactionMetrics`.
- Fix the rewards query to search correct from and to values - originally was incorrect was searching from the to value and to the from value.
- Fix the account metrics query to provide the right max index when searching for accounts created.

### Added

- Add partial contract index search to the query `SearchResult::contracts`.
- Add database migration 33 to add a column `index_text` to the `contracts` table. An index is added over that column to support partial contract index searches.
- Introduce lock preventing multiple instances of `ccdscan-indexer` from indexing at the same time. The process will wait for the lock otherwise exit with an error. The wait duration defaults to 5 seconds and can be configured using `--database-indexer-lock-timeout` (env `CCDSCAN_INDEXER_CONFIG_DATABASE_INDEXER_LOCK_TIMEOUT`).
- Balance statistics api: added the deprecated `TotalAmounUnlocked` parameter for backwards compatability with comments that it will be removed in a future release. `TotalAmountUnlocked` is now the preferred parameter for this api.
- Add `/playground` endpoint for `ccdscan-api` for access to GraphQL Playground IDE.
- Add monitoring metric `api_rest_request_duration_seconds` tracking response status code and response duration time for requests for the public REST API.

### Changed

- Passing `--schema-out <file>` option to the `ccdscan-api` binary no longer requires any other options such as the database URL to be set.
- Hide internal errors from the `ccdscan-api` GraphQL API response and produced an ERROR level log message instead.
- The `ccdscan-indexer` binary no longer uses a database pool, reducing the overhead and number of connections to the database.
- A dummy server for plt support and which new queries are now exposed at the backend (Will be removed later).

## [0.1.51] - 2025-04-30

### Changed

- Rename `AccountMetrics` to `AccountsMetrics` for backwards compatibility with the old dotnet backend.
- `Token::token_events` returns the `Cis2Token` event directly now instead of wrapping it into an option.

## [0.1.50] - 2025-04-28

Modifying search key on the following tables to all be using `text_pattern_ops` because it is faster when using prefix searches only

- `accounts`
- `blocks`
- `tokens`

## [0.1.49] - 2025-04-28

- Bump lock file to reflect new SDK version

## [0.1.48] - 2025-04-28

### Added

- Add `SearchResult::node_statuses`.
- Add `SearchResult::tokens`.
- Add `SearchResult::modules`.

### Fixed

- Optimise `Account::transactions` performance
- Fix potential issue on `accountMetrics` which occurred when a blocks containing account creation occurred on the exact same time as the borders of the buckets slots
- Fix query performance issues on `accountMetrics` when dataset becomes too large
- Fix account statements performance issues where conditions was being used without indexes
- Fix account statements where when querying an address using the complete address and not the canonical address
- Fix account statements using DESC ordering per default instead of ASC
- Fix account rewards using DESC ordering per default instead of ASC
- Fix account transactions using DESC ordering per default instead of ASC
- Fix account transaction altering index to be account index first
- Fix account transactions queries to be using WHERE instead of join
- Fix baker transactions pagination
- Fix baker delegation pagination to be sorted by stake as primary instead of using account index.

## [0.1.47]

### Fixed

- Fix issue where `ccdscan-api` GraphQL resolvers fail to load the config from the context.

## [0.1.46] - 2025-04-10

### Added

- Add `SearchResult::bakers` and `SearchResult::contracts`.
- Add query `Query::poolRewardMetricsForPassiveDelegation`.
- Add REST API `/rest/export/statement` for exporting account statements as CSV.
- Add REST API `rest/balance-statistics/latest` for querying total amount in the network, used by external parties.
- Add `ccdscan-api` option `--statement-timeout-secs` (env `CCDSCAN_API_DATABASE_STATEMENT_TIMEOUT_SECS`) for configuring a statement timeout the database connections and abort any statement that takes more than the specified amount of time. Defaults to 30 seconds.

### Fixed

- Reordered the primary key on the `reward_metrics` table from (account_index, block_slot_time) to (block_slot_time, account_index) to improve query performance.

## [0.1.45] - 2025-04-03

Database schema version: 27

### Fixed

- Fix pagination issue for `Query::bakers` when page bounds start and end with the same value for the selected sorting, it would include an overlap for the nested sorting (usually the validator ID).
- Fix double counting of rewards in `Query::poolRewardMetricsForBakerPool` when paydays are exactly on the edge of two buckets.

## [0.1.44] - 2025-04-02

Database schema version: 27

### Added

- Add query `Query::poolRewardMetricsForBakerPool`.

### Fixed

- Fixed issue when computing of `ActiveBakerState::delegated_stake_cap` where the order of operations were wrong, resulting in a cap of `0` for some validator pools.
- Add database migration 27 reindexing credential deployments to include the Credential Registration ID in the events and to update the fee cost to 0.
- Fix `Query::bakers` when sorted by block commission rate (both ascending and descending) to include bakers, which does not have a block commission for the current reward period.
- Add database migration 26 updating pool information for the ones missing.
  Since the baker/validator pool concept was introduced as part of Concordium protocol version 4, bakers/validators prior to this protocol version implicitly became pools and until now the indexer did not update the pool information for these.
- Add database migration 25 reindexing the stake for delegators to the passive pool.
  The stakes for these delegators got offset by a bug in migration 13, which did not update the passive delegators properly.
  This was fixed again in migration 22, but the passive delegators with restake_earnings enabled missed their increase in stake due to this.
- Fixed `PassiveDelegation::delegators` sorting and page information.
- Fix accidental breaking change due to typo in `BakerSort` variants `BAKER_APY30_DAYS_DESC` and `DELEGATOR_APY30_DAYS_DESC`.

## [0.1.43] - 2025-03-27

### Fixed

- Fix issue for database migration 23 where it failed when processing a transaction containing a rejected smart contract initialization.

## [0.1.42] - 2025-03-27

Database schema version: 24

### Added

- Add database migration 24 precomputing the APYs for each validator pool over 30 days and 7 days.
- Support for `Query::bakers` sorting options: validator APY and delegators APY.
- Add database migration 23 adding the `input_parameter` to `ContractInitializedEvents`.
- Expose the hex-encoded and schema-decoded input parameter of init functions via `ContractInitialized::message_as_hex` and `ContractInitialized::message` queries.

## [0.1.41] - 2025-03-26

Database schema version: 22

### Added

- `baker_id` to `AccountAddress` in transaction events.

### Fixed

- Fixed bug when setting `--log-level` causing some project logs to be filtered out, and filter dependencies to `info` level. This behavior can be overwritten using `RUST_LOG`.

## [0.1.40] - 2025-03-26

Database schema version: 22

### Fixed

- Rename `ValidatorScoreParametersChainUpdatePayload` to `ValidatorScoreParametersUpdate` for backwards compatibility on dotnet
- Fix the `AccountByAddress::transactionCount` query to return the number of transactions the account has been involved in or
  affected by. Expose the `AccountByAddress::nonce` query to return the account nonce.

## [0.1.39] - 2025-03-25

Database schema version: 22

### Added

- Add support for ChainUpdatePayload events.
- Add support for `TransferredWithSchedule::amountsSchedule`

### Fixed

- Add database migration 22 fixing some passive delegators that had no `delegated_restake_earnings` value set in the database.
- Change `Versions::backend_versions` to `Versions::backend_version`.
- When `effective_time` is zero then it translates into `Block::slot_time`.
- Split up migration 18 into several SQL transactions to avoid timeouts for long running migrations.
- Change CLI option `--log-level` to only apply for logs produced directly from this project, instead of including every dependency.

## [0.1.38] - 2025-03-21

Database schema version: 18

### Added

- Add query `SuspendedValidators::suspendedValidators`.
- Add query `SuspendedValidators::primedForSuspensionValidators`.
- Add database migration 18 adding table tracking baker pool and passive stake for every reward period.
- Add query `PassiveDelegation::apy` and `BakerPool::apy`.

## [0.1.37] - 2025-03-21

Database schema version: 17

### Added

- Add database migration 17 adding a table tracking reward metrics.
- Add database migration 16 adding a table tracking commission rates for passive delegation and adding an index to retrieve passive delegators efficiently from the accounts table.
- Add query `PassiveDelegation::delegators`, `PassiveDelegation::delegatorCount`,
  `PassiveDelegation::commissionRates`, `PassiveDelegation::delegatedStake` and `PassiveDelegation::delegatedStakePercentage`.
- Add `Query::rewardMetrics` and `Query::rewardMetricsForAccount` which returns metrics on the total rewards and those for a given account respectively.

### Fixed

- Total count to the connection holding the events being emitted as part of the transaction query.

## [0.1.36] - 2025-03-17

Database schema version: 15

### Fixed

- Baker metrics to be using the same time interval for buckets and total values.

### Added

- Add database migration 15 adding a table tracking rewards paid to delegators, passive delegators, and baker accounts at past payday blocks and populate the table.
- Add query `PassiveDelegation::poolRewards` which returns the rewards paid to passive delegators at past payday blocks.
- Add query `BakerPool::poolRewards` which returns the rewards paid to delegators and the baker at past payday blocks.
- Support for `Query::bakers` sorting by block commission.

## [0.1.35] - 2025-03-14

Database schema version: 14

### Added

- Add baker metrics endpoints
- Gathering statistics about change in amount of bakers
- Migrate bakers statistics
- Indexing genesis block creates baker metrics

## [0.1.34] - 2025-03-13

Database schema version: 13

### Added

- Support `include_removed` flag for `Query::bakers` query.
- Add database migration 12 adding table tracking the removed bakers and populate the table.
- Indexer now maintains the removed bakers table.

### Fixed

- Fixed bug in indexer where removed delegators still had the restake earnings flag stored as false instead of NULL.
- Fixed bug in indexer where accumulated pool delegator count is updated after delegator is removed (only relevant for blocks prior to Protocol Version 7).
- Fixed bug in indexer where delegators which set their target to a removed pools did not get updated, now they are moved directly to the passive pool instead (only relevant for blocks prior to Protocol Version 7).
- Fixed bug in indexer where CIS-2 transfer events were never recorded when happening before any other token events (like a Mint). This is considered a bug in the token contract, but now the indexer still records these events.

## [0.1.33] - 2025-03-06

Database schema version: 11

### Fixed

- Return `None` as ranking instead of an internal error for non-baker accounts and bakers that just got added until the next payday.
- Fix underflow in `capital_bound` formula by saturating the value to 0.

### Added

- Add `Node::node_status` to retrieve the node status from a single node including additional data required
- Add `Baker::node_status` to retrieve the validator's node information.
- Add more context to errors during indexing, providing better error messages for debugging.
- Add database migration 11 adding columns to store the ranking of bakers.
- Add query `BakerPool::rankingByTotalStake` which returns a ranking of the bakers by their lottery power. The ranking is re-computed for each payday block.

## [0.1.32] - 2025-02-28

### Fixed

- Fix bug preventing the indexer from handling delegators targeting the passive pool.

## [0.1.31] - 2025-02-28

### Fixed

- Only update delegation target when baker/validator is not removed. This is only relevant for blocks in protocol versions prior to P7 as there it was still possible to target removed bakers/validators during the cooldown period.

## [0.1.30] - 2025-02-27

### Fixed

- Relaxing validation constraint on all database rows affecting bakers requiring a single row update prior to protocol version 7.

## [0.1.29] - 2025-02-26

### Fixed

- Relaxing validation constraint on database rows related to prepared bakers events when protocol 7.

## [0.1.28] - 2025-02-26

Database schema version: 10

### Fixed

- Make validation of rows changed to account tokens accept the zero rows modified

### Added

- Add database migration 10 to store the `leverage_bound` and the `capital_bound` values of the chain.
- Add query `BakerPool::delegatedStakeCap` that considers the leverage and capital bounds to report the delegate stake cap for baker pools.

## [0.1.27] - 2025-02-24

### Fixed

- Removal of duplication on affected accounts in transactions.
- Altering constraint in the database on the stacked amount in the pool to be allowing zero value.

## [0.1.26] - 2025-02-20

Database schema version: 8

### Changed

- Use canonical address instead of account address while referring to accounts.

### Added

- Add validation of the affected rows for most mutating queries in the indexer. This allow the indexer to fail faster for these unexpected conditions.
- Add query `Query::bakers` to the API, but without support for filtering removed bakers and sorting by APY and block commissions, this is to be added soon.
- Add database migration 7 adding accumulated pool state to bakers table, for faster filtering based on these values.
- Add query `BakerPool::delegators` which returns the delegators of a baker pool.
- Store canonical address as a column on the account.

### Fixed

- Add database migration 6 fixing invalid baker and delegator stake due to missing handling of restake earnings.
- Indexer now updates stake when restake earnings are enabled for bakers and delegators.
- Remove locked CCD metrics.
- Add database migration 5 fixing:
  - Invalid bakers caused by `DelegationEvent::RemoveBaker` event not being handled by the indexer until now.
  - Invalid delegator state, caused by validator/baker getting removed or changing status to 'ClosedForAll' without moving delegators to the passive pool.
  - Invalid account balance for account statements, where the change in amount got accounted twice.
- Fixed indexer missing handling of moving delegators as pool got removed or closed.
- Fixed indexer missing handling of event of baker switching directly to delegation.
- Fixed indexer account twice for the changed amount in account statements.

## [0.1.25] - 2025-02-14

Database schema version: 4

### Added

- Database migration to add the lottery power of each baker pool during the last payday period.
- Add query `BakerPool::lotteryPower` which returns the `lotteryPower` of the baker pool during the last payday period.
- Implement `SearchResult::transactions` and add relevant index to database

### Changed

- Query the `get_module_source` on the `LastFinal` block to improve performance.

## [0.1.24] - 2025-02-12

### Fixed

- Fix metrics where interval is being shown in greater units than strictly seconds.

## [0.1.23] - 2025-02-11

Database schema version: 3

### Added

- Add `payday_commission_rates` to the `Baker::state` query. These rates contain the `transaction`, `baking`, and `finalization` commissions payed out to a baker pool at payday.

### Fixed

- Fix API issue where `Query::block_metrics` computed summary of metrics period using the wrong starting point, causing metrics to be off some of the time.
- Fix API issue where `Query::block_metrics` computed summary of metrics period using blocks which had no finalization time set.
- Fix now on application side in `Query::block_metrics` to ensure data calculated on across different queries are the same.
- Query `Query::transactions` now outputs items in the order of newest->oldest, instead of oldest->newest.

## [0.1.22] - 2025-02-11

### Added

- Add `--node-request-rate-limit <limit-per-second>` and `--node-request-concurrency-limit <limit>` options to `ccdscan-indexer` allowing the operator to limit the load on the node.

### Changed

- Remove `LinkedContractsCollectionSegment::PageInfo`, `ModuleReferenceRejectEventsCollectionSegment::PageInfo`, `ModuleReferenceContractLinkEventsCollectionSegment::PageInfo`, `TokensCollectionSegment::PageInfo` and `ContractRejectEventsCollectionSegment::PageInfo` from API as these are never used by the frontend.

### Fixed

- Revert the API breaking change of renaming `Versions::backend_versions` to `Versions::backend_version`.
- Fix order of module reference reject events to DESC.
- Fix order of module linked contracts events to DESC.
- Fix order of module linked events to DESC.
- Fix issue in API `Query::blocks`, where providing `before` or `after` did not consider the blocks to be descending block height order.
- Fix API `Contract::tokens` and `Contract::contract_reject_events` only providing a single item for its first page.
- Fix issue in API `Query::tokens`, where page information `has_previous_page` and `has_next_page` got switched around.

## [0.1.21] - 2025-02-10

Database schema version: 2

### Added

- Add `delegator_count`, `delegated_stake`, `total_stake`, and `total_stake_percentage` to baker pool query.
- Add index over accounts that delegate stake to a given baker pool.
- Add `database_schema_version` and `api_supported_database_schema_version` to `versions` endpoint.
- Add database schema version 2 with index over blocks with no `cumulative_finalization_time`, to improve indexing performance.
- Implement `SearchResult::blocks` and add relevant index to database

### Changed

- Make the `Query::transaction_metrics` use fixed buckets making it consistent with behavior of the old .NET backend.
- Change the log level of when starting the preprocessing of a block into DEBUG instead of INFO.
- Query `Token::token_events` and `Query::tokens` now outputs the events in the order of newest->oldest, instead of oldest->newest.

### Fixed

- Fix button to display the schema decoding error at front-end by returning the error as an object.
- Fix typo in `versions` endpoint.
- Fix unit conversion for `avg_finalization_time` in `Query::block_metrics`.
- Issue for `Query::transaction_metrics` producing an internal error when query period is beyond the genesis block.
- Contract rejected event skips in the correct way.
- Fix issue where `ContractUpdated::message` attempted to parse empty messages, resulting in parsing error messages instead of `null`.
- Issue making `avgFinalizationTime` field of `Query::block_metrics` always return `null`.
- Next and previous page on contracts.
- Issue making `Query::block_metrics` included a bucket for a period in the future.
- Contract events order fixed

## [0.1.19] - 2025-01-30

Database schema version: 1

From before a CHANGELOG was tracked.<|MERGE_RESOLUTION|>--- conflicted
+++ resolved
@@ -11,16 +11,13 @@
 - TokenModuleRejectReason enum to proper serialization and deserialization of the `TokenModuleReject` event.
 - Query `PltUniqueAccounts` to fetch unique accounts holding PLT tokens.
 - Added query `PltEventMetrics` to fetch metrics related to plt token events.
-<<<<<<< HEAD
 - Added query `PltTransferMetrics` to fetch metrics related to plt token transfer events.
 - Added query `PltMetrics` to fetch plt metrics such as total event count, unique accounts, and transfer volume.
 - Added two new tables for plt metrics:
     - `metrics_specific_plt_transfer` to store plt transfer metrics (the data is being stored as cumulative increments by timestamp).
     - `metrics_plt` to store plt metrics (the data is being stored as cumulative increments by timestamp) .
-=======
 - Added `last_processed_block_height` and `last_processed_block_slot_time` prometheus gauge metrics so that we can easily see if we have caught up and are processing the latest blocks from the chain.
 - GraphQL API: Optimized the query that fetches paging information for the `blocks` query
->>>>>>> 276b7a62
 
 ### Changed
 
