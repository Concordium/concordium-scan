--- conflicted
+++ resolved
@@ -4,8 +4,5 @@
 - Added support for Contract Upgraded Event (Protocol 5)
 - Reverted catching of all possible Baker Update Exceptions and moved logic to update pool status after a baker has been added.
 - Handling of block `1385825` on testnet. Which changes the NextPaydayTime by just 287 seconds.
-<<<<<<< HEAD
 - Added query to fetch backend version.
-=======
-- Sorting on Nodes Page
->>>>>>> 57961db9
+- Sorting on Nodes Page