--- conflicted
+++ resolved
@@ -4,18 +4,16 @@
 
 ## Unreleased
 
-<<<<<<< HEAD
 ## Added
 
 - Added query `PltEventMetrics` to fetch metrics related to plt token events.
-=======
+
 ## [2.0.17] - 2025-07-24
 
 ### Added
 
 - Updated Rust SDK submodule in order to fix bug with CBOR decoding empty string
 
->>>>>>> 75705f4a
 
 ## [2.0.16] - 2025-07-24
 
