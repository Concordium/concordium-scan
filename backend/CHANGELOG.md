--- conflicted
+++ resolved
@@ -1,14 +1,11 @@
 ## Unreleased changes
-<<<<<<< HEAD
 
 ## 1.7.8
-- Added deserialization of events and parameters for contract (rejected) events where a module schema is present.
-
-=======
+- Added
+    - Deserialization of events and parameters for contract (rejected) events where a module schema is present.
 - Updated
     - Modified module queries to use Dapper instead of Entity Framework to improve performance.
     
->>>>>>> f1b66493
 ## 1.7.7
 - Added
     - Endpoint to display module schema in a human interpretable form. The schema is present if it is embedded in the module source.
