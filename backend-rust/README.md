--- conflicted
+++ resolved
@@ -17,16 +17,12 @@
 
 ## Run the Indexer Service
 
-<<<<<<< HEAD
 The indexer talks to a Concordium node in order to gather data about the chain, which it then inserts into a PostgreSQL database.
 Note that only one instance of the indexer may run at any one time, as multiple instances would conflict with each other.
 The indexer purposefully performs insertions in a sequential manner, such that table indices can be strictly increasing without skipping any values.
 Since no rows are ever deleted, this allows using the table indices to quickly calculate the number of rows in a table, without having to actually count all rows via a table scan.
 
-For instructions how to use the indexer run:
-=======
 For instructions on how to use the indexer run:
->>>>>>> 3050f091
 
 ```
 ccdscan-indexer --help
@@ -166,9 +162,6 @@
 This will create two files in the directory:
 
 - `<database-version>_<description>.up.sql` for the SQL code to bring the database up from the previous version.
-<<<<<<< HEAD
-- `<database-version>_<description>.down.sql` for the SQL code reverting back to the previous version.
-=======
 - `<database-version>_<description>.down.sql` for the SQL code reverting back to the previous version.
 
 ### `sqlx` features
@@ -192,5 +185,4 @@
 
 ```
 sqlx database reset --force
-```
->>>>>>> 3050f091
+```