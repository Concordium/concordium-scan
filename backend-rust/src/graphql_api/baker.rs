--- conflicted
+++ resolved
@@ -77,10 +77,13 @@
                     finalization_commission,
                     payday_transaction_commission,
                     payday_baking_commission,
-                    payday_finalization_commission
+                    payday_finalization_commission,
+                    payday_lottery_power as lottery_power
                 FROM bakers
                     LEFT JOIN bakers_payday_commission_rates
                         ON bakers_payday_commission_rates.id = bakers.id
+                    LEFT JOIN bakers_payday_lottery_powers
+                        ON bakers_payday_lottery_powers.id = bakers.id
                 WHERE
                     (NOT $6 OR bakers.id       > $1 AND bakers.id       < $2) AND
                     (NOT $7 OR staked          > $1 AND staked          < $2) AND
@@ -236,14 +239,10 @@
                 finalization_commission,
                 payday_transaction_commission,
                 payday_baking_commission,
-<<<<<<< HEAD
                 payday_finalization_commission
-            FROM bakers
-=======
                 payday_finalization_commission,
                 payday_lottery_power as lottery_power
             FROM bakers 
->>>>>>> 64bc1d03
                 LEFT JOIN bakers_payday_commission_rates ON bakers_payday_commission_rates.id = bakers.id
                 LEFT JOIN bakers_payday_lottery_powers ON bakers_payday_lottery_powers.id = bakers.id
             WHERE bakers.id = $1
