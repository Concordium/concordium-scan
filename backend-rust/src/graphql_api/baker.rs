--- conflicted
+++ resolved
@@ -1,8 +1,6 @@
 use super::{
-    account::{Account, OrderDir},
-    get_config, get_pool,
-    transaction::Transaction,
-    ApiError, ApiResult, ConnectionQuery,
+    account::Account, get_config, get_pool, todo_api, transaction::Transaction, ApiError,
+    ApiResult, ConnectionQuery,
 };
 use crate::{
     address::AccountAddress,
@@ -43,184 +41,16 @@
     #[allow(clippy::too_many_arguments)]
     async fn bakers(
         &self,
-        ctx: &Context<'_>,
-        #[graphql(default)] sort: BakerSort,
-        filter: Option<BakerFilterInput>,
-        #[graphql(desc = "Returns the first _n_ elements from the list.")] first: Option<u64>,
+        #[graphql(default)] _sort: BakerSort,
+        _filter: BakerFilterInput,
+        #[graphql(desc = "Returns the first _n_ elements from the list.")] _first: Option<u64>,
         #[graphql(desc = "Returns the elements in the list that come after the specified cursor.")]
-        after: Option<String>,
-        #[graphql(desc = "Returns the last _n_ elements from the list.")] last: Option<u64>,
+        _after: Option<String>,
+        #[graphql(desc = "Returns the last _n_ elements from the list.")] _last: Option<u64>,
         #[graphql(desc = "Returns the elements in the list that come before the specified cursor.")]
-        before: Option<String>,
+        _before: Option<String>,
     ) -> ApiResult<connection::Connection<String, Baker>> {
-        let config = get_config(ctx)?;
-        let pool = get_pool(ctx)?;
-        let query =
-            ConnectionQuery::<i64>::new(first, after, last, before, config.baker_connection_limit)?;
-
-        let sort_direction = OrderDir::from(sort);
-        let order_field = BakerOrderField::from(sort);
-
-        let open_status_filter = filter.and_then(|input| input.open_status_filter);
-        let _include_removed_filter =
-            filter.and_then(|input| input.include_removed).unwrap_or(false);
-
-        let mut row_stream = sqlx::query_as!(
-            Baker,
-            r#"SELECT * FROM (
-                SELECT
-                    bakers.id AS id,
-                    staked,
-                    restake_earnings,
-                    open_status as "open_status: _",
-                    metadata_url,
-                    transaction_commission,
-                    baking_commission,
-                    finalization_commission,
-                    payday_transaction_commission as "payday_transaction_commission?",
-                    payday_baking_commission as "payday_baking_commission?",
-                    payday_finalization_commission as "payday_finalization_commission?",
-                    payday_lottery_power as "lottery_power?",
-                    pool_total_staked,
-                    pool_delegator_count
-                FROM bakers
-                    LEFT JOIN bakers_payday_commission_rates
-                        ON bakers_payday_commission_rates.id = bakers.id
-                    LEFT JOIN bakers_payday_lottery_powers
-                        ON bakers_payday_lottery_powers.id = bakers.id
-                WHERE
-                    (NOT $6 OR bakers.id            > $1 AND bakers.id            < $2) AND
-                    (NOT $7 OR staked               > $1 AND staked               < $2) AND
-                    (NOT $8 OR pool_total_staked    > $1 AND pool_total_staked    < $2) AND
-                    (NOT $9 OR pool_delegator_count > $1 AND pool_delegator_count < $2) AND
-                    -- filters
-                    ($10::pool_open_status IS NULL OR open_status = $10::pool_open_status)
-                ORDER BY
-                    (CASE WHEN $6 AND     $3 THEN bakers.id            END) DESC,
-                    (CASE WHEN $6 AND NOT $3 THEN bakers.id            END) ASC,
-                    (CASE WHEN $7 AND     $3 THEN staked               END) DESC,
-                    (CASE WHEN $7 AND NOT $3 THEN staked               END) ASC,
-                    (CASE WHEN $8 AND     $3 THEN pool_total_staked    END) DESC,
-                    (CASE WHEN $8 AND NOT $3 THEN pool_total_staked    END) ASC,
-                    (CASE WHEN $9 AND     $3 THEN pool_delegator_count END) DESC,
-                    (CASE WHEN $9 AND NOT $3 THEN pool_delegator_count END) ASC
-                LIMIT $4
-            ) ORDER BY
-                (CASE WHEN $6 AND     $5 THEN id                   END) DESC,
-                (CASE WHEN $6 AND NOT $5 THEN id                   END) ASC,
-                (CASE WHEN $7 AND     $5 THEN staked               END) DESC,
-                (CASE WHEN $7 AND NOT $5 THEN staked               END) ASC,
-                (CASE WHEN $8 AND     $5 THEN pool_total_staked    END) DESC,
-                (CASE WHEN $8 AND NOT $5 THEN pool_total_staked    END) ASC,
-                (CASE WHEN $9 AND     $5 THEN pool_delegator_count END) DESC,
-                (CASE WHEN $9 AND NOT $5 THEN pool_delegator_count END) ASC"#,
-            query.from,                                                // $1
-            query.to,                                                  // $2
-            query.is_last != matches!(sort_direction, OrderDir::Desc), // $3
-            query.limit,                                               // $4
-            matches!(sort_direction, OrderDir::Desc),                  // $5
-            matches!(order_field, BakerOrderField::BakerId),           // $6
-            matches!(order_field, BakerOrderField::BakerStakedAmount), // $7
-            matches!(order_field, BakerOrderField::TotalStakedAmount), // $8
-            matches!(order_field, BakerOrderField::DelegatorCount),    // $9
-            open_status_filter as Option<BakerPoolOpenStatus>          // $10
-        )
-        .fetch(pool);
-        // TODO:
-        // matches!(order_field, BakerOrderField::BakerApy30Days), // $10
-        // matches!(order_field, BakerOrderField::DelegatorApy30Days), // $11
-        // matches!(order_field, BakerOrderField::BlockCommissions), // $12
-
-        let mut connection = connection::Connection::new(false, false);
-        connection.edges.reserve_exact(query.limit.try_into()?);
-        while let Some(row) = row_stream.try_next().await? {
-            let cursor = row.sort_field(order_field).to_string();
-            connection.edges.push(connection::Edge::new(cursor, row));
-        }
-        connection.has_previous_page = if let Some(first_item) = connection.edges.first() {
-            let first_item_sort_value = first_item.node.sort_field(order_field);
-            sqlx::query_scalar!(
-                "SELECT true
-                FROM bakers
-                WHERE
-                    (NOT $3 OR NOT $2 AND id                   < $1
-                            OR     $2 AND id                   > $1) AND
-                    (NOT $4 OR NOT $2 AND staked               < $1
-                            OR     $2 AND staked               > $1) AND
-                    (NOT $5 OR NOT $2 AND pool_total_staked    < $1
-                            OR     $2 AND pool_total_staked    > $1) AND
-                    (NOT $6 OR NOT $2 AND pool_delegator_count < $1
-                            OR     $2 AND pool_delegator_count > $1) AND
-                    -- filters
-                    ($7::pool_open_status IS NULL OR open_status = $7::pool_open_status)
-                ORDER BY
-                    (CASE WHEN $3 AND NOT $2 THEN id                   END) ASC,
-                    (CASE WHEN $3 AND     $2 THEN id                   END) DESC,
-                    (CASE WHEN $4 AND NOT $2 THEN staked               END) ASC,
-                    (CASE WHEN $4 AND     $2 THEN staked               END) DESC,
-                    (CASE WHEN $5 AND NOT $2 THEN pool_total_staked    END) ASC,
-                    (CASE WHEN $5 AND     $2 THEN pool_total_staked    END) DESC,
-                    (CASE WHEN $6 AND NOT $2 THEN pool_delegator_count END) ASC,
-                    (CASE WHEN $6 AND     $2 THEN pool_delegator_count END) DESC
-                LIMIT 1",
-                first_item_sort_value,                                     // $1
-                matches!(sort_direction, OrderDir::Desc),                  // $2
-                matches!(order_field, BakerOrderField::BakerId),           // $3
-                matches!(order_field, BakerOrderField::BakerStakedAmount), // $4
-                matches!(order_field, BakerOrderField::TotalStakedAmount), // $5
-                matches!(order_field, BakerOrderField::DelegatorCount),    // $6
-                open_status_filter as Option<BakerPoolOpenStatus>          // $7
-            )
-            .fetch_optional(pool)
-            .await?
-            .flatten()
-            .unwrap_or_default()
-        } else {
-            false
-        };
-        connection.has_next_page = if let Some(last_item) = connection.edges.last() {
-            let last_item_sort_value = last_item.node.sort_field(order_field);
-            sqlx::query_scalar!(
-                "SELECT true
-                FROM bakers
-                WHERE
-                    (NOT $3 OR NOT $2 AND id                   > $1
-                            OR     $2 AND id                   < $1) AND
-                    (NOT $4 OR NOT $2 AND staked               > $1
-                            OR     $2 AND staked               < $1) AND
-                    (NOT $5 OR NOT $2 AND pool_total_staked    > $1
-                            OR     $2 AND pool_total_staked    < $1) AND
-                    (NOT $6 OR NOT $2 AND pool_delegator_count > $1
-                            OR     $2 AND pool_delegator_count < $1) AND
-                    -- filters
-                    ($7::pool_open_status IS NULL OR open_status = $7::pool_open_status)
-                ORDER BY
-                    (CASE WHEN $3 AND NOT $2 THEN id                   END) ASC,
-                    (CASE WHEN $3 AND     $2 THEN id                   END) DESC,
-                    (CASE WHEN $4 AND NOT $2 THEN staked               END) ASC,
-                    (CASE WHEN $4 AND     $2 THEN staked               END) DESC,
-                    (CASE WHEN $5 AND NOT $2 THEN pool_total_staked    END) ASC,
-                    (CASE WHEN $5 AND     $2 THEN pool_total_staked    END) DESC,
-                    (CASE WHEN $6 AND NOT $2 THEN pool_delegator_count END) ASC,
-                    (CASE WHEN $6 AND     $2 THEN pool_delegator_count END) DESC
-                LIMIT 1",
-                last_item_sort_value,                                      // $1
-                matches!(sort_direction, OrderDir::Desc),                  // $2
-                matches!(order_field, BakerOrderField::BakerId),           // $3
-                matches!(order_field, BakerOrderField::BakerStakedAmount), // $4
-                matches!(order_field, BakerOrderField::TotalStakedAmount), // $5
-                matches!(order_field, BakerOrderField::DelegatorCount),    // $6
-                open_status_filter as Option<BakerPoolOpenStatus>          // $7
-            )
-            .fetch_optional(pool)
-            .await?
-            .flatten()
-            .unwrap_or_default()
-        } else {
-            false
-        };
-
-        Ok(connection)
+        todo_api!()
     }
 }
 
@@ -257,8 +87,6 @@
     payday_baking_commission: Option<i64>,
     payday_finalization_commission: Option<i64>,
     lottery_power: Option<BigDecimal>,
-    pool_total_staked: i64,
-    pool_delegator_count: i64,
 }
 impl Baker {
     pub async fn query_by_id(pool: &PgPool, baker_id: i64) -> ApiResult<Option<Self>> {
@@ -277,13 +105,7 @@
                 payday_transaction_commission as "payday_transaction_commission?",
                 payday_baking_commission as "payday_baking_commission?",
                 payday_finalization_commission as "payday_finalization_commission?",
-<<<<<<< HEAD
-                payday_lottery_power as "lottery_power?",
-                pool_total_staked,
-                pool_delegator_count
-=======
                 payday_lottery_power as "lottery_power?"
->>>>>>> 47a93762
             FROM bakers
                 LEFT JOIN bakers_payday_commission_rates ON bakers_payday_commission_rates.id = bakers.id
                 LEFT JOIN bakers_payday_lottery_powers ON bakers_payday_lottery_powers.id = bakers.id
@@ -293,18 +115,6 @@
         )
         .fetch_optional(pool)
         .await?)
-    }
-
-    fn sort_field(&self, order_field: BakerOrderField) -> i64 {
-        match order_field {
-            BakerOrderField::BakerId => self.id.into(),
-            BakerOrderField::BakerStakedAmount => self.staked,
-            BakerOrderField::TotalStakedAmount => self.pool_total_staked,
-            BakerOrderField::DelegatorCount => self.pool_delegator_count,
-            BakerOrderField::BakerApy30Days => todo!(),
-            BakerOrderField::DelegatorApy30days => todo!(),
-            BakerOrderField::BlockCommissions => todo!(),
-        }
     }
 }
 #[Object]
@@ -366,9 +176,28 @@
                 .fetch_one(pool)
                 .await?;
 
-        // Division by 0 is not possible because `pool_total_staked` is always a
-        // positive number.
-        let total_stake_percentage = (rust_decimal::Decimal::from(self.pool_total_staked)
+        let row = sqlx::query!(
+            "
+                SELECT
+                    COUNT(*) AS delegator_count,
+                    SUM(delegated_stake)::BIGINT AS delegated_stake
+                FROM accounts
+                WHERE delegated_target_baker_id = $1
+            ",
+            self.id.0
+        )
+        .fetch_one(pool)
+        .await?;
+
+        let delegated_stake = row.delegated_stake.unwrap_or(0);
+
+        // The total amount staked in this baker pool includes the baker stake
+        // and the delegated stake.
+        let total_pool_stake = self.staked + delegated_stake;
+
+        // Division by 0 is not possible because `total_staked` is always a positive
+        // number.
+        let total_stake_percentage = (rust_decimal::Decimal::from(total_pool_stake)
             * rust_decimal::Decimal::from(100))
         .checked_div(rust_decimal::Decimal::from(total_stake))
         .ok_or_else(|| ApiError::InternalError("Division by zero".to_string()))?
@@ -394,9 +223,9 @@
                     .map_err(|e: anyhow::Error| ApiError::InternalError(e.to_string()))?,
                 metadata_url: self.metadata_url.as_deref(),
                 total_stake_percentage,
-                total_stake: Amount::try_from(self.pool_total_staked)?,
-                delegated_stake: Amount::try_from(self.pool_total_staked - self.staked)?,
-                delegator_count: self.pool_delegator_count,
+                total_stake: total_pool_stake.try_into()?,
+                delegated_stake: delegated_stake.try_into()?,
+                delegator_count: row.delegator_count.unwrap_or(0),
             },
             pending_change:   None, // This is not used starting from P7.
         }));
@@ -446,7 +275,7 @@
             Transaction,
             r#"
             SELECT * FROM (
-                SELECT 
+                SELECT
                     index,
                     block_height,
                     hash,
@@ -504,7 +333,7 @@
         if let (Some(page_min_id), Some(page_max_id)) = (page_min_index, page_max_index) {
             let result = sqlx::query!(
                 "
-                    SELECT MAX(index) as max_id, MIN(index) as min_id 
+                    SELECT MAX(index) as max_id, MIN(index) as min_id
                     FROM transactions
                     WHERE transactions.sender_index = $1
                     AND type_account = ANY($2)
@@ -572,10 +401,10 @@
     removed_at: DateTime,
 }
 
-#[derive(InputObject, Clone, Copy)]
+#[derive(InputObject)]
 struct BakerFilterInput {
-    open_status_filter: Option<BakerPoolOpenStatus>,
-    include_removed:    Option<bool>,
+    open_status_filter: BakerPoolOpenStatus,
+    include_removed:    bool,
 }
 
 #[derive(Enum, Clone, Copy, PartialEq, Eq, Default)]
@@ -595,59 +424,6 @@
     BlockCommissionsDesc,
 }
 
-<<<<<<< HEAD
-impl From<BakerSort> for OrderDir {
-    fn from(value: BakerSort) -> Self {
-        match value {
-            BakerSort::BakerIdAsc => OrderDir::Asc,
-            BakerSort::BakerIdDesc => OrderDir::Desc,
-            BakerSort::BakerStakedAmountAsc => OrderDir::Asc,
-            BakerSort::BakerStakedAmountDesc => OrderDir::Desc,
-            BakerSort::TotalStakedAmountAsc => OrderDir::Asc,
-            BakerSort::TotalStakedAmountDesc => OrderDir::Desc,
-            BakerSort::DelegatorCountAsc => OrderDir::Asc,
-            BakerSort::DelegatorCountDesc => OrderDir::Desc,
-            BakerSort::BakerApy30DaysDesc => OrderDir::Desc,
-            BakerSort::DelegatorApy30DaysDesc => OrderDir::Desc,
-            BakerSort::BlockCommissionsAsc => OrderDir::Asc,
-            BakerSort::BlockCommissionsDesc => OrderDir::Desc,
-        }
-    }
-}
-
-#[derive(Debug, Clone, Copy)]
-enum BakerOrderField {
-    BakerId,
-    BakerStakedAmount,
-    TotalStakedAmount,
-    DelegatorCount,
-    BakerApy30Days,
-    DelegatorApy30days,
-    BlockCommissions,
-}
-
-impl From<BakerSort> for BakerOrderField {
-    fn from(value: BakerSort) -> Self {
-        match value {
-            BakerSort::BakerIdAsc => Self::BakerId,
-            BakerSort::BakerIdDesc => Self::BakerId,
-            BakerSort::BakerStakedAmountAsc => Self::BakerStakedAmount,
-            BakerSort::BakerStakedAmountDesc => Self::BakerStakedAmount,
-            BakerSort::TotalStakedAmountAsc => Self::TotalStakedAmount,
-            BakerSort::TotalStakedAmountDesc => Self::TotalStakedAmount,
-            BakerSort::DelegatorCountAsc => Self::DelegatorCount,
-            BakerSort::DelegatorCountDesc => Self::DelegatorCount,
-            BakerSort::BakerApy30DaysDesc => Self::BakerApy30Days,
-            BakerSort::DelegatorApy30DaysDesc => Self::DelegatorApy30days,
-            BakerSort::BlockCommissionsAsc => Self::BlockCommissions,
-            BakerSort::BlockCommissionsDesc => Self::BlockCommissions,
-        }
-    }
-}
-
-#[derive(SimpleObject)]
-=======
->>>>>>> 47a93762
 struct BakerPool<'a> {
     id: i64,
     /// Total stake of the baker pool as a percentage of all CCDs in existence.
@@ -667,7 +443,7 @@
     /// - `BakerSetBakingRewardCommission`
     /// - `BakerSetTransactionFeeCommission`
     /// - `BakerSetFinalizationRewardCommission`
-    ///  
+    ///
     /// Both `commission_rates` and `payday_commission_rates` are optional and
     /// usually return the same value. But at the following edge cases, they
     /// return different values:
@@ -682,9 +458,9 @@
     commission_rates: CommissionRates,
     /// The `payday_commission_rates` represent the commission settings at the
     /// last payday block. These values are retrieved from the
-    /// `get_bakers_reward_period(BlockIdentifier::AbsoluteHeight(payday_block_height))`  
-    /// endpoint at each payday.  
-    ///  
+    /// `get_bakers_reward_period(BlockIdentifier::AbsoluteHeight(payday_block_height))`
+    /// endpoint at each payday.
+    ///
     /// Both `commission_rates` and `payday_commission_rates` are optional and
     /// usually return the same value. But at the following edge cases, they
     /// return different values:
