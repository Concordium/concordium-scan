--- conflicted
+++ resolved
@@ -4,12 +4,8 @@
 };
 use crate::{
     address::AccountAddress,
-<<<<<<< HEAD
     connection::{ConcatCursor, ConnectionBounds, DescendingI64, Reversed},
-=======
-    connection::DescendingI64,
     graphql_api::node_status::{NodeInfoReceiver, NodeStatus},
->>>>>>> 16a9e909
     scalar_types::{Amount, BakerId, DateTime, Decimal, MetadataUrl},
     transaction_event::{baker::BakerPoolOpenStatus, Event},
     transaction_reject::TransactionRejectReason,
@@ -452,7 +448,9 @@
                     payday_transaction_commission as "payday_transaction_commission?",
                     payday_baking_commission as "payday_baking_commission?",
                     payday_finalization_commission as "payday_finalization_commission?",
-                    payday_lottery_power as "lottery_power?",
+                    payday_lottery_power as "payday_lottery_power?",
+                    payday_ranking_by_lottery_powers as "payday_ranking_by_lottery_powers?",
+                    (SELECT MAX(payday_ranking_by_lottery_powers) FROM bakers_payday_lottery_powers) as "payday_total_ranking_by_lottery_powers?",
                     pool_total_staked,
                     pool_delegator_count
                 FROM bakers
@@ -596,7 +594,9 @@
                     payday_transaction_commission as "payday_transaction_commission?",
                     payday_baking_commission as "payday_baking_commission?",
                     payday_finalization_commission as "payday_finalization_commission?",
-                    payday_lottery_power as "lottery_power?",
+                    payday_lottery_power as "payday_lottery_power?",
+                    payday_ranking_by_lottery_powers as "payday_ranking_by_lottery_powers?",
+                    (SELECT MAX(payday_ranking_by_lottery_powers) FROM bakers_payday_lottery_powers) as "payday_total_ranking_by_lottery_powers?",
                     pool_total_staked,
                     pool_delegator_count
                 FROM bakers
@@ -837,7 +837,9 @@
                     payday_transaction_commission as "payday_transaction_commission?",
                     payday_baking_commission as "payday_baking_commission?",
                     payday_finalization_commission as "payday_finalization_commission?",
-                    payday_lottery_power as "lottery_power?",
+                    payday_lottery_power as "payday_lottery_power?",
+                    payday_ranking_by_lottery_powers as "payday_ranking_by_lottery_powers?",
+                    (SELECT MAX(payday_ranking_by_lottery_powers) FROM bakers_payday_lottery_powers) as "payday_total_ranking_by_lottery_powers?",
                     pool_total_staked,
                     pool_delegator_count
                 FROM bakers
@@ -1128,7 +1130,9 @@
         .await?)
     }
 
-    async fn state(&self, pool: &PgPool) -> ApiResult<BakerState<'_>> {
+    async fn state(&self, ctx: &Context<'_>) -> ApiResult<BakerState<'_>> {
+        let pool = get_pool(ctx)?;
+
         let transaction_commission = self
             .transaction_commission
             .map(u32::try_from)
@@ -1367,8 +1371,8 @@
             }
         };
 
-        let baker_id: u64 = self.id.0.try_into().map_err(|_| {
-            ApiError::InternalError(format!("A baker has a negative id: {}", self.id.0))
+        let baker_id: u64 = self.id.try_into().map_err(|_| {
+            ApiError::InternalError(format!("A baker has a negative id: {}", self.id))
         })?;
 
         let handler = ctx.data::<NodeInfoReceiver>().map_err(ApiError::NoReceiver)?;
@@ -1417,15 +1421,14 @@
 
     async fn baker_id(&self) -> BakerId { self.get_id().into() }
 
-    async fn state<'a>(&'a self, ctx: &Context<'a>) -> ApiResult<BakerState<'a>> {
-        let pool = get_pool(ctx)?;
+    async fn state(&self, ctx: &Context<'_>) -> ApiResult<BakerState<'_>> {
         match self {
-            Baker::Current(baker) => baker.state(pool).await,
+            Baker::Current(baker) => baker.state(ctx).await,
             Baker::Previously(removed) => removed.state(),
         }
     }
 
-    async fn account<'a>(&self, ctx: &Context<'a>) -> ApiResult<Account> {
+    async fn account(&self, ctx: &Context<'_>) -> ApiResult<Account> {
         Account::query_by_index(get_pool(ctx)?, self.get_id()).await?.ok_or(ApiError::NotFound)
     }
 
@@ -1857,7 +1860,15 @@
     capital_bound:              i64,
 }
 
-<<<<<<< HEAD
+/// Ranking of the bakers by lottery powers from the last payday block staring
+/// with rank 1 for the baker with the highest lottery power and ending with the
+/// rank `total` for the baker with the lowest lottery power.
+#[derive(SimpleObject, Clone, Copy)]
+struct Ranking {
+    rank:  i64,
+    total: i64,
+}
+
 #[cfg(test)]
 mod test {
     use super::BakerFieldDescCursor;
@@ -1915,13 +1926,4 @@
             .expect("Failed decoding cursor");
         assert_eq!(cursor, encode_decode);
     }
-=======
-/// Ranking of the bakers by lottery powers from the last payday block staring
-/// with rank 1 for the baker with the highest lottery power and ending with the
-/// rank `total` for the baker with the lowest lottery power.
-#[derive(SimpleObject, Clone, Copy)]
-struct Ranking {
-    rank:  i64,
-    total: i64,
->>>>>>> 16a9e909
 }