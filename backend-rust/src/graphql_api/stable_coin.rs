use async_graphql::{Context, Object, SimpleObject};
use chrono::{Duration, TimeZone, Utc};
use serde::Deserialize;
use std::{
    collections::{HashMap, HashSet},
    fs::File,
    io::BufReader,
};

use crate::address::AccountAddress;

pub type DateTime = chrono::DateTime<chrono::Utc>;

#[derive(Clone, Deserialize, SimpleObject)]
pub struct StableCoin {
<<<<<<< HEAD
    name:                String,
    symbol:              String,
    decimal:             u8,
    total_supply:        i64,
    circulating_supply:  i64,
    value_in_doller:     f64,
    total_unique_holder: Option<i64>,
    transfers:           Option<Vec<Transfer>>, // Transfers sorted by date
    holding:             Option<Vec<Holding>>,
    metadata:            Option<Metadata>,
    transactions:        Option<Vec<TransactionM>>,
    issuer:              String,
}
#[derive(Debug, Clone, Deserialize, SimpleObject)]
pub struct TransactionM {
    from:       String,
    to:         String,
    asset_name: String,
    date:       String,
    amount:     f64,
    value:      f64,
    transaction_hash:  String,
}

#[derive(Debug, Clone, Deserialize, SimpleObject)]
pub struct Metadata {
    icon_url: String,
=======
    name:                 String,
    symbol:               String,
    decimal:              u8,
    // Total supply = Created tokens – Burned tokens.
    total_supply:         i64,
    // Circulating supply = Tokens available on the market.
    circulating_supply:   i64,
    value_in_dollar:      f64,
    total_unique_holders: Option<i64>,
    transfers:            Option<Vec<Transfer>>, // Transfers sorted by date
    holdings:             Option<Vec<HoldingResponse>>,
>>>>>>> 8498d2e4
}

#[derive(Debug, Clone, Deserialize, SimpleObject)]
pub struct StableCoinOverview {
    // Total market cap = Total supply * Value in dollar
    // For Our mockdata we are skipping the calculation of market cap
    // and just using the total supply as market cap
    total_marketcap:            f64,
    // Number of unique holders = Number of unique addresses holding the token
    number_of_unique_holders:   usize,
    no_of_txn:                  usize,
    values_transferred:         f64,
    no_of_txn_last24h:          usize,
    values_transferred_last24h: f64,
}

#[derive(Clone, Deserialize, SimpleObject)]
pub struct Transfer {
    from:       AccountAddress,
    to:         AccountAddress,
    asset_name: String,
    date_time:  DateTime,
    amount:     f64,
}

#[derive(Debug, Clone, Deserialize, SimpleObject)]
pub struct AssetInHold {
    asset_name: String,
    quantity:   f64,
    percentage: f32,
}

#[derive(Clone, Deserialize, SimpleObject)]
pub struct Holding {
    address:  AccountAddress,
    holdings: Option<Vec<AssetInHold>>,
}

#[derive(Clone, Deserialize, SimpleObject)]
pub struct HoldingResponse {
    address:    String,
    asset_name: String,
    quantity:   f64,
    percentage: f32,
    
}

#[derive(Debug, Clone, SimpleObject)]
pub struct TransferSummary {
    date_time:         DateTime,
    total_amount:      f64,
    transaction_count: usize,
}

#[derive(Debug, Clone, SimpleObject)]
pub struct TransferSummaryResponse {
    daily_summary:   Vec<TransferSummary>,
    total_txn_count: usize,
    total_value:     f64,
}

impl StableCoin {
    pub fn top_holders(
        &self,
        limit: Option<usize>,
        min_quantity: Option<f64>,
    ) -> Option<Vec<HoldingResponse>> {
        if let Some(holdings) = &self.holdings {
            let mut filtered_holders = holdings
                .iter()
                .filter(|h| {
                    h.asset_name == self.symbol
                        && (min_quantity.is_none() || h.quantity >= min_quantity.unwrap())
                })
                .cloned()
                .collect::<Vec<HoldingResponse>>();

            // Sort by quantity in descending order
            filtered_holders.sort_by(|a, b| b.quantity.partial_cmp(&a.quantity).unwrap());

<<<<<<< HEAD
        let top_n = top_holder.unwrap_or(200);
        Some(holders.into_iter().take(top_n).collect())
    }

    pub fn last_n_transactions(
        &self,
        last_n_transactions: Option<usize>,
    ) -> Option<Vec<TransactionM>> {
        let mut transactions = self.transactions.clone()?;
        transactions.sort_by(|a, b| b.date.cmp(&a.date));
        let last_n = last_n_transactions.unwrap_or(20);
        Some(transactions.into_iter().take(last_n).collect())
    }
=======
            // Limit the number of holders if a limit is provided
            if let Some(l) = limit {
                filtered_holders.truncate(l);
            }

            Some(filtered_holders)
        } else {
            None
        }

       
}
       
    
>>>>>>> 8498d2e4
}

#[derive(Default)]
pub(crate) struct QueryStableCoins;

impl QueryStableCoins {
    fn load_data() -> Vec<StableCoin> {
        let file = File::open("stablecoin.json").unwrap();
        let reader = BufReader::new(file);
        serde_json::from_reader(reader).unwrap()
    }

    fn load_transfers() -> Vec<Transfer> {
        let file = File::open("transfers.json").unwrap();
        let reader = BufReader::new(file);
        let mut transfers: Vec<Transfer> = serde_json::from_reader(reader).unwrap();

        // Sort transfers by date in descending order (newest first)
        transfers.sort_by(|a, b| b.date_time.cmp(&a.date_time));
        transfers
    }

    fn load_holdings() -> Vec<Holding> {
        let file = File::open("walletholdings.json").unwrap();
        let reader = BufReader::new(file);
        serde_json::from_reader(reader).unwrap()
    }

    fn load_transactions() -> Vec<TransactionM> {
        let file = File::open("transaction.json").unwrap();
        let reader = BufReader::new(file);
        serde_json::from_reader(reader).unwrap()
    }

    fn merge_transfers(
        mut stablecoins: Vec<StableCoin>,
        transfers: Vec<Transfer>,
        holdings: Vec<Holding>,
        transactions: Vec<TransactionM>,
    ) -> Vec<StableCoin> {
        for coin in &mut stablecoins {
            coin.transfers =
                Some(transfers.iter().filter(|t| t.asset_name == coin.symbol).cloned().collect());

            let relevant_holdings: Vec<HoldingResponse> = holdings
                .iter()
                .filter_map(|holding| {
                    holding.holdings.as_ref().and_then(|h| {
                        h.iter()
                            .find(|asset| asset.asset_name == coin.symbol)
                            .map(|asset| HoldingResponse {
                                address: holding.address.to_string(),
                                asset_name: asset.asset_name.clone(),
                                quantity: asset.quantity,
                                percentage: asset.percentage,
                            })
                    })
                }).collect();

            coin.holdings = if relevant_holdings.is_empty() {
                None
            } else {
                Some(relevant_holdings.clone())
            };

            // Compute unique holders
            let unique_holders: HashSet<String> =
                relevant_holdings.iter().map(|h| h.address.to_string()).collect();

<<<<<<< HEAD
            coin.total_unique_holder = Some(unique_holders.len() as i64);
            coin.transactions = Some(
                transactions.iter().filter(|txn| txn.asset_name == coin.symbol).cloned().collect(),
            );
=======
            coin.total_unique_holders = Some(unique_holders.len() as i64);
>>>>>>> 8498d2e4
        }
        stablecoins
    }
}

#[Object]
impl QueryStableCoins {
    async fn stablecoin<'a>(
        &self,
        _ctx: &Context<'a>,
        symbol: String,
        limit: Option<usize>,
        min_quantity: Option<f64>,
        last_n_transactions: Option<usize>,
    ) -> Option<StableCoin> {
        let mut stablecoins = Self::merge_transfers(
            Self::load_data(),
            Self::load_transfers(),
            Self::load_holdings(),
            Self::load_transactions(),
        );
        let coin = stablecoins.iter_mut().find(|coin: &&mut StableCoin| coin.symbol == symbol)?;

<<<<<<< HEAD
        coin.holding = coin.top_holders(top_holder, min_quantity);
        coin.transactions = coin.last_n_transactions(last_n_transactions);
=======
        coin.holdings = coin.top_holders(limit, min_quantity);
>>>>>>> 8498d2e4
        Some(coin.clone())
    }

    async fn stablecoins<'a>(&self, _ctx: &Context<'a>) -> Vec<StableCoin> {
        Self::merge_transfers(
            Self::load_data(),
            Self::load_transfers(),
            Self::load_holdings(),
            Self::load_transactions(),
        )
    }

    async fn stablecoins_by_supply<'a>(
        &self,
        _ctx: &Context<'a>,
        min_supply: i64,
    ) -> Vec<StableCoin> {
        Self::merge_transfers(
            Self::load_data(),
            Self::load_transfers(),
            Self::load_holdings(),
            Self::load_transactions(),
        )
        .into_iter()
        .filter(|coin| coin.total_supply >= min_supply)
        .collect()
    }

    async fn transfer_summary<'a>(
        &self,
        _ctx: &Context<'a>,
        asset_name: String,
        days: Option<i64>, // Number of days to fetch
    ) -> TransferSummaryResponse {
        let transfers = Self::load_transfers();
        let now: chrono::DateTime<Utc> = Utc::now();
        let days = days.unwrap_or(7);
        let days = if days <= 7 {
            6
        } else {
            days - 1
        };
        let last_n_days = now - chrono::Duration::days(days);
        let mut summary: HashMap<DateTime, (f64, usize)> = HashMap::new();
        let mut total_value = 0.0;
        let mut total_txn_count = 0;

        for transfer in transfers.iter().filter(|t| t.asset_name == asset_name) {
            let transfer_date = transfer.date_time;
            // Filter transactions within the last `days`
            if transfer_date >= last_n_days {
                let date_str = Utc
                    .from_utc_datetime(&transfer_date.date_naive().and_hms_opt(0, 0, 0).unwrap());
                let entry = summary.entry(date_str).or_insert((0.0, 0));
                entry.0 += transfer.amount;
                entry.1 += 1;
                total_value += transfer.amount;
                total_txn_count += 1;
            }
        }

        let mut summary_vec: Vec<TransferSummary> = summary
            .into_iter()
            .map(|(date_time, (total_amount, transaction_count))| TransferSummary {
                date_time,
                total_amount,
                transaction_count,
            })
            .collect();

        // Sort in ascending order (earliest date first)
        summary_vec.sort_by(|a, b| a.date_time.cmp(&b.date_time));

        TransferSummaryResponse {
            daily_summary: summary_vec,
            total_txn_count,
            total_value,
        }
    }

    async fn stablecoin_overview<'a>(&self, _ctx: &Context<'a>) -> StableCoinOverview {
        let stablecoins = Self::load_data();
        let transfers = Self::load_transfers();
        let holdings: Vec<Holding> = Self::load_holdings();

        let unique_holders: HashSet<String> = holdings
            .iter()
            .filter_map(|holding| {
                holding.holdings.as_ref().and_then(|h| {
                    if h.is_empty() {
                        None
                    } else {
                        Some(holding.address.to_string())
                    }
                })
            })
            .collect();
        let now = Utc::now();
        let last_24h = now - Duration::hours(24);
        let last_24h_str = last_24h;

        let (values_transferred_last_24h, no_of_txn_last_24h) = transfers
            .iter()
            .filter(|t| t.date_time >= last_24h_str)
            .fold((0.0, 0), |(total_val, count), t| (total_val + t.amount, count + 1));

        StableCoinOverview {
            total_marketcap:            stablecoins
                .iter()
                .map(|coin| coin.total_supply as f64)
                .sum(),
            number_of_unique_holders:   unique_holders.len(),
            no_of_txn:                  transfers.len(),
            values_transferred:         transfers.iter().map(|t| t.amount).sum(),
            no_of_txn_last24h:          no_of_txn_last_24h,
            values_transferred_last24h: values_transferred_last_24h,
        }
    }
}<|MERGE_RESOLUTION|>--- conflicted
+++ resolved
@@ -13,35 +13,6 @@
 
 #[derive(Clone, Deserialize, SimpleObject)]
 pub struct StableCoin {
-<<<<<<< HEAD
-    name:                String,
-    symbol:              String,
-    decimal:             u8,
-    total_supply:        i64,
-    circulating_supply:  i64,
-    value_in_doller:     f64,
-    total_unique_holder: Option<i64>,
-    transfers:           Option<Vec<Transfer>>, // Transfers sorted by date
-    holding:             Option<Vec<Holding>>,
-    metadata:            Option<Metadata>,
-    transactions:        Option<Vec<TransactionM>>,
-    issuer:              String,
-}
-#[derive(Debug, Clone, Deserialize, SimpleObject)]
-pub struct TransactionM {
-    from:       String,
-    to:         String,
-    asset_name: String,
-    date:       String,
-    amount:     f64,
-    value:      f64,
-    transaction_hash:  String,
-}
-
-#[derive(Debug, Clone, Deserialize, SimpleObject)]
-pub struct Metadata {
-    icon_url: String,
-=======
     name:                 String,
     symbol:               String,
     decimal:              u8,
@@ -53,7 +24,35 @@
     total_unique_holders: Option<i64>,
     transfers:            Option<Vec<Transfer>>, // Transfers sorted by date
     holdings:             Option<Vec<HoldingResponse>>,
->>>>>>> 8498d2e4
+    metadata:             Option<Metadata>,
+    transactions:         Option<Vec<TransactionMResponse>>, /* TransactionM type is only for
+                                                              * the mock dataset */
+    issuer:               String, // Keeping this issuer as string as reading from json
+}
+#[derive(Clone, Deserialize, SimpleObject)]
+pub struct TransactionM {
+    from:             AccountAddress,
+    to:               AccountAddress,
+    asset_name:       String,
+    date_time:        DateTime,
+    amount:           f64,
+    value:            f64,
+    transaction_hash: String,
+}
+#[derive(Clone, Deserialize, SimpleObject)]
+pub struct TransactionMResponse {
+    from:             String,
+    to:               String,
+    asset_name:       String,
+    date_time:        DateTime,
+    amount:           f64,
+    value:            f64,
+    transaction_hash: String,
+}
+
+#[derive(Debug, Clone, Deserialize, SimpleObject)]
+pub struct Metadata {
+    icon_url: String,
 }
 
 #[derive(Debug, Clone, Deserialize, SimpleObject)]
@@ -98,7 +97,6 @@
     asset_name: String,
     quantity:   f64,
     percentage: f32,
-    
 }
 
 #[derive(Debug, Clone, SimpleObject)]
@@ -134,21 +132,6 @@
             // Sort by quantity in descending order
             filtered_holders.sort_by(|a, b| b.quantity.partial_cmp(&a.quantity).unwrap());
 
-<<<<<<< HEAD
-        let top_n = top_holder.unwrap_or(200);
-        Some(holders.into_iter().take(top_n).collect())
-    }
-
-    pub fn last_n_transactions(
-        &self,
-        last_n_transactions: Option<usize>,
-    ) -> Option<Vec<TransactionM>> {
-        let mut transactions = self.transactions.clone()?;
-        transactions.sort_by(|a, b| b.date.cmp(&a.date));
-        let last_n = last_n_transactions.unwrap_or(20);
-        Some(transactions.into_iter().take(last_n).collect())
-    }
-=======
             // Limit the number of holders if a limit is provided
             if let Some(l) = limit {
                 filtered_holders.truncate(l);
@@ -158,12 +141,17 @@
         } else {
             None
         }
-
-       
-}
-       
-    
->>>>>>> 8498d2e4
+    }
+
+    pub fn last_n_transactions(
+        &self,
+        last_n_transactions: Option<usize>,
+    ) -> Option<Vec<TransactionMResponse>> {
+        let mut transactions = self.transactions.clone()?;
+        transactions.sort_by(|a, b| b.date_time.cmp(&a.date_time));
+        let last_n = last_n_transactions.unwrap_or(20);
+        Some(transactions.into_iter().take(last_n).collect())
+    }
 }
 
 #[derive(Default)]
@@ -212,16 +200,17 @@
                 .iter()
                 .filter_map(|holding| {
                     holding.holdings.as_ref().and_then(|h| {
-                        h.iter()
-                            .find(|asset| asset.asset_name == coin.symbol)
-                            .map(|asset| HoldingResponse {
-                                address: holding.address.to_string(),
+                        h.iter().find(|asset| asset.asset_name == coin.symbol).map(|asset| {
+                            HoldingResponse {
+                                address:    holding.address.to_string(),
                                 asset_name: asset.asset_name.clone(),
-                                quantity: asset.quantity,
+                                quantity:   asset.quantity,
                                 percentage: asset.percentage,
-                            })
+                            }
+                        })
                     })
-                }).collect();
+                })
+                .collect();
 
             coin.holdings = if relevant_holdings.is_empty() {
                 None
@@ -233,14 +222,22 @@
             let unique_holders: HashSet<String> =
                 relevant_holdings.iter().map(|h| h.address.to_string()).collect();
 
-<<<<<<< HEAD
-            coin.total_unique_holder = Some(unique_holders.len() as i64);
+            coin.total_unique_holders = Some(unique_holders.len() as i64);
             coin.transactions = Some(
-                transactions.iter().filter(|txn| txn.asset_name == coin.symbol).cloned().collect(),
+                transactions
+                    .iter()
+                    .filter(|t| t.asset_name == coin.symbol)
+                    .map(|t| TransactionMResponse {
+                        from:             t.from.to_string(),
+                        to:               t.to.to_string(),
+                        asset_name:       t.asset_name.clone(),
+                        date_time:        t.date_time,
+                        amount:           t.amount,
+                        value:            t.value,
+                        transaction_hash: t.transaction_hash.clone(),
+                    })
+                    .collect(),
             );
-=======
-            coin.total_unique_holders = Some(unique_holders.len() as i64);
->>>>>>> 8498d2e4
         }
         stablecoins
     }
@@ -264,12 +261,8 @@
         );
         let coin = stablecoins.iter_mut().find(|coin: &&mut StableCoin| coin.symbol == symbol)?;
 
-<<<<<<< HEAD
-        coin.holding = coin.top_holders(top_holder, min_quantity);
+        coin.holdings = coin.top_holders(limit, min_quantity);
         coin.transactions = coin.last_n_transactions(last_n_transactions);
-=======
-        coin.holdings = coin.top_holders(limit, min_quantity);
->>>>>>> 8498d2e4
         Some(coin.clone())
     }
 
