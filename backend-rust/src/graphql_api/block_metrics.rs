--- conflicted
+++ resolved
@@ -117,14 +117,9 @@
                          slot_time,
                          cumulative_finalization_time
                      FROM blocks
-<<<<<<< HEAD
-                     WHERE slot_time = (SELECT min(slot_time) FROM blocks WHERE (NOW() - \
-             $1::interval) <= slot_time)
-=======
                      WHERE (NOW() - $1::interval) <= slot_time
                      ORDER BY slot_time ASC
                      LIMIT 1
->>>>>>> f04b29f8
                  ),
                  p_end AS (
                      SELECT
