--- conflicted
+++ resolved
@@ -2,18 +2,10 @@
 #![allow(dead_code)] // TODO Remove before first release
 
 use crate::{
-<<<<<<< HEAD
-    graphql_api::{
-        ModuleReferenceContractLinkAction,
-        AccountStatementEntryType
-    },
-    transaction_event::{baker::BakerPoolOpenStatus, events_from_summary},
-=======
     transaction_event::{
         baker::BakerPoolOpenStatus, events_from_summary,
         smart_contracts::ModuleReferenceContractLinkAction,
     },
->>>>>>> 9d6255d1
     transaction_type::{
         AccountTransactionType, CredentialDeploymentTransactionType, DbTransactionType,
         UpdateTransactionType,
@@ -60,6 +52,7 @@
 use tokio::{time::Instant, try_join};
 use tokio_util::sync::CancellationToken;
 use tracing::{error, info, warn};
+use crate::graphql_api::AccountStatementEntryType;
 
 /// Service traversing each block of the chain, indexing it into a database.
 ///
