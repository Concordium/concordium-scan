use crate::{
    block_special_event::{SpecialEvent, SpecialEventTypeFilter},
    graphql_api::AccountStatementEntryType,
    transaction_event::{
        baker::BakerPoolOpenStatus, events_from_summary,
        smart_contracts::ModuleReferenceContractLinkAction, CisBurnEvent, CisEvent, CisMintEvent,
        CisTokenMetadataEvent, CisTransferEvent,
    },
    transaction_reject::PreparedTransactionRejectReason,
    transaction_type::{
        AccountTransactionType, CredentialDeploymentTransactionType, DbTransactionType,
        UpdateTransactionType,
    },
};
use anyhow::Context;
use bigdecimal::BigDecimal;
use chrono::{DateTime, Utc};
use concordium_rust_sdk::{
    base::{
        contracts_common::to_bytes,
        smart_contracts::WasmVersion,
        transactions::{BlockItem, EncodedPayload, Payload},
    },
    cis0,
    cis2::{self, TokenAddress},
    common::types::{Address, Amount, Timestamp},
    indexer::{async_trait, Indexer, ProcessEvent, TraverseConfig, TraverseError},
    smart_contracts::engine::utils::{get_embedded_schema_v0, get_embedded_schema_v1},
    types::{
        self as sdk_types, block_certificates::BlockCertificates, queries::BlockInfo,
        AbsoluteBlockHeight, AccountStakingInfo, AccountTransactionDetails,
        AccountTransactionEffects, BakerId, BakerRewardPeriodInfo, BirkBaker, BlockItemSummary,
        BlockItemSummaryDetails, ContractAddress, ContractInitializedEvent, ContractTraceElement,
        DelegationTarget, PartsPerHundredThousands, ProtocolVersion, RejectReason, RewardsOverview,
        SpecialTransactionOutcome, TransactionType,
    },
    v2::{
        self, BlockIdentifier, ChainParameters, FinalizedBlockInfo, QueryError, QueryResult,
        RPCError,
    },
};
use futures::{future::join_all, StreamExt, TryStreamExt};
use num_traits::FromPrimitive;
use prometheus_client::{
    metrics::{
        counter::Counter,
        family::Family,
        gauge::Gauge,
        histogram::{self, Histogram},
    },
    registry::Registry,
};
use sqlx::PgPool;
use std::{convert::TryInto, sync::Arc};
use tokio::{time::Instant, try_join};
use tokio_util::sync::CancellationToken;
use tracing::{debug, error, info};

mod ensure_affected_rows;

use ensure_affected_rows::EnsureAffectedRows;

/// Service traversing each block of the chain, indexing it into a database.
///
/// The indexer purposefully performs insertions in a sequential manner, such
/// that table indices can be strictly increasing without skipping any values.
/// Since no rows are ever deleted, this allows using the table indices to
/// quickly calculate the number of rows in a table, without having to actually
/// count all rows via a table scan.
pub struct IndexerService {
    /// List of Concordium nodes to cycle through when traversing.
    endpoints:           Vec<v2::Endpoint>,
    /// The block height to traversing from.
    start_height:        u64,
    /// State tracked by the block preprocessor during traversing.
    block_pre_processor: BlockPreProcessor,
    /// State tracked by the block processor, which is submitting to the
    /// database.
    block_processor:     BlockProcessor,
    config:              IndexerServiceConfig,
}

#[derive(clap::Args)]
pub struct IndexerServiceConfig {
    /// Request timeout in seconds when querying a Concordium Node.
    #[arg(long, env = "CCDSCAN_INDEXER_CONFIG_NODE_REQUEST_TIMEOUT", default_value = "60")]
    pub node_request_timeout:             u64,
    /// Connection timeout in seconds when connecting a Concordium Node.
    #[arg(long, env = "CCDSCAN_INDEXER_CONFIG_NODE_CONNECT_TIMEOUT", default_value = "10")]
    pub node_connect_timeout:             u64,
    /// Maximum number of blocks being preprocessed in parallel.
    #[arg(
        long,
        env = "CCDSCAN_INDEXER_CONFIG_MAX_PARALLEL_BLOCK_PREPROCESSORS",
        default_value = "8"
    )]
    pub max_parallel_block_preprocessors: usize,
    /// Maximum number of blocks allowed to be batched into the same database
    /// transaction.
    #[arg(long, env = "CCDSCAN_INDEXER_CONFIG_MAX_PROCESSING_BATCH", default_value = "4")]
    pub max_processing_batch:             usize,
    /// Set the maximum amount of seconds the last finalized block of the node
    /// can be behind before it is deemed too far behind, and another node
    /// is tried.
    #[arg(long, env = "CCDSCAN_INDEXER_CONFIG_NODE_MAX_BEHIND", default_value = "60")]
    pub node_max_behind:                  u64,
    /// Enables rate limit on the number of requests send through
    /// each connection to the node.
    /// Provided as the number of requests per second.
    #[arg(long, env = "CCDSCAN_INDEXER_CONFIG_NODE_REQUEST_RATE_LIMIT")]
    pub node_request_rate_limit:          Option<u64>,
    /// Enables limit on the number of concurrent requests send through each
    /// connection to the node.
    #[arg(long, env = "CCDSCAN_INDEXER_CONFIG_NODE_REQUEST_CONCURRENCY_LIMIT")]
    pub node_request_concurrency_limit:   Option<usize>,
    /// Set the max number of acceptable successive failures before shutting
    /// down the service.
    #[arg(long, env = "CCDSCAN_INDEXER_CONFIG_MAX_SUCCESSIVE_FAILURES", default_value = "10")]
    pub max_successive_failures:          u32,
}

impl IndexerService {
    /// Construct the service. This reads the current state from the database.
    pub async fn new(
        endpoints: Vec<v2::Endpoint>,
        pool: PgPool,
        registry: &mut Registry,
        config: IndexerServiceConfig,
    ) -> anyhow::Result<Self> {
        let last_height_stored = sqlx::query!(
            "
SELECT height FROM blocks ORDER BY height DESC LIMIT 1
"
        )
        .fetch_optional(&pool)
        .await?
        .map(|r| r.height);

        let start_height = if let Some(height) = last_height_stored {
            u64::try_from(height)? + 1
        } else {
            save_genesis_data(endpoints[0].clone(), &pool)
                .await
                .context("Failed initializing the database with the genesis block")?;
            1
        };
        let genesis_block_hash: sdk_types::hashes::BlockHash =
            sqlx::query!("SELECT hash FROM blocks WHERE height=0")
                .fetch_one(&pool)
                .await?
                .hash
                .parse()?;

        let block_pre_processor = BlockPreProcessor::new(
            genesis_block_hash,
            config.max_successive_failures.into(),
            registry.sub_registry_with_prefix("preprocessor"),
        );
        let block_processor = BlockProcessor::new(
            pool,
            config.max_successive_failures,
            registry.sub_registry_with_prefix("processor"),
        )
        .await?;

        Ok(Self {
            endpoints,
            start_height,
            block_pre_processor,
            block_processor,
            config,
        })
    }

    /// Run the service. This future will only stop when signaled by the
    /// `cancel_token`.
    pub async fn run(self, cancel_token: CancellationToken) -> anyhow::Result<()> {
        let traverse_config = TraverseConfig::new(self.endpoints, self.start_height.into())
            .context("Failed setting up TraverseConfig")?
            .set_max_parallel(self.config.max_parallel_block_preprocessors)
            .set_max_behind(std::time::Duration::from_secs(self.config.node_max_behind));
        let processor_config = concordium_rust_sdk::indexer::ProcessorConfig::new()
            .set_stop_signal(cancel_token.cancelled_owned());

        let (sender, receiver) = tokio::sync::mpsc::channel(self.config.max_processing_batch);
        let receiver = tokio_stream::wrappers::ReceiverStream::from(receiver)
            .ready_chunks(self.config.max_processing_batch);
        let traverse_future =
            tokio::spawn(traverse_config.traverse(self.block_pre_processor, sender));
        let process_future =
            tokio::spawn(processor_config.process_event_stream(self.block_processor, receiver));
        info!("Indexing from block height {}", self.start_height);
        // Wait for both processes to exit, in case one of them results in an error,
        // wait for the other which then eventually will stop gracefully as either end
        // of their channel will get dropped.
        let (traverse_result, process_result) = futures::join!(traverse_future, process_future);
        process_result?;
        Ok(traverse_result??)
    }
}

/// Represents the labels used for metrics related to Concordium Node.
#[derive(Clone, Debug, Hash, PartialEq, Eq, prometheus_client::encoding::EncodeLabelSet)]
struct NodeMetricLabels {
    /// URI of the node
    node: String,
}
impl NodeMetricLabels {
    fn new(endpoint: &v2::Endpoint) -> Self {
        Self {
            node: endpoint.uri().to_string(),
        }
    }
}

/// State tracked during block preprocessing, this also holds the implementation
/// of [`Indexer`](concordium_rust_sdk::indexer::Indexer). Since several
/// preprocessors can run in parallel, this must be `Sync`.
struct BlockPreProcessor {
    /// Genesis hash, used to ensure the nodes are on the expected network.
    genesis_hash:                 sdk_types::hashes::BlockHash,
    /// Metric counting the total number of connections ever established to a
    /// node.
    established_node_connections: Family<NodeMetricLabels, Counter>,
    /// Metric counting the total number of failed attempts to preprocess
    /// blocks.
    preprocessing_failures:       Family<NodeMetricLabels, Counter>,
    /// Metric tracking the number of blocks currently being preprocessed.
    blocks_being_preprocessed:    Family<NodeMetricLabels, Gauge>,
    /// Histogram collecting the time it takes for fetching all the block data
    /// from the node.
    node_response_time:           Family<NodeMetricLabels, Histogram>,
    /// Max number of acceptable successive failures before shutting down the
    /// service.
    max_successive_failures:      u64,
}
impl BlockPreProcessor {
    fn new(
        genesis_hash: sdk_types::hashes::BlockHash,
        max_successive_failures: u64,
        registry: &mut Registry,
    ) -> Self {
        let established_node_connections = Family::default();
        registry.register(
            "established_node_connections",
            "Total number of established Concordium Node connections",
            established_node_connections.clone(),
        );
        let preprocessing_failures = Family::default();
        registry.register(
            "preprocessing_failures",
            "Total number of failed attempts to preprocess blocks",
            preprocessing_failures.clone(),
        );
        let blocks_being_preprocessed = Family::default();
        registry.register(
            "blocks_being_preprocessed",
            "Current number of blocks being preprocessed",
            blocks_being_preprocessed.clone(),
        );
        let node_response_time: Family<NodeMetricLabels, Histogram> =
            Family::new_with_constructor(|| {
                Histogram::new(histogram::exponential_buckets(0.010, 2.0, 10))
            });
        registry.register(
            "node_response_time_seconds",
            "Duration of seconds used to fetch all of the block information",
            node_response_time.clone(),
        );

        Self {
            genesis_hash,
            established_node_connections,
            preprocessing_failures,
            blocks_being_preprocessed,
            node_response_time,
            max_successive_failures,
        }
    }
}
#[async_trait]
impl Indexer for BlockPreProcessor {
    type Context = NodeMetricLabels;
    type Data = PreparedBlock;

    /// Called when a new connection is established to the given endpoint.
    /// The return value from this method is passed to each call of
    /// on_finalized.
    async fn on_connect<'a>(
        &mut self,
        endpoint: v2::Endpoint,
        client: &'a mut v2::Client,
    ) -> QueryResult<Self::Context> {
        let info = client.get_consensus_info().await?;
        if info.genesis_block != self.genesis_hash {
            error!(
                "Invalid client: {} is on network with genesis hash {} expected {}",
                endpoint.uri(),
                info.genesis_block,
                self.genesis_hash
            );
            return Err(QueryError::RPCError(RPCError::CallError(
                tonic::Status::failed_precondition(format!(
                    "Invalid client: {} is on network with genesis hash {} expected {}",
                    endpoint.uri(),
                    info.genesis_block,
                    self.genesis_hash
                )),
            )));
        }
        info!("Connection established to node at uri: {}", endpoint.uri());
        let label = NodeMetricLabels::new(&endpoint);
        self.established_node_connections.get_or_create(&label).inc();
        Ok(label)
    }

    /// The main method of this trait. It is called for each finalized block
    /// that the indexer discovers. Note that the indexer might call this
    /// concurrently for multiple blocks at the same time to speed up indexing.
    ///
    /// This method is meant to return errors that are unexpected, and if it
    /// does return an error the indexer will attempt to reconnect to the
    /// next endpoint.
    async fn on_finalized<'a>(
        &self,
        mut client: v2::Client,
        label: &'a Self::Context,
        fbi: FinalizedBlockInfo,
    ) -> QueryResult<Self::Data> {
        self.blocks_being_preprocessed.get_or_create(label).inc();
        debug!("Preprocessing block {}:{}", fbi.height, fbi.block_hash);
        // We block together the computation, so we can update the metric in the error
        // case, before returning early.
        let result = async move {
            let mut client1 = client.clone();
            let mut client2 = client.clone();
            let mut client3 = client.clone();
            let mut client4 = client.clone();
            let mut client5 = client.clone();
            let mut client6 = client.clone();
            let get_block_info = async move {
                let block_info = client1.get_block_info(fbi.height).await?.response;
                // Fetching the block certificates prior to P6 results in a InvalidArgument gRPC
                // error, so we produce the empty type of certificates instead.
                // The information is only used when preparing blocks for P8 and up.
                let certificates = if block_info.protocol_version < ProtocolVersion::P8 {
                    BlockCertificates {
                        quorum_certificate:       None,
                        timeout_certificate:      None,
                        epoch_finalization_entry: None,
                    }
                } else {
                    let response = client1.get_block_certificates(fbi.height).await?;
                    response.response
                };
                Ok((block_info, certificates))
            };

            let get_events = async move {
                let events = client2
                    .get_block_transaction_events(fbi.height)
                    .await?
                    .response
                    .try_collect::<Vec<_>>()
                    .await?;
                Ok(events)
            };

            let get_tokenomics_info = async move {
                let tokenomics_info = client3.get_tokenomics_info(fbi.height).await?.response;
                let total_staked_capital = match &tokenomics_info {
                    RewardsOverview::V0 {
                        ..
                    } => {
                        compute_total_stake_capital(
                            &mut client3,
                            BlockIdentifier::AbsoluteHeight(fbi.height),
                        )
                        .await?
                    }
                    RewardsOverview::V1 {
                        total_staked_capital,
                        ..
                    } => *total_staked_capital,
                };
                Ok((tokenomics_info, total_staked_capital))
            };

            let get_items = async move {
                let items = client4
                    .get_block_items(fbi.height)
                    .await?
                    .response
                    .try_collect::<Vec<_>>()
                    .await?;
                Ok(items)
            };

            let get_special_items = async move {
                let items = client5
                    .get_block_special_events(fbi.height)
                    .await?
                    .response
                    .try_collect::<Vec<_>>()
                    .await?;
                Ok(items)
            };
            let start_fetching = Instant::now();
            let (
                (block_info, certificates),
                chain_parameters,
                (tokenomics_info, total_staked_capital),
                events,
                items,
                special_events,
            ) = try_join!(
                get_block_info,
                client6.get_block_chain_parameters(fbi.height),
                get_tokenomics_info,
                get_events,
                get_items,
                get_special_items
            )?;
            let node_response_time = start_fetching.elapsed();
            self.node_response_time.get_or_create(label).observe(node_response_time.as_secs_f64());

            let data = BlockData {
                finalized_block_info: fbi,
                block_info,
                events,
                items,
                chain_parameters: chain_parameters.response,
                tokenomics_info,
                total_staked_capital,
                special_events,
                certificates,
            };

            let prepared_block =
                PreparedBlock::prepare(&mut client, &data).await.map_err(RPCError::ParseError)?;
            Ok(prepared_block)
        }
        .await;
        self.blocks_being_preprocessed.get_or_create(label).dec();
        debug!("Preprocessing block {}:{} completed", fbi.height, fbi.block_hash);
        result
    }

    /// Called when either connecting to the node or querying the node fails.
    /// The number of successive failures without progress is passed to the
    /// method which should return whether to stop indexing `true` or not
    /// `false`
    async fn on_failure(
        &mut self,
        endpoint: v2::Endpoint,
        successive_failures: u64,
        err: TraverseError,
    ) -> bool {
        info!("Failed preprocessing {} times in row: {}", successive_failures, err);
        self.preprocessing_failures.get_or_create(&NodeMetricLabels::new(&endpoint)).inc();
        successive_failures > self.max_successive_failures
    }
}

enum CryptoOperation {
    Decrypt,
    Encrypt,
}

impl From<CryptoOperation> for AccountStatementEntryType {
    fn from(operation: CryptoOperation) -> Self {
        match operation {
            CryptoOperation::Decrypt => AccountStatementEntryType::AmountDecrypted,
            CryptoOperation::Encrypt => AccountStatementEntryType::AmountEncrypted,
        }
    }
}

/// Compute the total stake capital by summing all the stake of the bakers.
/// This is only needed for older blocks, which does not provide this
/// information as part of the tokenomics info query.
async fn compute_total_stake_capital(
    client: &mut v2::Client,
    block_height: v2::BlockIdentifier,
) -> QueryResult<Amount> {
    let mut total_staked_capital = Amount::zero();
    let mut bakers = client.get_baker_list(block_height).await?.response;
    while let Some(baker_id) = bakers.try_next().await? {
        let account_info = client
            .get_account_info(&v2::AccountIdentifier::Index(baker_id.id), block_height)
            .await?
            .response;
        total_staked_capital += account_info
            .account_stake
            .context("Expected baker to have account stake information")
            .map_err(RPCError::ParseError)?
            .staked_amount();
    }
    Ok(total_staked_capital)
}

/// Type implementing the `ProcessEvent` handling the insertion of prepared
/// blocks.
struct BlockProcessor {
    /// Database connection pool
    pool: PgPool,
    /// Histogram collecting batch size
    batch_size: Histogram,
    /// Metric counting the total number of failed attempts to process
    /// blocks.
    processing_failures: Counter,
    /// Histogram collecting the time it took to process a block.
    processing_duration_seconds: Histogram,
    /// Max number of acceptable successive failures before shutting down the
    /// service.
    max_successive_failures: u32,
    /// Starting context which is tracked across processing blocks.
    current_context: BlockProcessingContext,
}
impl BlockProcessor {
    /// Construct the block processor by loading the initial state from the
    /// database. This assumes at least the genesis block is in the
    /// database.
    async fn new(
        pool: PgPool,
        max_successive_failures: u32,
        registry: &mut Registry,
    ) -> anyhow::Result<Self> {
        let last_finalized_block = sqlx::query!(
            "
SELECT
  hash,
  cumulative_finalization_time
FROM blocks
WHERE finalization_time IS NOT NULL
ORDER BY height DESC
LIMIT 1
"
        )
        .fetch_one(&pool)
        .await
        .context("Failed to query data for save context")?;

        let last_block = sqlx::query!(
            "
SELECT
  slot_time,
  cumulative_num_txs
FROM blocks
ORDER BY height DESC
LIMIT 1
"
        )
        .fetch_one(&pool)
        .await
        .context("Failed to query data for save context")?;

        let starting_context = BlockProcessingContext {
            last_finalized_hash:               last_finalized_block.hash,
            last_block_slot_time:              last_block.slot_time,
            last_cumulative_num_txs:           last_block.cumulative_num_txs,
            last_cumulative_finalization_time: last_finalized_block
                .cumulative_finalization_time
                .unwrap_or(0),
        };

        let processing_failures = Counter::default();
        registry.register(
            "processing_failures",
            "Number of blocks save to the database",
            processing_failures.clone(),
        );
        let processing_duration_seconds =
            Histogram::new(histogram::exponential_buckets(0.01, 2.0, 10));
        registry.register(
            "processing_duration_seconds",
            "Time taken for processing a block",
            processing_duration_seconds.clone(),
        );
        let batch_size = Histogram::new(histogram::linear_buckets(1.0, 1.0, 10));
        registry.register("batch_size", "Batch sizes", batch_size.clone());

        Ok(Self {
            pool,
            current_context: starting_context,
            batch_size,
            processing_failures,
            processing_duration_seconds,
            max_successive_failures,
        })
    }
}

#[async_trait]
impl ProcessEvent for BlockProcessor {
    /// The type of events that are to be processed. Typically this will be all
    /// of the transactions of interest for a single block."]
    type Data = Vec<PreparedBlock>;
    /// A description returned by the [`process`](ProcessEvent::process) method.
    /// This message is logged by the [`ProcessorConfig`] and is intended to
    /// describe the data that was just processed.
    type Description = String;
    /// An error that can be signalled.
    type Error = anyhow::Error;

    /// Process a single item. This should work atomically in the sense that
    /// either the entire `data` is processed or none of it is in case of an
    /// error. This property is relied upon by the [`ProcessorConfig`] to retry
    /// failed attempts.
    async fn process(&mut self, batch: &Self::Data) -> Result<Self::Description, Self::Error> {
        let start_time = Instant::now();
        let mut out = format!("Processed {} blocks:", batch.len());
        let mut tx = self.pool.begin().await.context("Failed to create SQL transaction")?;
        // Clone the context, to avoid mutating the current context until we are certain
        // nothing fails.
        let mut new_context = self.current_context.clone();
        PreparedBlock::batch_save(batch, &mut new_context, &mut tx).await?;
        for block in batch {
            for item in block.prepared_block_items.iter() {
                item.save(&mut tx).await?;
            }
            block.special_transaction_outcomes.save(&mut tx).await?;
            block.baker_unmark_suspended.save(&mut tx).await?;
            out.push_str(format!("\n- {}:{}", block.height, block.hash).as_str());
        }
        process_release_schedules(new_context.last_block_slot_time, &mut tx)
            .await
            .context("Processing scheduled releases")?;
        tx.commit().await.context("Failed to commit SQL transaction")?;
        self.batch_size.observe(batch.len() as f64);
        let duration = start_time.elapsed();
        self.processing_duration_seconds.observe(duration.as_secs_f64());
        self.current_context = new_context;
        Ok(out)
    }

    /// The `on_failure` method is invoked by the [`ProcessorConfig`] when it
    /// fails to process an event. It is meant to retry to recreate the
    /// resources, such as a database connection, that might have been
    /// dropped. The return value should signal if the handler process
    /// should continue (`true`) or not.
    ///
    /// The function takes the `error` that occurred at the latest
    /// [`process`](Self::process) call that just failed, and the number of
    /// attempts of calling `process` that failed.
    async fn on_failure(
        &mut self,
        error: Self::Error,
        successive_failures: u32,
    ) -> Result<bool, Self::Error> {
        info!("Failed processing {} times in row: \n{:?}", successive_failures, error);
        self.processing_failures.inc();
        Ok(self.max_successive_failures >= successive_failures)
    }
}

#[derive(Clone)]
struct BlockProcessingContext {
    /// The last finalized block hash according to the latest indexed block.
    /// This is used when computing the finalization time.
    last_finalized_hash:               String,
    /// The slot time of the last processed block.
    /// This is used when computing the block time.
    last_block_slot_time:              DateTime<Utc>,
    /// The value of cumulative_num_txs from the last block.
    /// This, along with the number of transactions in the current block,
    /// is used to calculate the next cumulative_num_txs.
    last_cumulative_num_txs:           i64,
    /// The cumulative_finalization_time in milliseconds of the last finalized
    /// block. This is used to efficiently update the
    /// cumulative_finalization_time of newly finalized blocks.
    last_cumulative_finalization_time: i64,
}

/// Process schedule releases based on the slot time of the last processed
/// block.
async fn process_release_schedules(
    last_block_slot_time: DateTime<Utc>,
    tx: &mut sqlx::Transaction<'static, sqlx::Postgres>,
) -> anyhow::Result<()> {
    sqlx::query!(
        "DELETE FROM scheduled_releases
         WHERE release_time <= $1",
        last_block_slot_time
    )
    .execute(tx.as_mut())
    .await?;
    Ok(())
}

/// Raw block information fetched from a Concordium Node.
struct BlockData {
    finalized_block_info: FinalizedBlockInfo,
    block_info:           BlockInfo,
    events:               Vec<BlockItemSummary>,
    items:                Vec<BlockItem<EncodedPayload>>,
    chain_parameters:     ChainParameters,
    tokenomics_info:      RewardsOverview,
    total_staked_capital: Amount,
    special_events:       Vec<SpecialTransactionOutcome>,
    /// Certificates included in the block.
    certificates:         BlockCertificates,
}

/// Function for initializing the database with the genesis block.
/// This should only be called if the database is empty.
async fn save_genesis_data(endpoint: v2::Endpoint, pool: &PgPool) -> anyhow::Result<()> {
    let mut client = v2::Client::new(endpoint)
        .await
        .context("Failed to establish connection to Concordium Node")?;
    let mut tx = pool.begin().await.context("Failed to create SQL transaction")?;
    let genesis_height = v2::BlockIdentifier::AbsoluteHeight(0.into());
    {
        // Get the current block.
        let current_block = client.get_block_info(BlockIdentifier::LastFinal).await?.response;
        // We ensure that the connected node has caught up with the protocol
        // version 7 or above. This ensures that the parameters `current_epoch_duration`
        // and `current_reward_period_length` are available.
        if current_block.protocol_version < ProtocolVersion::P7 {
            anyhow::bail!(
                "Ensure the connected node has caught up with the current protocol version 7 or \
                 above. This ensures that the `current_epoch_duration` and \
                 `current_reward_period_length` are from the latest consensus algorithm."
            );
        }

        // Get the current `epoch_duration` value.
        let current_epoch_duration =
            client.get_consensus_info().await?.epoch_duration.num_milliseconds();

        // Get the current `reward_period_length` value.
        let current_chain_parmeters =
            client.get_block_chain_parameters(BlockIdentifier::LastFinal).await?.response;
        let current_reward_period_length = match current_chain_parmeters {
            ChainParameters::V3(chain_parameters_v3) => {
                chain_parameters_v3.time_parameters.reward_period_length
            }
            ChainParameters::V2(chain_parameters_v2) => {
                chain_parameters_v2.time_parameters.reward_period_length
            }
            ChainParameters::V1(chain_parameters_v1) => {
                chain_parameters_v1.time_parameters.reward_period_length
            }
            ChainParameters::V0(_) => unimplemented!(
                "Expect the node to have caught up enought for the `reward_period_length` value \
                 being available."
            ),
        };

        let genesis_block_info = client.get_block_info(genesis_height).await?.response;
        let block_hash = genesis_block_info.block_hash.to_string();
        let slot_time = genesis_block_info.block_slot_time;
        let genesis_tokenomics = client.get_tokenomics_info(genesis_height).await?.response;
        let total_staked = match genesis_tokenomics {
            RewardsOverview::V0 {
                ..
            } => {
                let total_staked_capital =
                    compute_total_stake_capital(&mut client, genesis_height).await?;
                i64::try_from(total_staked_capital.micro_ccd())?
            }
            RewardsOverview::V1 {
                total_staked_capital,
                ..
            } => i64::try_from(total_staked_capital.micro_ccd())?,
        };
        let total_amount =
            i64::try_from(genesis_tokenomics.common_reward_data().total_amount.micro_ccd())?;
        sqlx::query!(
            "INSERT INTO blocks (
                height,
                hash,
                slot_time,
                block_time,
                finalization_time,
                total_amount,
                total_staked,
                cumulative_num_txs
            ) VALUES (0, $1, $2, 0, 0, $3, $4, 0);",
            block_hash,
            slot_time,
            total_amount,
            total_staked,
        )
        .execute(&mut *tx)
        .await?;

        sqlx::query!(
            "INSERT INTO current_chain_parameters (
                epoch_duration, reward_period_length
            ) VALUES ($1, $2);",
            current_epoch_duration,
            current_reward_period_length.reward_period_epochs().epoch as i64,
        )
        .execute(&mut *tx)
        .await?;
    }

    let mut genesis_accounts = client.get_account_list(genesis_height).await?.response;
    while let Some(account) = genesis_accounts.try_next().await? {
        let info = client.get_account_info(&account.into(), genesis_height).await?.response;
        let index = i64::try_from(info.account_index.index)?;
        let account_address = account.to_string();
        let amount = i64::try_from(info.account_amount.micro_ccd)?;

        // Note that we override the usual default num_txs = 1 here
        // because the genesis accounts do not have a creation transaction.
        sqlx::query!(
            "INSERT INTO accounts (index, address, amount, num_txs)
            VALUES ($1, $2, $3, 0)",
            index,
            account_address,
            amount,
        )
        .execute(&mut *tx)
        .await?;

        if let Some(AccountStakingInfo::Baker {
            staked_amount,
            restake_earnings,
            baker_info: _,
            pending_change: _,
            pool_info,
            is_suspended: _,
        }) = info.account_stake
        {
            let stake = i64::try_from(staked_amount.micro_ccd())?;
            let open_status = pool_info.as_ref().map(|i| BakerPoolOpenStatus::from(i.open_status));
            let metadata_url = pool_info.as_ref().map(|i| i.metadata_url.to_string());
            let transaction_commission = pool_info.as_ref().map(|i| {
                i64::from(u32::from(PartsPerHundredThousands::from(i.commission_rates.transaction)))
            });
            let baking_commission = pool_info.as_ref().map(|i| {
                i64::from(u32::from(PartsPerHundredThousands::from(i.commission_rates.baking)))
            });
            let finalization_commission = pool_info.as_ref().map(|i| {
                i64::from(u32::from(PartsPerHundredThousands::from(
                    i.commission_rates.finalization,
                )))
            });
            sqlx::query!(
                "INSERT INTO bakers (id, staked, restake_earnings, open_status, metadata_url, \
                 transaction_commission, baking_commission, finalization_commission, \
                 pool_total_staked, pool_delegator_count)
        VALUES ($1, $2, $3, $4, $5, $6, $7, $8, $9, $10)",
                index,
                stake,
                restake_earnings,
                open_status as Option<BakerPoolOpenStatus>,
                metadata_url,
                transaction_commission,
                baking_commission,
                finalization_commission,
                stake,
                0
            )
            .execute(&mut *tx)
            .await?;
        }
    }

    tx.commit().await.context("Failed to commit SQL transaction")?;
    Ok(())
}

/// Preprocessed block which is ready to be saved in the database.
struct PreparedBlock {
    /// Hash of the block.
    hash: String,
    /// Absolute height of the block.
    height: i64,
    /// Block slot time (UTC).
    slot_time: DateTime<Utc>,
    /// Id of the validator which constructed the block. Is only None for the
    /// genesis block.
    baker_id: Option<i64>,
    /// Total amount of CCD in existence at the time of this block.
    total_amount: i64,
    /// Total staked CCD at the time of this block.
    total_staked: i64,
    /// Block hash of the last finalized block.
    block_last_finalized: String,
    /// Preprocessed block items, ready to be saved in the database.
    prepared_block_items: Vec<PreparedBlockItem>,
    /// Preprocessed block special items, ready to be saved in the database.
    special_transaction_outcomes: PreparedSpecialTransactionOutcomes,
    /// Unmark the baker and signers of the Quorum Certificate from being primed
    /// for suspension.
    baker_unmark_suspended: PreparedUnmarkPrimedForSuspension,
}

impl PreparedBlock {
    async fn prepare(node_client: &mut v2::Client, data: &BlockData) -> anyhow::Result<Self> {
        let height = i64::try_from(data.finalized_block_info.height.height)?;
        let hash = data.finalized_block_info.block_hash.to_string();
        let block_last_finalized = data.block_info.block_last_finalized.to_string();
        let slot_time = data.block_info.block_slot_time;
        let baker_id = if let Some(index) = data.block_info.block_baker {
            Some(i64::try_from(index.id.index)?)
        } else {
            None
        };
        let total_amount =
            i64::try_from(data.tokenomics_info.common_reward_data().total_amount.micro_ccd())?;
        let total_staked = i64::try_from(data.total_staked_capital.micro_ccd())?;
        let mut prepared_block_items = Vec::new();
        for (item_summary, item) in data.events.iter().zip(data.items.iter()) {
            prepared_block_items
                .push(PreparedBlockItem::prepare(node_client, data, item_summary, item).await?)
        }

        let special_transaction_outcomes = PreparedSpecialTransactionOutcomes::prepare(
            node_client,
            &data.block_info,
            &data.special_events,
        )
        .await?;
        let baker_unmark_suspended = PreparedUnmarkPrimedForSuspension::prepare(data)?;
        Ok(Self {
            hash,
            height,
            slot_time,
            baker_id,
            total_amount,
            total_staked,
            block_last_finalized,
            prepared_block_items,
            special_transaction_outcomes,
            baker_unmark_suspended,
        })
    }

    async fn batch_save(
        batch: &[Self],
        context: &mut BlockProcessingContext,
        tx: &mut sqlx::Transaction<'static, sqlx::Postgres>,
    ) -> anyhow::Result<()> {
        let mut heights = Vec::with_capacity(batch.len());
        let mut hashes = Vec::with_capacity(batch.len());
        let mut slot_times = Vec::with_capacity(batch.len());
        let mut baker_ids = Vec::with_capacity(batch.len());
        let mut total_amounts = Vec::with_capacity(batch.len());
        let mut total_staked = Vec::with_capacity(batch.len());
        let mut block_times = Vec::with_capacity(batch.len());
        let mut cumulative_num_txss = Vec::with_capacity(batch.len());

        let mut finalizers = Vec::with_capacity(batch.len());
        let mut last_finalizeds = Vec::with_capacity(batch.len());
        let mut finalizers_slot_time = Vec::with_capacity(batch.len());

        for block in batch {
            heights.push(block.height);
            hashes.push(block.hash.clone());
            slot_times.push(block.slot_time);
            baker_ids.push(block.baker_id);
            total_amounts.push(block.total_amount);
            total_staked.push(block.total_staked);
            block_times.push(
                block
                    .slot_time
                    .signed_duration_since(context.last_block_slot_time)
                    .num_milliseconds(),
            );
            context.last_cumulative_num_txs += block.prepared_block_items.len() as i64;
            cumulative_num_txss.push(context.last_cumulative_num_txs);
            context.last_block_slot_time = block.slot_time;

            // Check if this block knows of a new finalized block.
            // If so, note it down so we can mark the blocks since last time as finalized by
            // this block.
            if block.block_last_finalized != context.last_finalized_hash {
                finalizers.push(block.height);
                finalizers_slot_time.push(block.slot_time);
                last_finalizeds.push(block.block_last_finalized.clone());

                context.last_finalized_hash = block.block_last_finalized.clone();
            }
        }

        sqlx::query!(
            "INSERT INTO blocks
  (height, hash, slot_time, block_time, baker_id, total_amount, total_staked, cumulative_num_txs)
SELECT * FROM UNNEST(
  $1::BIGINT[],
  $2::TEXT[],
  $3::TIMESTAMPTZ[],
  $4::BIGINT[],
  $5::BIGINT[],
  $6::BIGINT[],
  $7::BIGINT[],
  $8::BIGINT[]
);",
            &heights,
            &hashes,
            &slot_times,
            &block_times,
            &baker_ids as &[Option<i64>],
            &total_amounts,
            &total_staked,
            &cumulative_num_txss
        )
        .execute(tx.as_mut())
        .await?;

        // With all blocks in the batch inserted we update blocks which we now can
        // compute the finalization time for. Using the list of finalizer blocks
        // (those containing a last finalized block different from its predecessor)
        // we update the blocks below which does not contain finalization time and
        // compute it to be the difference between the slot_time of the block and the
        // finalizer block.
        sqlx::query!(
            "UPDATE blocks SET
                finalization_time = (
                    EXTRACT(EPOCH FROM finalizer.slot_time - blocks.slot_time)::double precision
                        * 1000
                )::bigint,
                finalized_by = finalizer.height
            FROM UNNEST(
                $1::BIGINT[],
                $2::TEXT[],
                $3::TIMESTAMPTZ[]
            ) AS finalizer(height, finalized, slot_time)
            JOIN blocks last ON finalizer.finalized = last.hash
            WHERE blocks.finalization_time IS NULL AND blocks.height <= last.height",
            &finalizers,
            &last_finalizeds,
            &finalizers_slot_time
        )
        .execute(tx.as_mut())
        .await?;

        // With the finalization_time update for each finalized block, we also have to
        // update the cumulative_finalization_time for these blocks.
        // Returns the cumulative_finalization_time of the latest finalized block.
        let new_last_cumulative_finalization_time = sqlx::query_scalar!(
            "WITH cumulated AS (
                -- Compute the sum of finalization_time for the finalized missing the cumulative.
                SELECT
                    height,
                    -- Note this sum is only of those without a cumulative_finalization_time and
                    -- not the entire table.
                    SUM(finalization_time) OVER (
                        ORDER BY height
                        RANGE BETWEEN UNBOUNDED PRECEDING AND CURRENT ROW
                    ) AS time
                FROM blocks
                WHERE blocks.cumulative_finalization_time IS NULL
                    AND blocks.finalization_time IS NOT NULL
                ORDER BY height
            ), updated AS (
                -- Update the cumulative time from the previous known plus the newly computed.
                UPDATE blocks
                    SET cumulative_finalization_time = $1 + cumulated.time
                FROM cumulated
                WHERE blocks.height = cumulated.height
                RETURNING cumulated.height, cumulative_finalization_time
            )
            -- Return only the latest cumulative_finalization_time.
            SELECT updated.cumulative_finalization_time
            FROM updated
            ORDER BY updated.height DESC
            LIMIT 1",
            context.last_cumulative_finalization_time
        )
        .fetch_optional(tx.as_mut())
        .await?
        .flatten();
        if let Some(cumulative_finalization_time) = new_last_cumulative_finalization_time {
            context.last_cumulative_finalization_time = cumulative_finalization_time;
        }
        Ok(())
    }
}

/// Database operation for adding new row into the account statement table.
/// This reads the current balance of the account and assumes the balance is
/// already updated with the amount part of the statement.
struct PreparedAccountStatement {
    account_address:  Arc<String>,
    amount:           i64,
    block_height:     i64,
    transaction_type: AccountStatementEntryType,
}

impl PreparedAccountStatement {
    async fn save(
        &self,
        tx: &mut sqlx::Transaction<'static, sqlx::Postgres>,
        transaction_index: Option<i64>,
    ) -> anyhow::Result<()> {
        sqlx::query!(
            "WITH account_info AS (
            SELECT index AS account_index, amount AS current_balance
            FROM accounts
            WHERE address = $1
        )
        INSERT INTO account_statements (
            account_index,
            entry_type,
            amount,
            block_height,
            transaction_id,
            account_balance
        )
        SELECT
            account_index,
            $2,
            $3,
            $4,
            $5,
            current_balance
        FROM account_info",
            self.account_address.as_ref(),
            self.transaction_type as AccountStatementEntryType,
            self.amount,
            self.block_height,
            transaction_index
        )
        .execute(tx.as_mut())
        .await?
        .ensure_affected_one_row()
        .context("Failed insert into account_statements")?;

        Ok(())
    }
}

/// Prepared block item (transaction), ready to be inserted in the database
struct PreparedBlockItem {
    /// Hash of the transaction
    block_item_hash:   String,
    /// Cost for the account signing the block item (in microCCD), always 0 for
    /// update and credential deployments.
    ccd_cost:          i64,
    /// Energy cost of the execution of the block item.
    energy_cost:       i64,
    /// Absolute height of the block.
    block_height:      i64,
    /// Base58check representation of the account address which signed the
    /// block, none for update and credential deployments.
    sender:            Option<String>,
    /// Whether the block item is an account transaction, update or credential
    /// deployment.
    transaction_type:  DbTransactionType,
    /// The type of account transaction, is none if not an account transaction
    /// or if the account transaction got rejected due to deserialization
    /// failing.
    account_type:      Option<AccountTransactionType>,
    /// The type of credential deployment transaction, is none if not a
    /// credential deployment transaction.
    credential_type:   Option<CredentialDeploymentTransactionType>,
    /// The type of update transaction, is none if not an update transaction.
    update_type:       Option<UpdateTransactionType>,
    /// Whether the block item was successful i.e. not rejected.
    success:           bool,
    /// Events of the block item. Is none for rejected block items.
    events:            Option<serde_json::Value>,
    /// Reject reason the block item. Is none for successful block items.
    reject:            Option<PreparedTransactionRejectReason>,
    /// All affected accounts for this transaction. Each entry is the `String`
    /// representation of an account address.
    affected_accounts: Vec<String>,
    /// Block item events prepared for inserting into the database.
    prepared_event:    PreparedBlockItemEvent,
}

impl PreparedBlockItem {
    async fn prepare(
        node_client: &mut v2::Client,
        data: &BlockData,
        item_summary: &BlockItemSummary,
        item: &BlockItem<EncodedPayload>,
    ) -> anyhow::Result<Self> {
        let block_height = i64::try_from(data.finalized_block_info.height.height)?;
        let block_item_hash = item_summary.hash.to_string();
        let ccd_cost =
            i64::try_from(data.chain_parameters.ccd_cost(item_summary.energy_cost).micro_ccd)?;
        let energy_cost = i64::try_from(item_summary.energy_cost.energy)?;
        let sender = item_summary.sender_account().map(|a| a.to_string());
        let (transaction_type, account_type, credential_type, update_type) =
            match &item_summary.details {
                BlockItemSummaryDetails::AccountTransaction(details) => {
                    let account_transaction_type =
                        details.transaction_type().map(AccountTransactionType::from);
                    (DbTransactionType::Account, account_transaction_type, None, None)
                }
                BlockItemSummaryDetails::AccountCreation(details) => {
                    let credential_type =
                        CredentialDeploymentTransactionType::from(details.credential_type);
                    (DbTransactionType::CredentialDeployment, None, Some(credential_type), None)
                }
                BlockItemSummaryDetails::Update(details) => {
                    let update_type = UpdateTransactionType::from(details.update_type());
                    (DbTransactionType::Update, None, None, Some(update_type))
                }
            };
        let success = item_summary.is_success();
        let (events, reject) = if success {
            let events = serde_json::to_value(events_from_summary(item_summary.details.clone())?)?;
            (Some(events), None)
        } else {
            let reject =
                if let BlockItemSummaryDetails::AccountTransaction(AccountTransactionDetails {
                    effects:
                        AccountTransactionEffects::None {
                            reject_reason,
                            ..
                        },
                    ..
                }) = &item_summary.details
                {
                    PreparedTransactionRejectReason::prepare(reject_reason.clone())?
                } else {
                    anyhow::bail!("Invariant violation: Failed transaction without a reject reason")
                };
            (None, Some(reject))
        };
        let affected_accounts =
            item_summary.affected_addresses().into_iter().map(|a| a.to_string()).collect();
        let prepared_event =
            PreparedBlockItemEvent::prepare(node_client, data, item_summary, item).await?;

        Ok(Self {
            block_item_hash,
            ccd_cost,
            energy_cost,
            block_height,
            sender,
            transaction_type,
            account_type,
            credential_type,
            update_type,
            success,
            events,
            reject,
            affected_accounts,
            prepared_event,
        })
    }

    async fn save(
        &self,
        tx: &mut sqlx::Transaction<'static, sqlx::Postgres>,
    ) -> anyhow::Result<()> {
        let reject = if let Some(reason) = &self.reject {
            Some(reason.process(tx).await?)
        } else {
            None
        };

        let tx_idx = sqlx::query_scalar!(
            "INSERT INTO transactions (
                index,
                hash,
                ccd_cost,
                energy_cost,
                block_height,
                sender_index,
                type,
                type_account,
                type_credential_deployment,
                type_update,
                success,
                events,
                reject
            ) VALUES (
                (SELECT COALESCE(MAX(index) + 1, 0) FROM transactions),
                $1,
                $2,
                $3,
                $4,
                (SELECT index FROM accounts WHERE address = $5),
                $6,
                $7,
                $8,
                $9,
                $10,
                $11,
                $12
            ) RETURNING index",
            self.block_item_hash,
            self.ccd_cost,
            self.energy_cost,
            self.block_height,
            self.sender,
            self.transaction_type as DbTransactionType,
            self.account_type as Option<AccountTransactionType>,
            self.credential_type as Option<CredentialDeploymentTransactionType>,
            self.update_type as Option<UpdateTransactionType>,
            self.success,
            self.events,
            reject
        )
        .fetch_one(tx.as_mut())
        .await?;

        // Note that this does not include account creation. We handle that when saving
        // the account creation event.
        sqlx::query!(
            "INSERT INTO affected_accounts (transaction_index, account_index)
            SELECT $1, index FROM accounts WHERE address = ANY($2)",
            tx_idx,
            &self.affected_accounts,
        )
        .execute(tx.as_mut())
        .await?
        .ensure_affected_rows(self.affected_accounts.len().try_into()?)
        .context("Failed insert into affected_accounts")?;

        // We also need to keep track of the number of transactions on the accounts
        // table.
        sqlx::query!(
            "UPDATE accounts
            SET num_txs = num_txs + 1
            WHERE address = ANY($1)",
            &self.affected_accounts,
        )
        .execute(tx.as_mut())
        .await?
        .ensure_affected_rows(self.affected_accounts.len().try_into()?)
        .context("Failed incrementing num_txs for account")?;

        self.prepared_event.save(tx, tx_idx).await?;
        Ok(())
    }
}

/// Different types of block item events that can be prepared.
enum PreparedBlockItemEvent {
    /// A new account got created.
    AccountCreation(PreparedAccountCreation),
    /// An account transaction event.
    AccountTransaction(Box<PreparedAccountTransaction>),
    /// Chain update transaction event.
    ChainUpdate,
}

impl PreparedBlockItemEvent {
    async fn prepare(
        node_client: &mut v2::Client,
        data: &BlockData,
        item_summary: &BlockItemSummary,
        item: &BlockItem<EncodedPayload>,
    ) -> anyhow::Result<Self> {
        match &item_summary.details {
            BlockItemSummaryDetails::AccountCreation(details) => Ok(
                PreparedBlockItemEvent::AccountCreation(PreparedAccountCreation::prepare(details)?),
            ),
            BlockItemSummaryDetails::AccountTransaction(details) => {
                let sender = Arc::new(details.sender.to_string());
                let fee = PreparedUpdateAccountBalance::prepare(
                    sender.clone(),
                    -i64::try_from(details.cost.micro_ccd())?,
                    data.block_info.block_height,
                    AccountStatementEntryType::TransactionFee,
                )?;
                let event =
                    PreparedEvent::prepare(node_client, data, details, item, sender).await?;
                Ok(PreparedBlockItemEvent::AccountTransaction(Box::new(
                    PreparedAccountTransaction {
                        fee,
                        event,
                    },
                )))
            }
            BlockItemSummaryDetails::Update(_) => Ok(PreparedBlockItemEvent::ChainUpdate),
        }
    }

    async fn save(
        &self,
        tx: &mut sqlx::Transaction<'static, sqlx::Postgres>,
        transaction_index: i64,
    ) -> anyhow::Result<()> {
        match self {
            PreparedBlockItemEvent::AccountCreation(event) => {
                event.save(tx, transaction_index).await
            }
            PreparedBlockItemEvent::AccountTransaction(account_transaction_event) => {
                account_transaction_event.fee.save(tx, Some(transaction_index)).await?;
                account_transaction_event.event.save(tx, transaction_index).await
            }
            PreparedBlockItemEvent::ChainUpdate => Ok(()),
        }
    }
}

struct PreparedAccountTransaction {
    /// Update the balance of the sender account with the cost (transaction
    /// fee).
    fee:   PreparedUpdateAccountBalance,
    /// Updates based on the events of the account transaction.
    event: PreparedEvent,
}

enum PreparedEvent {
    /// A transfer of CCD from one account to another account.
    CcdTransfer(PreparedCcdTransferEvent),
    /// Event of moving funds either from or to the encrypted balance.
    EncryptedBalance(PreparedUpdateEncryptedBalance),
    /// Changes related to validators (previously referred to as bakers).
    BakerEvents(PreparedBakerEvents),
    /// Account delegation events
    AccountDelegationEvents(PreparedAccountDelegationEvents),
    /// Smart contract module got deployed.
    ModuleDeployed(PreparedModuleDeployed),
    /// Contract got initialized.
    ContractInitialized(PreparedContractInitialized),
    /// Contract got updated.
    ContractUpdate(PreparedContractUpdates),
    /// A scheduled transfer got executed.
    ScheduledTransfer(PreparedScheduledReleases),
    /// Rejected transaction.
    RejectedTransaction(PreparedRejectedEvent),
    /// No changes in the database was caused by this event.
    NoOperation,
}
impl PreparedEvent {
    async fn prepare(
        node_client: &mut v2::Client,
        data: &BlockData,
        details: &AccountTransactionDetails,
        item: &BlockItem<EncodedPayload>,
        sender: Arc<String>,
    ) -> anyhow::Result<Self> {
        let height = data.block_info.block_height;
        let prepared_event = match &details.effects {
            AccountTransactionEffects::None {
                transaction_type,
                reject_reason,
            } => {
                let rejected_event = match transaction_type.as_ref() {
                    Some(&TransactionType::InitContract) | Some(&TransactionType::DeployModule) => {
                        if let RejectReason::ModuleNotWF
                        | RejectReason::InvalidModuleReference {
                            ..
                        } = reject_reason
                        {
                            // Trying to initialize a smart contract from invalid module
                            // reference or deploying invalid smart contract modules are not
                            // indexed further.
                            PreparedRejectedEvent::NoEvent
                        } else {
                            let BlockItem::AccountTransaction(account_transaction) = item else {
                                anyhow::bail!(
                                    "Block item was expected to be an account transaction"
                                )
                            };
                            let decoded = account_transaction
                                .payload
                                .decode()
                                .context("Failed decoding account transaction payload")?;
                            let module_reference = match decoded {
                                Payload::InitContract {
                                    payload,
                                } => payload.mod_ref,
                                Payload::DeployModule {
                                    module,
                                } => module.get_module_ref(),
                                _ => anyhow::bail!(
                                    "Payload did not match InitContract or DeployModule as \
                                     expected"
                                ),
                            };

                            PreparedRejectedEvent::ModuleTransaction(
                                PreparedRejectModuleTransaction::prepare(module_reference)?,
                            )
                        }
                    }
                    Some(&TransactionType::Update) => {
                        if let RejectReason::InvalidContractAddress {
                            ..
                        } = reject_reason
                        {
                            // Updating a smart contract instances using invalid contract
                            // addresses, i.e. non existing
                            // instance, are not indexed further.
                            PreparedRejectedEvent::NoEvent
                        } else {
                            anyhow::ensure!(
                                matches!(
                                    reject_reason,
                                    RejectReason::InvalidReceiveMethod { .. }
                                        | RejectReason::RuntimeFailure
                                        | RejectReason::AmountTooLarge { .. }
                                        | RejectReason::OutOfEnergy
                                        | RejectReason::RejectedReceive { .. }
                                        | RejectReason::InvalidAccountReference { .. }
                                ),
                                "Unexpected reject reason for Contract Update transaction: {:?}",
                                reject_reason
                            );

                            let BlockItem::AccountTransaction(account_transaction) = item else {
                                anyhow::bail!(
                                    "Block item was expected to be an account transaction"
                                )
                            };
                            let payload = account_transaction
                                .payload
                                .decode()
                                .context("Failed decoding account transaction payload")?;
                            let Payload::Update {
                                payload,
                            } = payload
                            else {
                                anyhow::bail!(
                                    "Unexpected payload for transaction of type Update: {:?}",
                                    payload
                                )
                            };
                            PreparedRejectedEvent::ContractUpdateTransaction(
                                PreparedRejectContractUpdateTransaction::prepare(payload.address)?,
                            )
                        }
                    }
                    _ => PreparedRejectedEvent::NoEvent,
                };

                PreparedEvent::RejectedTransaction(rejected_event)
            }
            AccountTransactionEffects::ModuleDeployed {
                module_ref,
            } => PreparedEvent::ModuleDeployed(
                PreparedModuleDeployed::prepare(node_client, *module_ref).await?,
            ),
            AccountTransactionEffects::ContractInitialized {
                data: event_data,
            } => PreparedEvent::ContractInitialized(
                PreparedContractInitialized::prepare(node_client, data, event_data, sender).await?,
            ),
            AccountTransactionEffects::ContractUpdateIssued {
                effects,
            } => PreparedEvent::ContractUpdate(
                PreparedContractUpdates::prepare(node_client, data, effects).await?,
            ),
            AccountTransactionEffects::AccountTransfer {
                amount,
                to,
            }
            | AccountTransactionEffects::AccountTransferWithMemo {
                amount,
                to,
                ..
            } => PreparedEvent::CcdTransfer(PreparedCcdTransferEvent::prepare(
                sender,
                Arc::new(to.to_string()),
                *amount,
                height,
            )?),

            AccountTransactionEffects::BakerAdded {
                data: event_data,
            } => {
                let event = concordium_rust_sdk::types::BakerEvent::BakerAdded {
                    data: event_data.clone(),
                };
                let prepared = PreparedBakerEvent::prepare(&event)?;
                PreparedEvent::BakerEvents(PreparedBakerEvents {
                    events: vec![prepared],
                })
            }
            AccountTransactionEffects::BakerRemoved {
                baker_id,
            } => {
                let event = concordium_rust_sdk::types::BakerEvent::BakerRemoved {
                    baker_id: *baker_id,
                };
                let prepared = PreparedBakerEvent::prepare(&event)?;
                PreparedEvent::BakerEvents(PreparedBakerEvents {
                    events: vec![prepared],
                })
            }
            AccountTransactionEffects::BakerStakeUpdated {
                data: update,
            } => {
                let Some(update) = update else {
                    // No change in baker stake
                    return Ok(PreparedEvent::NoOperation);
                };

                let event = if update.increased {
                    concordium_rust_sdk::types::BakerEvent::BakerStakeIncreased {
                        baker_id:  update.baker_id,
                        new_stake: update.new_stake,
                    }
                } else {
                    concordium_rust_sdk::types::BakerEvent::BakerStakeDecreased {
                        baker_id:  update.baker_id,
                        new_stake: update.new_stake,
                    }
                };
                let prepared = PreparedBakerEvent::prepare(&event)?;

                PreparedEvent::BakerEvents(PreparedBakerEvents {
                    events: vec![prepared],
                })
            }
            AccountTransactionEffects::BakerRestakeEarningsUpdated {
                baker_id,
                restake_earnings,
            } => {
                let events = vec![PreparedBakerEvent::prepare(
                    &concordium_rust_sdk::types::BakerEvent::BakerRestakeEarningsUpdated {
                        baker_id:         *baker_id,
                        restake_earnings: *restake_earnings,
                    },
                )?];
                PreparedEvent::BakerEvents(PreparedBakerEvents {
                    events,
                })
            }
            AccountTransactionEffects::BakerKeysUpdated {
                ..
            } => PreparedEvent::NoOperation,
            AccountTransactionEffects::BakerConfigured {
                data: events,
            } => PreparedEvent::BakerEvents(PreparedBakerEvents {
                events: events
                    .iter()
                    .map(PreparedBakerEvent::prepare)
                    .collect::<anyhow::Result<Vec<_>>>()?,
            }),

            AccountTransactionEffects::EncryptedAmountTransferred {
                ..
            }
            | AccountTransactionEffects::EncryptedAmountTransferredWithMemo {
                ..
            } => PreparedEvent::NoOperation,
            AccountTransactionEffects::TransferredToEncrypted {
                data,
            } => PreparedEvent::EncryptedBalance(PreparedUpdateEncryptedBalance::prepare(
                sender,
                data.amount,
                height,
                CryptoOperation::Encrypt,
            )?),
            AccountTransactionEffects::TransferredToPublic {
                amount,
                ..
            } => PreparedEvent::EncryptedBalance(PreparedUpdateEncryptedBalance::prepare(
                sender,
                *amount,
                height,
                CryptoOperation::Decrypt,
            )?),
            AccountTransactionEffects::TransferredWithSchedule {
                to,
                amount: scheduled_releases,
            }
            | AccountTransactionEffects::TransferredWithScheduleAndMemo {
                to,
                amount: scheduled_releases,
                ..
            } => PreparedEvent::ScheduledTransfer(PreparedScheduledReleases::prepare(
                Arc::new(to.to_string()),
                sender,
                scheduled_releases,
                height,
            )?),
            AccountTransactionEffects::CredentialKeysUpdated {
                ..
            }
            | AccountTransactionEffects::CredentialsUpdated {
                ..
            }
            | AccountTransactionEffects::DataRegistered {
                ..
            } => PreparedEvent::NoOperation,
            AccountTransactionEffects::DelegationConfigured {
                data: events,
            } => PreparedEvent::AccountDelegationEvents(PreparedAccountDelegationEvents {
                events: events
                    .iter()
                    .map(PreparedAccountDelegationEvent::prepare)
                    .collect::<anyhow::Result<Vec<_>>>()?,
            }),
        };
        Ok(prepared_event)
    }

    async fn save(
        &self,
        tx: &mut sqlx::Transaction<'static, sqlx::Postgres>,
        tx_idx: i64,
    ) -> anyhow::Result<()> {
        match self {
            PreparedEvent::CcdTransfer(event) => event.save(tx, tx_idx).await,
            PreparedEvent::EncryptedBalance(event) => event.save(tx, tx_idx).await,
            PreparedEvent::BakerEvents(event) => event.save(tx, tx_idx).await,
            PreparedEvent::ModuleDeployed(event) => event.save(tx, tx_idx).await,
            PreparedEvent::ContractInitialized(event) => event.save(tx, tx_idx).await,
            PreparedEvent::ContractUpdate(event) => event.save(tx, tx_idx).await,
            PreparedEvent::AccountDelegationEvents(event) => event.save(tx).await,
            PreparedEvent::ScheduledTransfer(event) => event.save(tx, tx_idx).await,
            PreparedEvent::RejectedTransaction(event) => event.save(tx, tx_idx).await,
            PreparedEvent::NoOperation => Ok(()),
        }
    }
}

/// Prepared database insertion of a new account.
struct PreparedAccountCreation {
    /// The base58check representation of the canonical account address.
    account_address: String,
}

impl PreparedAccountCreation {
    fn prepare(
        details: &concordium_rust_sdk::types::AccountCreationDetails,
    ) -> anyhow::Result<Self> {
        Ok(Self {
            account_address: details.address.to_string(),
        })
    }

    async fn save(
        &self,
        tx: &mut sqlx::Transaction<'static, sqlx::Postgres>,
        transaction_index: i64,
    ) -> anyhow::Result<()> {
        let account_index = sqlx::query_scalar!(
            "INSERT INTO
                accounts (index, address, transaction_index)
            VALUES
                ((SELECT COALESCE(MAX(index) + 1, 0) FROM accounts), $1, $2)
            RETURNING index",
            self.account_address,
            transaction_index,
        )
        .fetch_one(tx.as_mut())
        .await?;

        sqlx::query!(
            "INSERT INTO affected_accounts (transaction_index, account_index)
            VALUES ($1, $2)",
            transaction_index,
            account_index
        )
        .execute(tx.as_mut())
        .await?;

        Ok(())
    }
}

/// Represents the events from an account configuring a delegator.
struct PreparedAccountDelegationEvents {
    /// Update the state of the delegator.
    events: Vec<PreparedAccountDelegationEvent>,
}

impl PreparedAccountDelegationEvents {
    async fn save(
        &self,
        tx: &mut sqlx::Transaction<'static, sqlx::Postgres>,
    ) -> anyhow::Result<()> {
        for event in &self.events {
            event.save(tx).await?;
        }
        Ok(())
    }
}

enum PreparedAccountDelegationEvent {
    StakeIncrease {
        account_id: i64,
        staked:     i64,
    },
    StakeDecrease {
        account_id: i64,
        staked:     i64,
    },
    SetRestakeEarnings {
        account_id:       i64,
        restake_earnings: bool,
    },
    Added {
        account_id: i64,
    },
    Removed {
        account_id: i64,
    },
    SetDelegationTarget {
        account_id: i64,
        target_id:  Option<i64>,
    },
    RemoveBaker(BakerRemoved),
}

impl PreparedAccountDelegationEvent {
    fn prepare(event: &concordium_rust_sdk::types::DelegationEvent) -> anyhow::Result<Self> {
        use concordium_rust_sdk::types::DelegationEvent;
        let prepared = match event {
            DelegationEvent::DelegationStakeIncreased {
                delegator_id,
                new_stake,
            } => PreparedAccountDelegationEvent::StakeIncrease {
                account_id: delegator_id.id.index.try_into()?,
                staked:     new_stake.micro_ccd.try_into()?,
            },
            DelegationEvent::DelegationStakeDecreased {
                delegator_id,
                new_stake,
            } => PreparedAccountDelegationEvent::StakeDecrease {
                account_id: delegator_id.id.index.try_into()?,
                staked:     new_stake.micro_ccd.try_into()?,
            },
            DelegationEvent::DelegationSetRestakeEarnings {
                delegator_id,
                restake_earnings,
            } => PreparedAccountDelegationEvent::SetRestakeEarnings {
                account_id:       delegator_id.id.index.try_into()?,
                restake_earnings: *restake_earnings,
            },
            DelegationEvent::DelegationSetDelegationTarget {
                delegator_id,
                delegation_target,
            } => PreparedAccountDelegationEvent::SetDelegationTarget {
                account_id: delegator_id.id.index.try_into()?,
                target_id:  if let DelegationTarget::Baker {
                    baker_id,
                } = delegation_target
                {
                    Some(baker_id.id.index.try_into()?)
                } else {
                    None
                },
            },
            DelegationEvent::DelegationAdded {
                delegator_id,
            } => PreparedAccountDelegationEvent::Added {
                account_id: delegator_id.id.index.try_into()?,
            },
            DelegationEvent::DelegationRemoved {
                delegator_id,
            } => PreparedAccountDelegationEvent::Removed {
                account_id: delegator_id.id.index.try_into()?,
            },
            DelegationEvent::BakerRemoved {
                baker_id,
            } => PreparedAccountDelegationEvent::RemoveBaker(BakerRemoved::prepare(baker_id)?),
        };
        Ok(prepared)
    }

    async fn save(
        &self,
        tx: &mut sqlx::Transaction<'static, sqlx::Postgres>,
    ) -> anyhow::Result<()> {
        match self {
            PreparedAccountDelegationEvent::StakeIncrease {
                account_id,
                staked,
            }
            | PreparedAccountDelegationEvent::StakeDecrease {
                account_id,
                staked,
            } => {
<<<<<<< HEAD
                // Update total stake of the pool first (if not the passive pool).
=======
                // Update total stake of the pool first.
                // Note that `DelegationEvent::Added` event is always accommodated by a
                // `DelegationEvent::StakeIncrease` event, in this case the current
                // `delegated_stake` will be zero.
>>>>>>> 27d155fc
                sqlx::query!(
                    "UPDATE bakers
                     SET pool_total_staked = pool_total_staked + $1 - accounts.delegated_stake
                     FROM accounts
                     WHERE bakers.id = accounts.delegated_target_baker_id AND accounts.index = $2",
                    staked,
                    account_id
                )
                .execute(tx.as_mut())
                .await?
                .ensure_affected_rows_in_range(0..=1) // Targeting the passive pool would result in no affected rows.
                .context("Failed update baker pool stake")?;
                // Then the stake of the delegator.
                sqlx::query!(
                    "UPDATE accounts SET delegated_stake = $1 WHERE index = $2",
                    staked,
                    account_id
                )
                .execute(tx.as_mut())
                .await?
                .ensure_affected_one_row()
                .context("Failed update delegator stake")?;
            }
            PreparedAccountDelegationEvent::Added {
                account_id,
            }
            | PreparedAccountDelegationEvent::Removed {
                account_id,
            } => {
                // Update the total pool stake when removed.
                // Note that `DelegationEvent::Added` event is always accommodated by a
                // `DelegationEvent::StakeIncrease` event and
                // `DelegationEvent::SetDelegationTarget` event, meaning we don't have to handle
                // updating the pool state here.
                if let PreparedAccountDelegationEvent::Removed {
                    ..
                } = self
                {
                    sqlx::query!(
                        "UPDATE bakers
                         SET pool_total_staked = pool_total_staked - accounts.delegated_stake,
                             pool_delegator_count = pool_delegator_count - 1
                         FROM accounts
                         WHERE bakers.id = accounts.delegated_target_baker_id
                             AND accounts.index = $1",
                        account_id
                    )
                    .execute(tx.as_mut())
                    .await?
                    .ensure_affected_rows_in_range(0..=1) // No row affected when target was the passive pool.
                    .context("Failed updating pool state with removed delegator")?;
                }
                sqlx::query!(
                    "UPDATE accounts SET delegated_stake = 0, delegated_restake_earnings = false, \
                     delegated_target_baker_id = NULL WHERE index = $1",
                    account_id
                )
                .execute(tx.as_mut())
                .await?
                .ensure_affected_one_row()
                .context("Failed updating delegator state to be removed")?;
            }

            PreparedAccountDelegationEvent::SetRestakeEarnings {
                account_id,
                restake_earnings,
            } => {
                sqlx::query!(
                    "UPDATE accounts SET delegated_restake_earnings = $1 WHERE index = $2",
                    *restake_earnings,
                    account_id
                )
                .execute(tx.as_mut())
                .await?
                .ensure_affected_one_row()
                .context("Failed update restake earnings for delegator")?;
            }
            PreparedAccountDelegationEvent::SetDelegationTarget {
                account_id,
                target_id,
            } => {
                // Update total pool stake and delegator count for the old target (if old pool
                // was the passive pool or the account just started delegating nothing happens).
                sqlx::query!(
                    "UPDATE bakers
                     SET
                         pool_total_staked = pool_total_staked - accounts.delegated_stake,
                         pool_delegator_count = pool_delegator_count - 1
                     FROM accounts
                     WHERE bakers.id = accounts.delegated_target_baker_id AND accounts.index = $1",
                    account_id
                )
                .execute(tx.as_mut())
                .await?
                .ensure_affected_rows_in_range(0..=1) // Affected rows will be 0 for the passive pool
                .context("Failed update pool stake removing delegator")?;
                // Update total pool stake and delegator count for new target.
                if let Some(target) = target_id {
                    sqlx::query!(
                        "UPDATE bakers
                         SET pool_total_staked = pool_total_staked + accounts.delegated_stake,
                             pool_delegator_count = pool_delegator_count + 1
                         FROM accounts
                         WHERE bakers.id = $2 AND accounts.index = $1",
                        account_id,
                        target
                    )
                    .execute(tx.as_mut())
                    .await?
                    .ensure_affected_one_row()
                    .context("Failed update pool stake adding delegator")?;
                }
                // Set the new target on the delegator.
                sqlx::query!(
                    "UPDATE accounts SET delegated_target_baker_id = $1 WHERE index = $2",
                    *target_id,
                    account_id
                )
                .execute(tx.as_mut())
                .await?
                .ensure_affected_one_row()
                .context("Failed update delegator target")?;
            }
            PreparedAccountDelegationEvent::RemoveBaker(baker_removed) => {
                baker_removed.save(tx).await?;
            }
        }
        Ok(())
    }
}

/// Represents the event of a baker being removed, resulting in the delegators
/// targeting the pool are moved to the passive pool.
struct BakerRemoved {
    move_delegators: MovePoolDelegatorsToPassivePool,
    remove_baker:    RemoveBaker,
}
impl BakerRemoved {
    fn prepare(baker_id: &sdk_types::BakerId) -> anyhow::Result<Self> {
        Ok(Self {
            move_delegators: MovePoolDelegatorsToPassivePool::prepare(baker_id)?,
            remove_baker:    RemoveBaker::prepare(baker_id)?,
        })
    }

    async fn save(
        &self,
        tx: &mut sqlx::Transaction<'static, sqlx::Postgres>,
    ) -> anyhow::Result<()> {
        self.move_delegators.save(tx).await?;
        self.remove_baker.save(tx).await?;
        Ok(())
    }
}

/// Represents the database operation of removing baker from the baker table.
struct RemoveBaker {
    baker_id: i64,
}
impl RemoveBaker {
    fn prepare(baker_id: &sdk_types::BakerId) -> anyhow::Result<Self> {
        Ok(Self {
            baker_id: baker_id.id.index.try_into()?,
        })
    }

    async fn save(
        &self,
        tx: &mut sqlx::Transaction<'static, sqlx::Postgres>,
    ) -> anyhow::Result<()> {
        sqlx::query!("DELETE FROM bakers WHERE id=$1", self.baker_id,)
            .execute(tx.as_mut())
            .await?
            .ensure_affected_one_row()
            .context("Failed removing validator")?;
        Ok(())
    }
}

/// Represents the database operation of moving delegators for a pool to the
/// passive pool.
struct MovePoolDelegatorsToPassivePool {
    /// Baker ID of the pool to move delegators from.
    baker_id: i64,
}
impl MovePoolDelegatorsToPassivePool {
    fn prepare(baker_id: &sdk_types::BakerId) -> anyhow::Result<Self> {
        Ok(Self {
            baker_id: baker_id.id.index.try_into()?,
        })
    }

    async fn save(
        &self,
        tx: &mut sqlx::Transaction<'static, sqlx::Postgres>,
    ) -> anyhow::Result<()> {
        sqlx::query!(
            "UPDATE accounts
             SET delegated_target_baker_id = NULL
             WHERE delegated_target_baker_id = $1",
            self.baker_id
        )
        .execute(tx.as_mut())
        .await?;
        Ok(())
    }
}

/// Represent the events from configuring a baker.
struct PreparedBakerEvents {
    /// Update the status of the baker.
    events: Vec<PreparedBakerEvent>,
}

impl PreparedBakerEvents {
    async fn save(
        &self,
        tx: &mut sqlx::Transaction<'static, sqlx::Postgres>,
        transaction_index: i64,
    ) -> anyhow::Result<()> {
        for event in &self.events {
            event.save(tx, transaction_index).await?;
        }
        Ok(())
    }
}

/// Event changing state related to validators (bakers).
enum PreparedBakerEvent {
    Add {
        baker_id:         i64,
        staked:           i64,
        restake_earnings: bool,
    },
    Remove(BakerRemoved),
    StakeIncrease {
        baker_id: i64,
        staked:   i64,
    },
    StakeDecrease {
        baker_id: i64,
        staked:   i64,
    },
    SetRestakeEarnings {
        baker_id:         i64,
        restake_earnings: bool,
    },
    SetOpenStatus {
        baker_id:        i64,
        open_status:     BakerPoolOpenStatus,
        /// When set to ClosedForAll move delegators to passive pool.
        move_delegators: Option<MovePoolDelegatorsToPassivePool>,
    },
    SetMetadataUrl {
        baker_id:     i64,
        metadata_url: String,
    },
    SetTransactionFeeCommission {
        baker_id:   i64,
        commission: i64,
    },
    SetBakingRewardCommission {
        baker_id:   i64,
        commission: i64,
    },
    SetFinalizationRewardCommission {
        baker_id:   i64,
        commission: i64,
    },
    RemoveDelegation {
        delegator_id: i64,
    },
    Suspended {
        baker_id: i64,
    },
    Resumed {
        baker_id: i64,
    },
    NoOperation,
}
impl PreparedBakerEvent {
    fn prepare(event: &concordium_rust_sdk::types::BakerEvent) -> anyhow::Result<Self> {
        use concordium_rust_sdk::types::BakerEvent;
        let prepared = match event {
            BakerEvent::BakerAdded {
                data: details,
            } => PreparedBakerEvent::Add {
                baker_id:         details.keys_event.baker_id.id.index.try_into()?,
                staked:           details.stake.micro_ccd().try_into()?,
                restake_earnings: details.restake_earnings,
            },
            BakerEvent::BakerRemoved {
                baker_id,
            } => PreparedBakerEvent::Remove(BakerRemoved::prepare(baker_id)?),
            BakerEvent::BakerStakeIncreased {
                baker_id,
                new_stake,
            } => PreparedBakerEvent::StakeIncrease {
                baker_id: baker_id.id.index.try_into()?,
                staked:   new_stake.micro_ccd().try_into()?,
            },
            BakerEvent::BakerStakeDecreased {
                baker_id,
                new_stake,
            } => PreparedBakerEvent::StakeDecrease {
                baker_id: baker_id.id.index.try_into()?,
                staked:   new_stake.micro_ccd().try_into()?,
            },
            BakerEvent::BakerRestakeEarningsUpdated {
                baker_id,
                restake_earnings,
            } => PreparedBakerEvent::SetRestakeEarnings {
                baker_id:         baker_id.id.index.try_into()?,
                restake_earnings: *restake_earnings,
            },
            BakerEvent::BakerKeysUpdated {
                ..
            } => PreparedBakerEvent::NoOperation,
            BakerEvent::BakerSetOpenStatus {
                baker_id,
                open_status,
            } => {
                let open_status = open_status.to_owned().into();
                let move_delegators = if matches!(open_status, BakerPoolOpenStatus::ClosedForAll) {
                    Some(MovePoolDelegatorsToPassivePool::prepare(baker_id)?)
                } else {
                    None
                };
                PreparedBakerEvent::SetOpenStatus {
                    baker_id: baker_id.id.index.try_into()?,
                    open_status,
                    move_delegators,
                }
            }
            BakerEvent::BakerSetMetadataURL {
                baker_id,
                metadata_url,
            } => PreparedBakerEvent::SetMetadataUrl {
                baker_id:     baker_id.id.index.try_into()?,
                metadata_url: metadata_url.to_string(),
            },
            BakerEvent::BakerSetTransactionFeeCommission {
                baker_id,
                transaction_fee_commission,
            } => PreparedBakerEvent::SetTransactionFeeCommission {
                baker_id:   baker_id.id.index.try_into()?,
                commission: u32::from(PartsPerHundredThousands::from(*transaction_fee_commission))
                    .into(),
            },
            BakerEvent::BakerSetBakingRewardCommission {
                baker_id,
                baking_reward_commission,
            } => PreparedBakerEvent::SetBakingRewardCommission {
                baker_id:   baker_id.id.index.try_into()?,
                commission: u32::from(PartsPerHundredThousands::from(*baking_reward_commission))
                    .into(),
            },
            BakerEvent::BakerSetFinalizationRewardCommission {
                baker_id,
                finalization_reward_commission,
            } => PreparedBakerEvent::SetFinalizationRewardCommission {
                baker_id:   baker_id.id.index.try_into()?,
                commission: u32::from(PartsPerHundredThousands::from(
                    *finalization_reward_commission,
                ))
                .into(),
            },
            BakerEvent::DelegationRemoved {
                delegator_id,
            } => PreparedBakerEvent::RemoveDelegation {
                delegator_id: delegator_id.id.index.try_into()?,
            },
            BakerEvent::BakerSuspended {
                baker_id,
            } => PreparedBakerEvent::Suspended {
                baker_id: baker_id.id.index.try_into()?,
            },
            BakerEvent::BakerResumed {
                baker_id,
            } => PreparedBakerEvent::Resumed {
                baker_id: baker_id.id.index.try_into()?,
            },
        };
        Ok(prepared)
    }

    async fn save(
        &self,
        tx: &mut sqlx::Transaction<'static, sqlx::Postgres>,
        transaction_index: i64,
    ) -> anyhow::Result<()> {
        match self {
            PreparedBakerEvent::Add {
                baker_id,
                staked,
                restake_earnings,
            } => {
                sqlx::query!(
                    "INSERT INTO bakers (id, staked, restake_earnings, pool_total_staked, \
                     pool_delegator_count) VALUES ($1, $2, $3, $4, $5)",
                    baker_id,
                    staked,
                    restake_earnings,
                    staked,
                    0
                )
                .execute(tx.as_mut())
                .await?;
            }
            PreparedBakerEvent::Remove(baker_removed) => {
                baker_removed.save(tx).await?;
            }
            PreparedBakerEvent::StakeIncrease {
                baker_id,
                staked,
            } => {
                sqlx::query!(
                    "UPDATE bakers
                        SET pool_total_staked = pool_total_staked + $2 - staked,
                            staked = $2
                    WHERE id = $1",
                    baker_id,
                    staked,
                )
                .execute(tx.as_mut())
                .await?
                .ensure_affected_one_row()
                .context("Failed increasing validator stake")?;
            }
            PreparedBakerEvent::StakeDecrease {
                baker_id,
                staked,
            } => {
                sqlx::query!(
                    "UPDATE bakers
                        SET pool_total_staked = pool_total_staked + $2 - staked,
                            staked = $2
                    WHERE id = $1",
                    baker_id,
                    staked,
                )
                .execute(tx.as_mut())
                .await?
                .ensure_affected_one_row()
                .context("Failed decreasing validator stake")?;
            }
            PreparedBakerEvent::SetRestakeEarnings {
                baker_id,
                restake_earnings,
            } => {
                sqlx::query!(
                    "UPDATE bakers SET restake_earnings = $2 WHERE id=$1",
                    baker_id,
                    restake_earnings,
                )
                .execute(tx.as_mut())
                .await?
                .ensure_affected_one_row()
                .context("Failed updating validator restake earnings")?;
            }
            PreparedBakerEvent::SetOpenStatus {
                baker_id,
                open_status,
                move_delegators,
            } => {
                sqlx::query!(
                    "UPDATE bakers SET open_status = $2 WHERE id=$1",
                    baker_id,
                    *open_status as BakerPoolOpenStatus,
                )
                .execute(tx.as_mut())
                .await?
                .ensure_affected_one_row()
                .context("Failed updating open_status of validator")?;
                if let Some(move_operation) = move_delegators {
                    sqlx::query!(
                        "UPDATE bakers
                         SET pool_total_staked = bakers.staked,
                             pool_delegator_count = 0
                         WHERE id = $1",
                        baker_id
                    )
                    .execute(tx.as_mut())
                    .await?
                    .ensure_affected_one_row()
                    .context("Failed updating pool stake when closing for all")?;
                    move_operation.save(tx).await?;
                }
            }
            PreparedBakerEvent::SetMetadataUrl {
                baker_id,
                metadata_url,
            } => {
                sqlx::query!(
                    "UPDATE bakers SET metadata_url = $2 WHERE id=$1",
                    baker_id,
                    metadata_url
                )
                .execute(tx.as_mut())
                .await?
                .ensure_affected_one_row()
                .context("Failed updating validator metadata url")?;
            }
            PreparedBakerEvent::SetTransactionFeeCommission {
                baker_id,
                commission,
            } => {
                sqlx::query!(
                    "UPDATE bakers SET transaction_commission = $2 WHERE id=$1",
                    baker_id,
                    commission
                )
                .execute(tx.as_mut())
                .await?
                .ensure_affected_one_row()
                .context("Failed updating validator transaction fee commission")?;
            }
            PreparedBakerEvent::SetBakingRewardCommission {
                baker_id,
                commission,
            } => {
                sqlx::query!(
                    "UPDATE bakers SET baking_commission = $2 WHERE id=$1",
                    baker_id,
                    commission
                )
                .execute(tx.as_mut())
                .await?
                .ensure_affected_one_row()
                .context("Failed updating validator transaction fee commission")?;
            }
            PreparedBakerEvent::SetFinalizationRewardCommission {
                baker_id,
                commission,
            } => {
                sqlx::query!(
                    "UPDATE bakers SET finalization_commission = $2 WHERE id=$1",
                    baker_id,
                    commission
                )
                .execute(tx.as_mut())
                .await?
                .ensure_affected_one_row()
                .context("Failed updating validator transaction fee commission")?;
            }
            PreparedBakerEvent::RemoveDelegation {
                delegator_id,
            } => {
                // Update total pool stake of old pool (if not the passive pool).
                sqlx::query!(
                    "UPDATE bakers
                     SET pool_total_staked = pool_total_staked - accounts.delegated_stake,
                         pool_delegator_count = pool_delegator_count - 1
                     FROM accounts
                     WHERE bakers.id = accounts.delegated_target_baker_id AND accounts.index = $1",
                    delegator_id
                )
                .execute(tx.as_mut())
                .await?
                .ensure_affected_rows_in_range(0..=1) // None affected when target was passive pool.
                .context("Failed update pool state as delegator is removed")?;
                // Set account information to not be delegating.
                sqlx::query!(
                    "UPDATE accounts
                        SET delegated_stake = 0,
                            delegated_restake_earnings = false,
                            delegated_target_baker_id = NULL
                       WHERE index = $1",
                    delegator_id
                )
                .execute(tx.as_mut())
                .await?
                .ensure_affected_one_row()
                .context("Failed update account to remove delegation")?;
            }
            PreparedBakerEvent::Suspended {
                baker_id,
            } => {
                sqlx::query!(
                    "UPDATE bakers
                     SET
                         self_suspended = $2,
                         inactive_suspended = NULL
                     WHERE id=$1",
                    baker_id,
                    transaction_index
                )
                .execute(tx.as_mut())
                .await?
                .ensure_affected_one_row()
                .context("Failed update validator state to self-suspended")?;
            }
            PreparedBakerEvent::Resumed {
                baker_id,
            } => {
                sqlx::query!(
                    "UPDATE bakers
                     SET
                         self_suspended = NULL,
                         inactive_suspended = NULL
                     WHERE id=$1",
                    baker_id
                )
                .execute(tx.as_mut())
                .await?
                .ensure_affected_one_row()
                .context("Failed update validator state to resumed from suspension")?;
            }
            PreparedBakerEvent::NoOperation => (),
        }
        Ok(())
    }
}

struct PreparedModuleDeployed {
    module_reference: String,
    schema:           Option<Vec<u8>>,
}

impl PreparedModuleDeployed {
    async fn prepare(
        node_client: &mut v2::Client,
        module_reference: sdk_types::hashes::ModuleReference,
    ) -> anyhow::Result<Self> {
        // The `get_module_source` query on old blocks are currently not performing
        // well in the node. We query on the `lastFinal` block here as a result (https://github.com/Concordium/concordium-scan/issues/534).
        let wasm_module = node_client
            .get_module_source(&module_reference, BlockIdentifier::LastFinal)
            .await?
            .response;
        let schema = match wasm_module.version {
            WasmVersion::V0 => get_embedded_schema_v0(wasm_module.source.as_ref()),
            WasmVersion::V1 => get_embedded_schema_v1(wasm_module.source.as_ref()),
        }
        .ok();

        let schema = schema.as_ref().map(to_bytes);

        Ok(Self {
            module_reference: module_reference.into(),
            schema,
        })
    }

    async fn save(
        &self,
        tx: &mut sqlx::Transaction<'static, sqlx::Postgres>,
        transaction_index: i64,
    ) -> anyhow::Result<()> {
        sqlx::query!(
            "INSERT INTO smart_contract_modules (
                module_reference,
                transaction_index,
                schema
            ) VALUES ($1, $2, $3)",
            self.module_reference,
            transaction_index,
            self.schema
        )
        .execute(tx.as_mut())
        .await?;
        Ok(())
    }
}

struct PreparedModuleLinkAction {
    module_reference:   String,
    contract_index:     i64,
    contract_sub_index: i64,
    link_action:        ModuleReferenceContractLinkAction,
}
impl PreparedModuleLinkAction {
    fn prepare(
        module_reference: sdk_types::hashes::ModuleReference,
        contract_address: sdk_types::ContractAddress,
        link_action: ModuleReferenceContractLinkAction,
    ) -> anyhow::Result<Self> {
        Ok(Self {
            contract_index: i64::try_from(contract_address.index)?,
            contract_sub_index: i64::try_from(contract_address.subindex)?,
            module_reference: module_reference.into(),
            link_action,
        })
    }

    async fn save(
        &self,
        tx: &mut sqlx::Transaction<'static, sqlx::Postgres>,
        transaction_index: i64,
    ) -> anyhow::Result<()> {
        sqlx::query!(
            r#"INSERT INTO link_smart_contract_module_transactions (
                index,
                module_reference,
                transaction_index,
                contract_index,
                contract_sub_index,
                link_action
            ) VALUES (
                (SELECT COALESCE(MAX(index) + 1, 0)
                 FROM link_smart_contract_module_transactions
                 WHERE module_reference = $1),
                $1, $2, $3, $4, $5)"#,
            self.module_reference,
            transaction_index,
            self.contract_index,
            self.contract_sub_index,
            self.link_action as ModuleReferenceContractLinkAction
        )
        .execute(tx.as_mut())
        .await?;
        Ok(())
    }
}

struct PreparedContractInitialized {
    index:                i64,
    sub_index:            i64,
    module_reference:     String,
    name:                 String,
    amount:               i64,
    module_link_event:    PreparedModuleLinkAction,
    transfer_to_contract: PreparedUpdateAccountBalance,
    cis2_token_events:    Vec<CisEvent>,
}

impl PreparedContractInitialized {
    async fn prepare(
        node_client: &mut v2::Client,
        data: &BlockData,
        event: &ContractInitializedEvent,
        sender_account: Arc<String>,
    ) -> anyhow::Result<Self> {
        let contract_address = event.address;
        let index = i64::try_from(event.address.index)?;
        let sub_index = i64::try_from(event.address.subindex)?;
        let module_reference = event.origin_ref;
        // We remove the `init_` prefix from the name to get the contract name.
        let name = event.init_name.as_contract_name().contract_name().to_string();
        let amount = i64::try_from(event.amount.micro_ccd())?;

        let module_link_event = PreparedModuleLinkAction::prepare(
            module_reference,
            event.address,
            ModuleReferenceContractLinkAction::Added,
        )?;
        let transfer_to_contract = PreparedUpdateAccountBalance::prepare(
            sender_account,
            -amount,
            data.block_info.block_height,
            AccountStatementEntryType::TransferOut,
        )?;

        // To track CIS2 tokens (e.g., token balances, total supply, token metadata
        // URLs), we gather the CIS2 events here. We check if logged contract
        // events can be parsed as CIS2 events. In addition, we check if the
        // contract supports the `CIS2` standard by calling the on-chain
        // `supports` endpoint before considering the CIS2 events valid.
        //
        // There are two edge cases that the indexer would not identify a CIS2 event
        // correctly. Nonetheless, to avoid complexity it was deemed acceptable
        // behavior.
        // - Edge case 1: A contract code upgrades and no longer
        // supports CIS2 then logging a CIS2-like event within the same block.
        // - Edge case 2: A contract logs a CIS2-like event and then upgrades to add
        // support for CIS2 in the same block.
        //
        // There are three chain events (`ContractInitializedEvent`,
        // `ContractInterruptedEvent` and `ContractUpdatedEvent`) that can generate
        // `contract_logs`. CIS2 events logged by the first chain event are
        // handled here while CIS2 events logged in the `ContractInterruptedEvent` and
        // `ContractUpdatedEvent` are handled at its corresponding
        // transaction type.
        let potential_cis2_events =
            event.events.iter().filter_map(|log| log.try_into().ok()).collect::<Vec<_>>();

        // If the vector `potential_cis2_events` is not empty, we verify that the smart
        // contract supports the CIS2 standard before accepting the events as
        // valid.
        let cis2_token_events = if potential_cis2_events.is_empty() {
            vec![]
        } else {
            let supports_cis2 = cis0::supports(
                node_client,
                &BlockIdentifier::AbsoluteHeight(data.block_info.block_height),
                contract_address,
                event.init_name.as_contract_name(),
                cis0::StandardIdentifier::CIS2,
            )
            .await
            .is_ok_and(|r| r.response.is_support());

            if supports_cis2 {
                potential_cis2_events.into_iter().map(|event: cis2::Event| event.into()).collect()
            } else {
                // If contract does not support `CIS2`, don't consider the events as CIS2
                // events.
                vec![]
            }
        };

        Ok(Self {
            index,
            sub_index,
            module_reference: module_reference.into(),
            name,
            amount,
            module_link_event,
            transfer_to_contract,
            cis2_token_events,
        })
    }

    async fn save(
        &self,
        tx: &mut sqlx::Transaction<'static, sqlx::Postgres>,
        transaction_index: i64,
    ) -> anyhow::Result<()> {
        sqlx::query!(
            "INSERT INTO contracts (
                index,
                sub_index,
                module_reference,
                name,
                amount,
                transaction_index
            ) VALUES ($1, $2, $3, $4, $5, $6)",
            self.index,
            self.sub_index,
            self.module_reference,
            self.name,
            self.amount,
            transaction_index
        )
        .execute(tx.as_mut())
        .await
        .context("Failed inserting new to 'contracts' table")?;

        self.module_link_event
            .save(tx, transaction_index)
            .await
            .context("Failed linking new contract to module")?;

        for log in self.cis2_token_events.iter() {
            process_cis2_token_event(log, self.index, self.sub_index, transaction_index, tx)
                .await
                .context("Failed processing a CIS-2 event")?
        }
        self.transfer_to_contract.save(tx, Some(transaction_index)).await?;
        Ok(())
    }
}

/// Represents updates related to rejected transactions.
enum PreparedRejectedEvent {
    /// Rejected transaction attempting to initialize a smart contract
    /// instance or redeploying a module reference.
    ModuleTransaction(PreparedRejectModuleTransaction),
    /// Rejected transaction attempting to update a smart contract instance.
    ContractUpdateTransaction(PreparedRejectContractUpdateTransaction),
    /// Nothing needs to be updated.
    NoEvent,
}

impl PreparedRejectedEvent {
    async fn save(
        &self,
        tx: &mut sqlx::Transaction<'static, sqlx::Postgres>,
        transaction_index: i64,
    ) -> anyhow::Result<()> {
        match self {
            PreparedRejectedEvent::ModuleTransaction(event) => {
                event.save(tx, transaction_index).await?
            }
            PreparedRejectedEvent::ContractUpdateTransaction(event) => {
                event.save(tx, transaction_index).await?
            }
            PreparedRejectedEvent::NoEvent => (),
        }
        Ok(())
    }
}

struct PreparedRejectModuleTransaction {
    module_reference: String,
}

impl PreparedRejectModuleTransaction {
    fn prepare(module_reference: sdk_types::hashes::ModuleReference) -> anyhow::Result<Self> {
        Ok(Self {
            module_reference: module_reference.into(),
        })
    }

    async fn save(
        &self,
        tx: &mut sqlx::Transaction<'static, sqlx::Postgres>,
        transaction_index: i64,
    ) -> anyhow::Result<()> {
        sqlx::query!(
            "INSERT INTO rejected_smart_contract_module_transactions (
                index,
                module_reference,
                transaction_index
            ) VALUES (
                (SELECT
                    COALESCE(MAX(index) + 1, 0)
                FROM rejected_smart_contract_module_transactions
                WHERE module_reference = $1),
            $1, $2)",
            self.module_reference,
            transaction_index
        )
        .execute(tx.as_mut())
        .await?;
        Ok(())
    }
}

struct PreparedContractUpdates {
    /// Additional events to track from the trace elements in the update
    /// transaction.
    trace_elements: Vec<PreparedTraceElement>,
}

impl PreparedContractUpdates {
    async fn prepare(
        node_client: &mut v2::Client,
        data: &BlockData,
        events: &[ContractTraceElement],
    ) -> anyhow::Result<Self> {
        let trace_elements =
            join_all(events.iter().enumerate().map(|(trace_element_index, effect)| {
                PreparedTraceElement::prepare(
                    node_client.clone(),
                    data,
                    effect,
                    trace_element_index,
                )
            }))
            .await
            .into_iter()
            .collect::<Result<Vec<_>, anyhow::Error>>()?;
        Ok(Self {
            trace_elements,
        })
    }

    async fn save(
        &self,
        tx: &mut sqlx::Transaction<'static, sqlx::Postgres>,
        transaction_index: i64,
    ) -> anyhow::Result<()> {
        for elm in &self.trace_elements {
            elm.save(tx, transaction_index).await?;
        }
        Ok(())
    }
}

struct PreparedTraceElement {
    height:              i64,
    contract_index:      i64,
    contract_sub_index:  i64,
    trace_element_index: i64,
    cis2_token_events:   Vec<CisEvent>,
    trace_event:         PreparedContractTraceEvent,
}

impl PreparedTraceElement {
    async fn prepare(
        mut node_client: v2::Client,
        data: &BlockData,
        event: &ContractTraceElement,
        trace_element_index: usize,
    ) -> anyhow::Result<Self> {
        let contract_address = event.affected_address();

        let trace_element_index = trace_element_index.try_into()?;
        let height = data.finalized_block_info.height;
        let index = i64::try_from(contract_address.index)?;
        let sub_index = i64::try_from(contract_address.subindex)?;

        let trace_event = match event {
            ContractTraceElement::Updated {
                data: update,
            } => PreparedContractTraceEvent::Update(PreparedTraceEventUpdate::prepare(
                update.instigator,
                update.address,
                update.amount,
                data.finalized_block_info.height,
            )?),
            ContractTraceElement::Transferred {
                from,
                amount,
                to,
            } => PreparedContractTraceEvent::Transfer(PreparedTraceEventTransfer::prepare(
                *from,
                Arc::new(to.to_string()),
                *amount,
                data.finalized_block_info.height,
            )?),
            ContractTraceElement::Interrupted {
                ..
            }
            | ContractTraceElement::Resumed {
                ..
            } => PreparedContractTraceEvent::NoEvent,
            ContractTraceElement::Upgraded {
                address,
                from,
                to,
            } => PreparedContractTraceEvent::Upgrade(PreparedTraceEventUpgrade::prepare(
                *address, *from, *to,
            )?),
        };

        // To track CIS2 tokens (e.g., token balances, total supply, token metadata
        // URLs), we gather the CIS2 events here. We check if logged contract
        // events can be parsed as CIS2 events. In addition, we check if the
        // contract supports the `CIS2` standard by calling the on-chain
        // `supports` endpoint before considering the CIS2 events valid.
        //
        // There are two edge cases that the indexer would not identify a CIS2 event
        // correctly. Nonetheless, to avoid complexity it was deemed acceptable
        // behavior.
        // - Edge case 1: A contract code upgrades and no longer
        // supports CIS2 then logging a CIS2-like event within the same block.
        // - Edge case 2: A contract logs a CIS2-like event and then upgrades to add
        // support for CIS2 in the same block.
        //
        // There are three chain events (`ContractInitializedEvent`,
        // `ContractInterruptedEvent` and `ContractUpdatedEvent`) that can generate
        // `contract_logs`. CIS2 events logged by the last two chain events are
        // handled here while CIS2 events logged in the
        // `ContractInitializedEvent` are handled at its corresponding
        // transaction type.
        let potential_cis2_events = match event {
            ContractTraceElement::Updated {
                data,
            } => data.events.iter().filter_map(|log| log.try_into().ok()).collect::<Vec<_>>(),
            ContractTraceElement::Transferred {
                ..
            } => vec![],
            ContractTraceElement::Interrupted {
                events,
                ..
            } => events.iter().filter_map(|log| log.try_into().ok()).collect::<Vec<_>>(),
            ContractTraceElement::Resumed {
                ..
            } => vec![],
            ContractTraceElement::Upgraded {
                ..
            } => vec![],
        };

        // If the vector `potential_cis2_events` is not empty, we verify that the smart
        // contract supports the CIS2 standard before accepting the events as
        // valid.
        let cis2_token_events = if potential_cis2_events.is_empty() {
            vec![]
        } else {
            let contract_info = node_client
                .get_instance_info(
                    contract_address,
                    &BlockIdentifier::AbsoluteHeight(data.block_info.block_height),
                )
                .await?;
            let contract_name = contract_info.response.name().as_contract_name();

            let supports_cis2 = cis0::supports(
                &mut node_client,
                &BlockIdentifier::AbsoluteHeight(data.block_info.block_height),
                contract_address,
                contract_name,
                cis0::StandardIdentifier::CIS2,
            )
            .await
            .is_ok_and(|r| r.response.is_support());

            if supports_cis2 {
                potential_cis2_events.into_iter().map(|event: cis2::Event| event.into()).collect()
            } else {
                // If contract does not support `CIS2`, don't consider the events as CIS2
                // events.
                vec![]
            }
        };

        Ok(Self {
            height: height.height.try_into()?,
            contract_index: index,
            contract_sub_index: sub_index,
            trace_element_index,
            cis2_token_events,
            trace_event,
        })
    }

    async fn save(
        &self,
        tx: &mut sqlx::Transaction<'static, sqlx::Postgres>,
        transaction_index: i64,
    ) -> anyhow::Result<()> {
        sqlx::query!(
            "INSERT INTO contract_events (
                transaction_index,
                trace_element_index,
                block_height,
                contract_index,
                contract_sub_index,
                event_index_per_contract
            )
            VALUES (
                $1, $2, $3, $4, $5, (SELECT COALESCE(MAX(event_index_per_contract) + 1, 0) FROM \
             contract_events WHERE contract_index = $4 AND contract_sub_index = $5)
            )",
            transaction_index,
            self.trace_element_index,
            self.height,
            self.contract_index,
            self.contract_sub_index
        )
        .execute(tx.as_mut())
        .await?;

        self.trace_event.save(tx, transaction_index).await?;

        for log in self.cis2_token_events.iter() {
            process_cis2_token_event(
                log,
                self.contract_index,
                self.contract_sub_index,
                transaction_index,
                tx,
            )
            .await?
        }
        Ok(())
    }
}

enum PreparedContractTraceEvent {
    /// Potential module link events from a smart contract upgrade
    Upgrade(PreparedTraceEventUpgrade),
    /// Transfer to account.
    Transfer(PreparedTraceEventTransfer),
    /// Send messages (and CCD) updating another contract.
    Update(PreparedTraceEventUpdate),
    /// Nothing further needs to be tracked.
    NoEvent,
}

impl PreparedContractTraceEvent {
    async fn save(
        &self,
        tx: &mut sqlx::Transaction<'static, sqlx::Postgres>,
        transaction_index: i64,
    ) -> anyhow::Result<()> {
        match self {
            PreparedContractTraceEvent::Upgrade(event) => event.save(tx, transaction_index).await,
            PreparedContractTraceEvent::Transfer(event) => event.save(tx, transaction_index).await,
            PreparedContractTraceEvent::Update(event) => event.save(tx, transaction_index).await,
            PreparedContractTraceEvent::NoEvent => Ok(()),
        }
    }
}

struct PreparedTraceEventUpgrade {
    module_removed:        PreparedModuleLinkAction,
    module_added:          PreparedModuleLinkAction,
    contract_last_upgrade: PreparedUpdateContractLastUpgrade,
}

impl PreparedTraceEventUpgrade {
    fn prepare(
        address: ContractAddress,
        from: sdk_types::hashes::ModuleReference,
        to: sdk_types::hashes::ModuleReference,
    ) -> anyhow::Result<Self> {
        Ok(Self {
            module_removed:        PreparedModuleLinkAction::prepare(
                from,
                address,
                ModuleReferenceContractLinkAction::Removed,
            )?,
            module_added:          PreparedModuleLinkAction::prepare(
                to,
                address,
                ModuleReferenceContractLinkAction::Added,
            )?,
            contract_last_upgrade: PreparedUpdateContractLastUpgrade::prepare(address)?,
        })
    }

    async fn save(
        &self,
        tx: &mut sqlx::Transaction<'static, sqlx::Postgres>,
        transaction_index: i64,
    ) -> anyhow::Result<()> {
        self.module_removed.save(tx, transaction_index).await?;
        self.module_added.save(tx, transaction_index).await?;
        self.contract_last_upgrade.save(tx, transaction_index).await
    }
}

struct PreparedUpdateContractLastUpgrade {
    contract_index:     i64,
    contract_sub_index: i64,
}
impl PreparedUpdateContractLastUpgrade {
    fn prepare(address: ContractAddress) -> anyhow::Result<Self> {
        Ok(Self {
            contract_index:     i64::try_from(address.index)?,
            contract_sub_index: i64::try_from(address.subindex)?,
        })
    }

    async fn save(
        &self,
        tx: &mut sqlx::Transaction<'static, sqlx::Postgres>,
        transaction_index: i64,
    ) -> anyhow::Result<()> {
        sqlx::query!(
            "UPDATE contracts
             SET last_upgrade_transaction_index = $1
             WHERE index = $2 AND sub_index = $3",
            transaction_index,
            self.contract_index,
            self.contract_sub_index
        )
        .execute(tx.as_mut())
        .await?
        .ensure_affected_one_row()
        .context("Failed update contract with last upgrade transaction index")?;
        Ok(())
    }
}

/// Represent a transfer from contract to an account.
struct PreparedTraceEventTransfer {
    /// Update the contract balance with the transferred CCD.
    update_contract_balance:  PreparedUpdateContractBalance,
    /// Update the account balance receiving CCD.
    update_receiving_account: PreparedUpdateAccountBalance,
}

impl PreparedTraceEventTransfer {
    fn prepare(
        sender_contract: ContractAddress,
        receiving_account: Arc<String>,
        amount: Amount,
        block_height: AbsoluteBlockHeight,
    ) -> anyhow::Result<Self> {
        let amount: i64 = amount.micro_ccd().try_into()?;
        let update_contract_balance =
            PreparedUpdateContractBalance::prepare(sender_contract, -amount)?;
        let update_receiving_account = PreparedUpdateAccountBalance::prepare(
            receiving_account,
            amount,
            block_height,
            AccountStatementEntryType::TransferIn,
        )?;
        Ok(Self {
            update_contract_balance,
            update_receiving_account,
        })
    }

    async fn save(
        &self,
        tx: &mut sqlx::Transaction<'static, sqlx::Postgres>,
        transaction_index: i64,
    ) -> anyhow::Result<()> {
        self.update_contract_balance.save(tx).await?;
        self.update_receiving_account.save(tx, Some(transaction_index)).await?;
        Ok(())
    }
}

struct PreparedTraceEventUpdate {
    /// Update the caller balance (either an account or contract).
    sender:             PreparedTraceEventUpdateSender,
    /// Update the receiving contract balance.
    receiving_contract: PreparedUpdateContractBalance,
}

enum PreparedTraceEventUpdateSender {
    Account(PreparedUpdateAccountBalance),
    Contract(PreparedUpdateContractBalance),
}

impl PreparedTraceEventUpdate {
    fn prepare(
        sender: Address,
        receiver: ContractAddress,
        amount: Amount,
        block_height: AbsoluteBlockHeight,
    ) -> anyhow::Result<Self> {
        let amount: i64 = amount.micro_ccd().try_into()?;
        let sender = match sender {
            Address::Account(address) => {
                PreparedTraceEventUpdateSender::Account(PreparedUpdateAccountBalance::prepare(
                    Arc::new(address.to_string()),
                    -amount,
                    block_height,
                    AccountStatementEntryType::TransferOut,
                )?)
            }
            Address::Contract(contract) => PreparedTraceEventUpdateSender::Contract(
                PreparedUpdateContractBalance::prepare(contract, -amount)?,
            ),
        };
        let receiving_contract = PreparedUpdateContractBalance::prepare(receiver, amount)?;
        Ok(Self {
            sender,
            receiving_contract,
        })
    }

    async fn save(
        &self,
        tx: &mut sqlx::Transaction<'static, sqlx::Postgres>,
        transaction_index: i64,
    ) -> anyhow::Result<()> {
        match &self.sender {
            PreparedTraceEventUpdateSender::Account(sender) => {
                sender.save(tx, Some(transaction_index)).await?
            }
            PreparedTraceEventUpdateSender::Contract(sender) => sender.save(tx).await?,
        }
        self.receiving_contract.save(tx).await?;
        Ok(())
    }
}

/// Update of the balance of a contract
struct PreparedUpdateContractBalance {
    contract_index:     i64,
    contract_sub_index: i64,
    /// Difference in CCD balance.
    change:             i64,
}

impl PreparedUpdateContractBalance {
    fn prepare(contract: ContractAddress, change: i64) -> anyhow::Result<Self> {
        let contract_index: i64 = contract.index.try_into()?;
        let contract_sub_index: i64 = contract.subindex.try_into()?;
        Ok(Self {
            contract_index,
            contract_sub_index,
            change,
        })
    }

    async fn save(
        &self,
        tx: &mut sqlx::Transaction<'static, sqlx::Postgres>,
    ) -> anyhow::Result<()> {
        sqlx::query!(
            "UPDATE contracts SET amount = amount + $1 WHERE index = $2 AND sub_index = $3",
            self.change,
            self.contract_index,
            self.contract_sub_index
        )
        .execute(tx.as_mut())
        .await?
        .ensure_affected_one_row()
        .context("Failed update contract CCD balance")?;
        Ok(())
    }
}

struct PreparedRejectContractUpdateTransaction {
    contract_index:     i64,
    contract_sub_index: i64,
}
impl PreparedRejectContractUpdateTransaction {
    fn prepare(address: ContractAddress) -> anyhow::Result<Self> {
        Ok(Self {
            contract_index:     i64::try_from(address.index)?,
            contract_sub_index: i64::try_from(address.subindex)?,
        })
    }

    async fn save(
        &self,
        tx: &mut sqlx::Transaction<'static, sqlx::Postgres>,
        transaction_index: i64,
    ) -> anyhow::Result<()> {
        sqlx::query!(
            "INSERT INTO contract_reject_transactions (
                 contract_index,
                 contract_sub_index,
                 transaction_index,
                 transaction_index_per_contract
             ) VALUES (
                 $1,
                 $2,
                 $3,
                 (SELECT
                     COALESCE(MAX(transaction_index_per_contract) + 1, 0)
                  FROM contract_reject_transactions
                  WHERE
                      contract_index = $1 AND contract_sub_index = $2
                 )
             )",
            self.contract_index,
            self.contract_sub_index,
            transaction_index,
        )
        .execute(tx.as_mut())
        .await?;
        Ok(())
    }
}

async fn process_cis2_token_event(
    cis2_token_event: &CisEvent,
    contract_index: i64,
    contract_sub_index: i64,
    transaction_index: i64,
    tx: &mut sqlx::Transaction<'static, sqlx::Postgres>,
) -> anyhow::Result<()> {
    match cis2_token_event {
        // - The `total_supply` value of a token is inserted/updated in the database here.
        // Only `Mint` and `Burn` events affect the `total_supply` of a
        // token.
        // - The `balance` value of the token owner is inserted/updated in the database here.
        // Only `Mint`, `Burn`, and `Transfer` events affect the `balance` of a token owner.
        // - The `tokenEvent` is inserted in the database here.
        // Only `Mint`, `Burn`, `Transfer`, and `TokenMetadata` events are tracked as token events.
        cis2_mint_event @ CisEvent::Mint(CisMintEvent {
            raw_token_id,
            amount,
            owner,
        }) => {
            let token_address = TokenAddress::new(
                ContractAddress::new(contract_index as u64, contract_sub_index as u64),
                raw_token_id.clone(),
            )
            .to_string();

            // Note: Some `buggy` CIS2 token contracts might mint more tokens than the
            // MAX::TOKEN_AMOUNT specified in the CIS2 standard. The
            // `total_supply/balance` eventually overflows in that case.
            let tokens_minted = BigDecimal::from_biguint(amount.0.clone(), 0);
            // If the `token_address` does not exist, insert the new token with its
            // `total_supply` set to `tokens_minted`. If the `token_address` exists,
            // update the `total_supply` value by adding the `tokens_minted` to the existing
            // value in the database.
            sqlx::query!(
                "
                    INSERT INTO tokens (index, token_index_per_contract, token_address, \
                 contract_index, contract_sub_index, total_supply, token_id, \
                 init_transaction_index)
                    VALUES (
                        (SELECT COALESCE(MAX(index) + 1, 0) FROM tokens),
                        (SELECT COALESCE(MAX(token_index_per_contract) + 1, 0) FROM tokens WHERE \
                 contract_index = $2 AND contract_sub_index = $3),
                        $1,
                        $2,
                        $3,
                        $4,
                        $5,
                        $6
                    )
                    ON CONFLICT (token_address)
                    DO UPDATE SET total_supply = tokens.total_supply + EXCLUDED.total_supply",
                token_address,
                contract_index,
                contract_sub_index,
                tokens_minted.clone(),
                raw_token_id.to_string(),
                transaction_index
            )
            .execute(tx.as_mut())
            .await
            .context("Failed inserting or updating token from mint event")?;

            // If the owner doesn't already hold this token, insert a new row with a balance
            // of `tokens_minted`. Otherwise, update the existing row by
            // incrementing the owner's balance by `tokens_minted`.
            // Note: CCDScan currently only tracks token balances of accounts (issue #357).
            if let Address::Account(owner) = owner {
                sqlx::query!(
                    "
                    INSERT INTO account_tokens (index, account_index, token_index, balance)
                    SELECT
                        COALESCE((SELECT MAX(index) + 1 FROM account_tokens), 0),
                        accounts.index,
                        tokens.index,
                        $3
                    FROM accounts, tokens
                    WHERE accounts.address = $1
                        AND tokens.token_address = $2
                    ON CONFLICT (token_index, account_index)
                    DO UPDATE SET balance = account_tokens.balance + EXCLUDED.balance",
                    owner.to_string(),
                    token_address,
                    tokens_minted,
                )
                .execute(tx.as_mut())
                .await
                .context("Failed inserting or updating account balance from mint event")?;
            }

            // Insert the token event into the table.
            sqlx::query!(
                "INSERT INTO cis2_token_events (
                    index_per_token,
                    transaction_index,
                    token_index,
                    cis2_token_event
                )
                SELECT
                    COALESCE((SELECT MAX(index_per_token) + 1 FROM cis2_token_events WHERE \
                 cis2_token_events.token_index = tokens.index), 0),
                    $1,
                    tokens.index,
                    $3
                FROM tokens
                WHERE tokens.token_address = $2",
                transaction_index,
                token_address,
                serde_json::to_value(cis2_mint_event)?,
            )
            .execute(tx.as_mut())
            .await?;
        }

        // - The `total_supply` value of a token is inserted/updated in the database here.
        // Only `Mint` and `Burn` events affect the `total_supply` of a
        // token.
        // - The `balance` value of the token owner is inserted/updated in the database here.
        // Only `Mint`, `Burn`, and `Transfer` events affect the `balance` of a token owner.
        // - The `tokenEvent` is inserted in the database here.
        // Only `Mint`, `Burn`, `Transfer`, and `TokenMetadata` events are tracked as token events.
        // Note: Some `buggy` CIS2 token contracts might burn more tokens than they have
        // initially minted. The `total_supply/balance` can have a negative value in that case
        // and even underflow.
        cis2_burn_event @ CisEvent::Burn(CisBurnEvent {
            raw_token_id,
            amount,
            owner,
        }) => {
            let token_address = TokenAddress::new(
                ContractAddress::new(contract_index as u64, contract_sub_index as u64),
                raw_token_id.clone(),
            )
            .to_string();

            // Note: Some `buggy` CIS2 token contracts might burn more tokens than they have
            // initially minted. The `total_supply/balance` will be set to a negative value
            // and eventually underflow in that case.
            let tokens_burned = BigDecimal::from_biguint(amount.0.clone(), 0);
            // If the `token_address` does not exist (likely a `buggy` CIS2 token contract),
            // insert the new token with its `total_supply` set to `-tokens_burned`. If the
            // `token_address` exists, update the `total_supply` value by
            // subtracting the `tokens_burned` from the existing value in the
            // database.
            sqlx::query!(
                "
                    INSERT INTO tokens (index, token_index_per_contract, token_address, \
                 contract_index, contract_sub_index, total_supply, token_id, \
                 init_transaction_index)
                    VALUES (
                        (SELECT COALESCE(MAX(index) + 1, 0) FROM tokens),
                        (SELECT COALESCE(MAX(token_index_per_contract) + 1, 0) FROM tokens WHERE \
                 contract_index = $2 AND contract_sub_index = $3),
                        $1,
                        $2,
                        $3,
                        $4,
                        $5,
                        $6
                    )
                    ON CONFLICT (token_address)
                    DO UPDATE SET total_supply = tokens.total_supply + EXCLUDED.total_supply",
                token_address,
                contract_index,
                contract_sub_index,
                -tokens_burned.clone(),
                raw_token_id.to_string(),
                transaction_index
            )
            .execute(tx.as_mut())
            .await
            .context("Failed inserting or updating token from burn event")?;

            if let Address::Account(owner) = owner {
                sqlx::query!(
                    "
                    INSERT INTO account_tokens (index, account_index, token_index, balance)
                    SELECT
                        COALESCE((SELECT MAX(index) + 1 FROM account_tokens), 0),
                        accounts.index,
                        tokens.index,
                        $3
                    FROM accounts, tokens
                    WHERE accounts.address = $1
                        AND tokens.token_address = $2
                    ON CONFLICT (token_index, account_index)
                    DO UPDATE SET balance = account_tokens.balance + EXCLUDED.balance",
                    owner.to_string(),
                    token_address.to_string(),
                    -tokens_burned
                )
                .execute(tx.as_mut())
                .await
                .context("Failed inserting or updating account balance from burn event")?
                .ensure_affected_one_row()?;
            }

            // Insert the token event into the table.
            sqlx::query!(
                "INSERT INTO cis2_token_events (
                    index_per_token,
                    transaction_index,
                    token_index,
                    cis2_token_event
                )
                SELECT
                    COALESCE((SELECT MAX(index_per_token) + 1 FROM cis2_token_events WHERE \
                 cis2_token_events.token_index = tokens.index), 0),
                    $1,
                    tokens.index,
                    $3
                FROM tokens
                WHERE tokens.token_address = $2",
                transaction_index,
                token_address,
                serde_json::to_value(cis2_burn_event)?,
            )
            .execute(tx.as_mut())
            .await?
            .ensure_affected_one_row()?;
        }

        // - The `balance` values of the token are inserted/updated in the database here for the
        //   `from` and `to` addresses.
        // Only `Mint`, `Burn`, and `Transfer` events affect the `balance` of a token owner.
        // - The `tokenEvent` is inserted in the database here.
        // Only `Mint`, `Burn`, `Transfer`, and `TokenMetadata` events are tracked as token events.
        // Note: Some `buggy` CIS2 token contracts might transfer more tokens than an owner owns.
        // The `balance` can have a negative value in that case.
        cis2_transfer_event @ CisEvent::Transfer(CisTransferEvent {
            raw_token_id,
            amount,
            from,
            to,
        }) => {
            let token_address = TokenAddress::new(
                ContractAddress::new(contract_index as u64, contract_sub_index as u64),
                raw_token_id.clone(),
            )
            .to_string();

            let tokens_transferred = BigDecimal::from_biguint(amount.0.clone(), 0);

            // If the `from` address doesn't already hold this token, insert a new row with
            // a balance of `-tokens_transferred`. Otherwise, update the existing row
            // by decrementing the owner's balance by `tokens_transferred`.
            // Note: CCDScan currently only tracks token balances of accounts (issue #357).
            if let Address::Account(from) = from {
                sqlx::query!(
                    "
                    INSERT INTO account_tokens (index, account_index, token_index, balance)
                    SELECT
                        COALESCE((SELECT MAX(index) + 1 FROM account_tokens), 0),
                        accounts.index,
                        tokens.index,
                        $3
                    FROM accounts, tokens
                    WHERE accounts.address = $1
                        AND tokens.token_address = $2
                    ON CONFLICT (token_index, account_index)
                    DO UPDATE SET balance = account_tokens.balance + EXCLUDED.balance",
                    from.to_string(),
                    token_address,
                    -tokens_transferred.clone(),
                )
                .execute(tx.as_mut())
                .await
                .context(
                    "Failed inserting or updating account balance from transfer event (sender)",
                )?;
            }

            // If the `to` address doesn't already hold this token, insert a new row with a
            // balance of `tokens_transferred`. Otherwise, update the existing row by
            // incrementing the owner's balance by `tokens_transferred`.
            // Note: CCDScan currently only tracks token balances of accounts (issue #357).
            if let Address::Account(to) = to {
                sqlx::query!(
                    "
                    INSERT INTO account_tokens (index, account_index, token_index, balance)
                    SELECT
                        COALESCE((SELECT MAX(index) + 1 FROM account_tokens), 0),
                        accounts.index,
                        tokens.index,
                        $3
                    FROM accounts, tokens
                    WHERE accounts.address = $1
                        AND tokens.token_address = $2
                    ON CONFLICT (token_index, account_index)
                        DO UPDATE SET balance = account_tokens.balance + EXCLUDED.balance",
                    to.to_string(),
                    token_address,
                    tokens_transferred
                )
                .execute(tx.as_mut())
                .await
                .context("Failed inserting or updating account balance from transfer event (to)")?
                .ensure_affected_one_row()?;
            }

            // Insert the token event into the table.
            sqlx::query!(
                "INSERT INTO cis2_token_events (
                    index_per_token,
                    transaction_index,
                    token_index,
                    cis2_token_event
                )
                SELECT
                    COALESCE((SELECT MAX(index_per_token) + 1 FROM cis2_token_events WHERE \
                 cis2_token_events.token_index = tokens.index), 0),
                    $1,
                    tokens.index,
                    $3
                FROM tokens
                WHERE tokens.token_address = $2",
                transaction_index,
                token_address,
                serde_json::to_value(cis2_transfer_event)?,
            )
            .execute(tx.as_mut())
            .await?
            .ensure_affected_one_row()?;
        }

        // - The `metadata_url` of a token is inserted/updated in the database here.
        // Only `TokenMetadata` events affect the `metadata_url` of a
        // token.
        // - The `tokenEvent` is inserted in the database here.
        // Only `Mint`, `Burn`, `Transfer`, and `TokenMetadata` events are tracked as token events.
        cis2_token_metadata_event @ CisEvent::TokenMetadata(CisTokenMetadataEvent {
            raw_token_id,
            metadata_url,
        }) => {
            let token_address = TokenAddress::new(
                ContractAddress::new(contract_index as u64, contract_sub_index as u64),
                raw_token_id.clone(),
            )
            .to_string();

            // If the `token_address` does not exist, insert the new token.
            // If the `token_address` exists, update the `metadata_url` value in the
            // database.
            sqlx::query!(
                "
                    INSERT INTO tokens (index, token_index_per_contract, token_address, \
                 contract_index, contract_sub_index, metadata_url, token_id, \
                 init_transaction_index)
                    VALUES (
                        (SELECT COALESCE(MAX(index) + 1, 0) FROM tokens),
                        (SELECT COALESCE(MAX(token_index_per_contract) + 1, 0) FROM tokens WHERE \
                 contract_index = $2 AND contract_sub_index = $3),
                        $1,
                        $2,
                        $3,
                        $4,
                        $5,
                        $6
                    )
                    ON CONFLICT (token_address)
                    DO UPDATE SET metadata_url = EXCLUDED.metadata_url",
                token_address,
                contract_index,
                contract_sub_index,
                metadata_url.url(),
                raw_token_id.to_string(),
                transaction_index
            )
            .execute(tx.as_mut())
            .await
            .context("Failed inserting or updating token from token metadata event")?;

            // Insert the token event into the table.
            sqlx::query!(
                "INSERT INTO cis2_token_events (
                    index_per_token,
                    transaction_index,
                    token_index,
                    cis2_token_event
                )
                SELECT
                    COALESCE((SELECT MAX(index_per_token) + 1 FROM cis2_token_events WHERE \
                 cis2_token_events.token_index = tokens.index), 0),
                    $1,
                    tokens.index,
                    $3
                FROM tokens
                WHERE tokens.token_address = $2",
                transaction_index,
                token_address,
                serde_json::to_value(cis2_token_metadata_event)?,
            )
            .execute(tx.as_mut())
            .await?
            .ensure_affected_one_row()?;
        }
        _ => (),
    }
    Ok(())
}

struct PreparedScheduledReleases {
    account_address: Arc<String>,
    release_times: Vec<DateTime<Utc>>,
    amounts: Vec<i64>,
    target_account_balance_update: PreparedUpdateAccountBalance,
    source_account_balance_update: PreparedUpdateAccountBalance,
}

impl PreparedScheduledReleases {
    fn prepare(
        target_address: Arc<String>,
        source_address: Arc<String>,
        scheduled_releases: &[(Timestamp, Amount)],
        block_height: AbsoluteBlockHeight,
    ) -> anyhow::Result<Self> {
        let capacity = scheduled_releases.len();
        let mut release_times: Vec<DateTime<Utc>> = Vec::with_capacity(capacity);
        let mut amounts: Vec<i64> = Vec::with_capacity(capacity);
        let mut total_amount = 0;
        for (timestamp, amount) in scheduled_releases.iter() {
            release_times.push(DateTime::<Utc>::try_from(*timestamp)?);
            let micro_ccd = i64::try_from(amount.micro_ccd())?;
            amounts.push(micro_ccd);
            total_amount += micro_ccd;
        }
        let target_account_balance_update = PreparedUpdateAccountBalance::prepare(
            target_address.clone(),
            total_amount,
            block_height,
            AccountStatementEntryType::TransferIn,
        )?;

        let source_account_balance_update = PreparedUpdateAccountBalance::prepare(
            source_address,
            -total_amount,
            block_height,
            AccountStatementEntryType::TransferOut,
        )?;
        Ok(Self {
            account_address: target_address,
            release_times,
            amounts,
            target_account_balance_update,
            source_account_balance_update,
        })
    }

    async fn save(
        &self,
        tx: &mut sqlx::Transaction<'static, sqlx::Postgres>,
        transaction_index: i64,
    ) -> anyhow::Result<()> {
        sqlx::query!(
            "INSERT INTO scheduled_releases (
                transaction_index,
                account_index,
                release_time,
                amount
            )
            SELECT
                $1,
                (SELECT index FROM accounts WHERE address = $2),
                UNNEST($3::TIMESTAMPTZ[]),
                UNNEST($4::BIGINT[])
            ",
            transaction_index,
            self.account_address.as_ref(),
            &self.release_times,
            &self.amounts
        )
        .execute(tx.as_mut())
        .await?
        .ensure_affected_rows(self.release_times.len().try_into()?)?;
        self.target_account_balance_update.save(tx, Some(transaction_index)).await?;
        self.source_account_balance_update.save(tx, Some(transaction_index)).await?;
        Ok(())
    }
}

/// Represents either moving funds from or to the encrypted balance.
struct PreparedUpdateEncryptedBalance {
    /// Update the public balance with the amount being moved.
    public_balance_change: PreparedUpdateAccountBalance,
}

impl PreparedUpdateEncryptedBalance {
    fn prepare(
        sender: Arc<String>,
        amount: Amount,
        block_height: AbsoluteBlockHeight,
        operation: CryptoOperation,
    ) -> anyhow::Result<Self> {
        let amount: i64 = amount.micro_ccd().try_into()?;
        let amount = match operation {
            CryptoOperation::Encrypt => -amount,
            CryptoOperation::Decrypt => amount,
        };

        let public_balance_change =
            PreparedUpdateAccountBalance::prepare(sender, amount, block_height, operation.into())?;
        Ok(Self {
            public_balance_change,
        })
    }

    pub async fn save(
        &self,
        tx: &mut sqlx::Transaction<'static, sqlx::Postgres>,
        transaction_index: i64,
    ) -> anyhow::Result<()> {
        self.public_balance_change.save(tx, Some(transaction_index)).await?;
        Ok(())
    }
}

/// Represents change in the balance of some account.
struct PreparedUpdateAccountBalance {
    /// Address of the account.
    account_address:   Arc<String>,
    /// Difference in the balance.
    change:            i64,
    /// Tracking the account statement causing the change in balance.
    account_statement: PreparedAccountStatement,
}

impl PreparedUpdateAccountBalance {
    fn prepare(
        sender: Arc<String>,
        amount: i64,
        block_height: AbsoluteBlockHeight,
        transaction_type: AccountStatementEntryType,
    ) -> anyhow::Result<Self> {
        let account_statement = PreparedAccountStatement {
            block_height: block_height.height.try_into()?,
            amount,
            account_address: sender.clone(),
            transaction_type,
        };
        Ok(Self {
            account_address: sender,
            change: amount,
            account_statement,
        })
    }

    pub async fn save(
        &self,
        tx: &mut sqlx::Transaction<'static, sqlx::Postgres>,
        transaction_index: Option<i64>,
    ) -> anyhow::Result<()> {
        if self.change == 0 {
            // Difference of 0 means nothing needs to be updated.
            return Ok(());
        }
        sqlx::query!(
            "UPDATE accounts SET amount = amount + $1 WHERE address = $2",
            self.change,
            self.account_address.as_ref(),
        )
        .execute(tx.as_mut())
        .await?
        .ensure_affected_one_row()?;
        // Add the account statement, note that this operation assumes the account
        // balance is already updated.
        self.account_statement.save(tx, transaction_index).await?;
        Ok(())
    }
}

/// Represent the event of a transfer of CCD from one account to another.
struct PreparedCcdTransferEvent {
    /// Updating the sender account balance.
    update_sender:   PreparedUpdateAccountBalance,
    /// Updating the receivers account balance.
    update_receiver: PreparedUpdateAccountBalance,
}

impl PreparedCcdTransferEvent {
    fn prepare(
        sender_address: Arc<String>,
        receiver_address: Arc<String>,
        amount: Amount,
        block_height: AbsoluteBlockHeight,
    ) -> anyhow::Result<Self> {
        let amount: i64 = amount.micro_ccd().try_into()?;
        let update_sender = PreparedUpdateAccountBalance::prepare(
            sender_address.clone(),
            -amount,
            block_height,
            AccountStatementEntryType::TransferOut,
        )?;
        let update_receiver = PreparedUpdateAccountBalance::prepare(
            receiver_address.clone(),
            amount,
            block_height,
            AccountStatementEntryType::TransferIn,
        )?;
        Ok(Self {
            update_sender,
            update_receiver,
        })
    }

    async fn save(
        &self,
        tx: &mut sqlx::Transaction<'static, sqlx::Postgres>,
        transaction_index: i64,
    ) -> anyhow::Result<()> {
        self.update_sender.save(tx, Some(transaction_index)).await?;
        self.update_receiver.save(tx, Some(transaction_index)).await?;
        Ok(())
    }
}

/// Represents changes in the database from special transaction outcomes from a
/// block.
struct PreparedSpecialTransactionOutcomes {
    /// Insert the special transaction outcomes for this block.
    insert_special_transaction_outcomes: PreparedInsertBlockSpecialTransacionOutcomes,
    /// Updates to various tables depending on the type of special transaction
    /// outcome.
    updates: Vec<PreparedSpecialTransactionOutcomeUpdate>,
    /// Present if block is a payday block with its associated updates.
    payday_updates: Option<PreparedPayDayBlock>,
}

impl PreparedSpecialTransactionOutcomes {
    async fn prepare(
        node_client: &mut v2::Client,
        block_info: &BlockInfo,
        events: &[SpecialTransactionOutcome],
    ) -> anyhow::Result<Self> {
        let is_payday_block = events.iter().any(|ev| {
            matches!(
                ev,
                SpecialTransactionOutcome::PaydayFoundationReward { .. }
                    | SpecialTransactionOutcome::PaydayAccountReward { .. }
                    | SpecialTransactionOutcome::PaydayPoolReward { .. }
            )
        });

        let payday_updates = if is_payday_block {
            Some(PreparedPayDayBlock::prepare(node_client, block_info).await?)
        } else {
            None
        };

        Ok(Self {
            insert_special_transaction_outcomes:
                PreparedInsertBlockSpecialTransacionOutcomes::prepare(
                    block_info.block_height,
                    events,
                )?,
            updates: events
                .iter()
                .map(|event| {
                    PreparedSpecialTransactionOutcomeUpdate::prepare(event, block_info.block_height)
                })
                .collect::<Result<_, _>>()?,
            payday_updates,
        })
    }

    async fn save(
        &self,
        tx: &mut sqlx::Transaction<'static, sqlx::Postgres>,
    ) -> anyhow::Result<()> {
        self.insert_special_transaction_outcomes.save(tx).await?;
        if let Some(payday_updates) = &self.payday_updates {
            payday_updates.save(tx).await?;
        }
        for update in self.updates.iter() {
            update.save(tx).await?;
        }
        Ok(())
    }
}

/// Insert special transaction outcomes for a particular block.
struct PreparedInsertBlockSpecialTransacionOutcomes {
    /// Height of the block containing these special events.
    block_height:        i64,
    /// Index of the outcome within this block in the order they
    /// occur in the block.
    block_outcome_index: Vec<i64>,
    /// The types of the special transaction outcomes in the order they
    /// occur in the block.
    outcome_type:        Vec<SpecialEventTypeFilter>,
    /// JSON serializations of `SpecialTransactionOutcome` in the order they
    /// occur in the block.
    outcomes:            Vec<serde_json::Value>,
}

impl PreparedInsertBlockSpecialTransacionOutcomes {
    fn prepare(
        block_height: AbsoluteBlockHeight,
        events: &[SpecialTransactionOutcome],
    ) -> anyhow::Result<Self> {
        let block_height = block_height.height.try_into()?;
        let mut block_outcome_index = Vec::with_capacity(events.len());
        let mut outcome_type = Vec::with_capacity(events.len());
        let mut outcomes = Vec::with_capacity(events.len());
        for (block_index, event) in events.iter().enumerate() {
            let outcome_index = block_index.try_into()?;
            let special_event = SpecialEvent::from_special_transaction_outcome(
                block_height,
                outcome_index,
                event.clone(),
            )?;
            block_outcome_index.push(outcome_index);
            outcome_type.push(event.into());
            outcomes.push(serde_json::to_value(special_event)?);
        }
        Ok(Self {
            block_height,
            block_outcome_index,
            outcome_type,
            outcomes,
        })
    }

    async fn save(
        &self,
        tx: &mut sqlx::Transaction<'static, sqlx::Postgres>,
    ) -> anyhow::Result<()> {
        sqlx::query!(
            "INSERT INTO block_special_transaction_outcomes
                 (block_height, block_outcome_index, outcome_type, outcome)
             SELECT $1, block_outcome_index, outcome_type, outcome
             FROM
                 UNNEST(
                     $2::BIGINT[],
                     $3::special_transaction_outcome_type[],
                     $4::JSONB[]
                 ) AS outcomes(
                     block_outcome_index,
                     outcome_type,
                     outcome
                 )",
            self.block_height,
            &self.block_outcome_index,
            &self.outcome_type as &[SpecialEventTypeFilter],
            &self.outcomes
        )
        .execute(tx.as_mut())
        .await?
        .ensure_affected_rows(self.outcomes.len().try_into()?)?;
        Ok(())
    }
}

/// Represents updates in the database caused by a single special transaction
/// outcome in a block.
enum PreparedSpecialTransactionOutcomeUpdate {
    /// Distribution of various CCD rewards.
    Rewards(Vec<AccountReceivedReward>),
    /// Validator is primed for suspension.
    ValidatorPrimedForSuspension(PreparedValidatorPrimedForSuspension),
    /// Validator is suspended.
    ValidatorSuspended(PreparedValidatorSuspension),
}

impl PreparedSpecialTransactionOutcomeUpdate {
    fn prepare(
        event: &SpecialTransactionOutcome,
        block_height: AbsoluteBlockHeight,
    ) -> anyhow::Result<Self> {
        let results = match &event {
            SpecialTransactionOutcome::BakingRewards {
                baker_rewards,
                ..
            } => {
                let rewards = baker_rewards
                    .iter()
                    .map(|(account_address, amount)| {
                        AccountReceivedReward::prepare(
                            Arc::new(account_address.to_string()),
                            amount.micro_ccd.try_into()?,
                            block_height,
                            AccountStatementEntryType::BakerReward,
                        )
                    })
                    .collect::<Result<Vec<_>, _>>()?;
                Self::Rewards(rewards)
            }
            SpecialTransactionOutcome::Mint {
                foundation_account,
                mint_platform_development_charge,
                ..
            } => {
                let rewards = vec![AccountReceivedReward::prepare(
                    Arc::new(foundation_account.to_string()),
                    mint_platform_development_charge.micro_ccd.try_into()?,
                    block_height,
                    AccountStatementEntryType::FoundationReward,
                )?];
                Self::Rewards(rewards)
            }
            SpecialTransactionOutcome::FinalizationRewards {
                finalization_rewards,
                ..
            } => {
                let rewards = finalization_rewards
                    .iter()
                    .map(|(account_address, amount)| {
                        AccountReceivedReward::prepare(
                            Arc::new(account_address.to_string()),
                            amount.micro_ccd.try_into()?,
                            block_height,
                            AccountStatementEntryType::FinalizationReward,
                        )
                    })
                    .collect::<Result<Vec<_>, _>>()?;
                Self::Rewards(rewards)
            }
            SpecialTransactionOutcome::BlockReward {
                baker,
                foundation_account,
                baker_reward,
                foundation_charge,
                ..
            } => Self::Rewards(vec![
                AccountReceivedReward::prepare(
                    Arc::new(foundation_account.to_string()),
                    foundation_charge.micro_ccd.try_into()?,
                    block_height,
                    AccountStatementEntryType::FoundationReward,
                )?,
                AccountReceivedReward::prepare(
                    Arc::new(baker.to_string()),
                    baker_reward.micro_ccd.try_into()?,
                    block_height,
                    AccountStatementEntryType::BakerReward,
                )?,
            ]),
            SpecialTransactionOutcome::PaydayFoundationReward {
                foundation_account,
                development_charge,
            } => Self::Rewards(vec![AccountReceivedReward::prepare(
                Arc::new(foundation_account.to_string()),
                development_charge.micro_ccd.try_into()?,
                block_height,
                AccountStatementEntryType::FoundationReward,
            )?]),
            SpecialTransactionOutcome::PaydayAccountReward {
                account,
                transaction_fees,
                baker_reward,
                finalization_reward,
            } => {
                let account_address = Arc::new(account.to_string());
                Self::Rewards(vec![
                    AccountReceivedReward::prepare(
                        account_address.clone(),
                        transaction_fees.micro_ccd.try_into()?,
                        block_height,
                        AccountStatementEntryType::TransactionFeeReward,
                    )?,
                    AccountReceivedReward::prepare(
                        account_address.clone(),
                        baker_reward.micro_ccd.try_into()?,
                        block_height,
                        AccountStatementEntryType::BakerReward,
                    )?,
                    AccountReceivedReward::prepare(
                        account_address,
                        finalization_reward.micro_ccd.try_into()?,
                        block_height,
                        AccountStatementEntryType::FinalizationReward,
                    )?,
                ])
            }
            // TODO: Support these two types. (Deviates from Old CCDScan)
            SpecialTransactionOutcome::BlockAccrueReward {
                ..
            }
            | SpecialTransactionOutcome::PaydayPoolReward {
                ..
            } => Self::Rewards(Vec::new()),
            SpecialTransactionOutcome::ValidatorSuspended {
                baker_id,
                ..
            } => Self::ValidatorSuspended(PreparedValidatorSuspension::prepare(
                baker_id,
                block_height,
            )?),
            SpecialTransactionOutcome::ValidatorPrimedForSuspension {
                baker_id,
                ..
            } => Self::ValidatorPrimedForSuspension(PreparedValidatorPrimedForSuspension::prepare(
                baker_id,
                block_height,
            )?),
        };
        Ok(results)
    }

    async fn save(
        &self,
        tx: &mut sqlx::Transaction<'static, sqlx::Postgres>,
    ) -> anyhow::Result<()> {
        match self {
            Self::Rewards(events) => {
                for event in events {
                    event.save(tx).await?
                }
                Ok(())
            }
            Self::ValidatorPrimedForSuspension(event) => event.save(tx).await,
            Self::ValidatorSuspended(event) => event.save(tx).await,
        }
    }
}

/// Represents the event of an account receiving a reward.
struct AccountReceivedReward {
    /// Update the balance of the account.
    update_account_balance: PreparedUpdateAccountBalance,
    /// Update the stake if restake earnings.
    update_stake:           RestakeEarnings,
}

impl AccountReceivedReward {
    fn prepare(
        account_address: Arc<String>,
        amount: i64,
        block_height: AbsoluteBlockHeight,
        transaction_type: AccountStatementEntryType,
    ) -> anyhow::Result<Self> {
        Ok(Self {
            update_account_balance: PreparedUpdateAccountBalance::prepare(
                account_address.clone(),
                amount,
                block_height,
                transaction_type,
            )?,
            update_stake:           RestakeEarnings::prepare(account_address, amount),
        })
    }

    async fn save(
        &self,
        tx: &mut sqlx::Transaction<'static, sqlx::Postgres>,
    ) -> anyhow::Result<()> {
        self.update_account_balance.save(tx, None).await?;
        self.update_stake.save(tx).await?;
        Ok(())
    }
}

/// Represents the database operation of updating stake for a reward if restake
/// earnings are enabled.
struct RestakeEarnings {
    /// The account address of the receiver of the reward.
    account_address: Arc<String>,
    /// Amount of CCD received as reward.
    amount:          i64,
}

impl RestakeEarnings {
    fn prepare(account_address: Arc<String>, amount: i64) -> Self {
        Self {
            account_address,
            amount,
        }
    }

    async fn save(
        &self,
        tx: &mut sqlx::Transaction<'static, sqlx::Postgres>,
    ) -> anyhow::Result<()> {
        // Update the account if delegated_restake_earnings is set and is true, meaning
        // the account is delegating.
        let account_row = sqlx::query!(
            "UPDATE accounts
                SET
                    delegated_stake = CASE
                            WHEN delegated_restake_earnings THEN delegated_stake + $2
                            ELSE delegated_stake
                        END
                WHERE address = $1
                RETURNING index, delegated_restake_earnings, delegated_target_baker_id",
            self.account_address.as_ref(),
            self.amount
        )
        .fetch_one(tx.as_mut())
        .await?;
        if let Some(restake) = account_row.delegated_restake_earnings {
            // Account is delegating.
            if let (true, Some(pool)) = (restake, account_row.delegated_target_baker_id) {
                // If restake is enabled and the target is a validator pool (not the passive
                // pool) and we update the pool stake.
                sqlx::query!(
                    "UPDATE bakers
                         SET pool_total_staked = pool_total_staked + $2
                         WHERE id = $1",
<<<<<<< HEAD
                        pool,
                        self.amount,
                    )
                    .execute(tx.as_mut())
                    .await?
                    .ensure_affected_one_row()?;
                }
=======
                    pool,
                    self.amount,
                )
                .execute(tx.as_mut())
                .await?;
>>>>>>> 27d155fc
            }
        } else {
            // When delegated_restake_earnings is None the account is not delegating, so it
            // might be baking.
            sqlx::query!(
                "UPDATE bakers
                    SET
                        staked = staked + $2,
                        pool_total_staked = pool_total_staked + $2
                WHERE id = $1 AND restake_earnings",
                account_row.index,
                self.amount
            )
            .execute(tx.as_mut())
            .await?
            // An account might still earn rewards after stopping validation or delegation.
            .ensure_affected_rows_in_range(0..=1)?;
        }
        Ok(())
    }
}

/// Update the flag on the baker, marking it primed for suspension.
struct PreparedValidatorPrimedForSuspension {
    /// Id of the baker/validator being primed for suspension.
    baker_id:     i64,
    /// Height of the block which contained the special transaction outcome
    /// causing it.
    block_height: i64,
}

impl PreparedValidatorPrimedForSuspension {
    fn prepare(baker_id: &BakerId, block_height: AbsoluteBlockHeight) -> anyhow::Result<Self> {
        Ok(Self {
            baker_id:     baker_id.id.index.try_into()?,
            block_height: block_height.height.try_into()?,
        })
    }

    async fn save(
        &self,
        tx: &mut sqlx::Transaction<'static, sqlx::Postgres>,
    ) -> anyhow::Result<()> {
        sqlx::query!(
            "UPDATE bakers
                SET
                    self_suspended = NULL,
                    inactive_suspended = NULL,
                    primed_for_suspension = $2
                WHERE id=$1",
            self.baker_id,
            self.block_height
        )
        .execute(tx.as_mut())
        .await?
        .ensure_affected_one_row()?;
        Ok(())
    }
}

/// Represent the potential event of bakers being "unprimed" for suspension.
/// The baker of the block, plus the signers of the quorum certificate when
/// included in the block. This might include baker IDs which are not primed at
/// the time.
struct PreparedUnmarkPrimedForSuspension {
    baker_ids: Vec<i64>,
}

impl PreparedUnmarkPrimedForSuspension {
    fn prepare(data: &BlockData) -> anyhow::Result<Self> {
        if data.block_info.protocol_version < ProtocolVersion::P8 {
            // Baker suspension was introduced as part of Concordium Protocol Version 8,
            // meaning for blocks prior to that no baker can be primed for
            // suspension.
            return Ok(Self {
                baker_ids: Vec::new(),
            });
        }
        let mut baker_ids = Vec::new();
        if let Some(baker_id) = data.block_info.block_baker {
            baker_ids.push(baker_id.id.index.try_into()?);
        }
        if let Some(qc) = data.certificates.quorum_certificate.as_ref() {
            for signer in qc.signatories.iter() {
                baker_ids.push(signer.id.index.try_into()?);
            }
        }
        Ok(Self {
            baker_ids,
        })
    }

    async fn save(
        &self,
        tx: &mut sqlx::Transaction<'static, sqlx::Postgres>,
    ) -> anyhow::Result<()> {
        if self.baker_ids.is_empty() {
            return Ok(());
        }
        sqlx::query!(
            "UPDATE bakers
                SET primed_for_suspension = NULL
                WHERE
                    primed_for_suspension IS NOT NULL
                    AND id = ANY ($1)",
            &self.baker_ids,
        )
        .execute(tx.as_mut())
        .await?;
        Ok(())
    }
}

/// Update validator/baker to be suspended due to inactivity.
struct PreparedValidatorSuspension {
    /// Id of the validator/baker being suspended.
    baker_id:     i64,
    /// Block containing the special transaction outcome event causing it.
    block_height: i64,
}

/// Represents a payday block, its payday commission
/// rates, and the associated block height.
struct PreparedPayDayBlock {
    block_height:            i64,
    /// Represents the payday baker pool commission rates captured from
    /// the `get_bakers_reward_period` node endpoint.
    payday_commission_rates: PreparedPaydayCommissionRates,
    /// Represents the payday lottery power updates for bakers captured from
    /// the `get_election_info` node endpoint.
    bakers_lottery_powers:   PreparedPaydayLotteryPowers,
}

impl PreparedPayDayBlock {
    async fn prepare(node_client: &mut v2::Client, block_info: &BlockInfo) -> anyhow::Result<Self> {
        let block_height = block_info.block_height;

        // Fetching the `get_bakers_reward_period` endpoint prior to P4 results in a
        // InvalidArgument gRPC error, so we produce the empty vector of
        // `payday_pool_rewards` instead. The information of the last payday commission
        // rate of baker pools is expected to be used when the indexer has fully
        // caught up to the top of the chain.
        let baker_reward_period_infos: Vec<BakerRewardPeriodInfo> =
            if block_info.protocol_version >= ProtocolVersion::P4 {
                let stream = node_client
                    .get_bakers_reward_period(BlockIdentifier::AbsoluteHeight(block_height))
                    .await?
                    .response;

                stream.try_collect().await?
            } else {
                vec![]
            };
        let payday_commission_rates =
            PreparedPaydayCommissionRates::prepare(baker_reward_period_infos)?;

        let election_info = node_client
            .get_election_info(BlockIdentifier::AbsoluteHeight(block_height))
            .await?
            .response;
        let bakers_lottery_powers = PreparedPaydayLotteryPowers::prepare(election_info.bakers)?;

        Ok(Self {
            block_height: block_height.height.try_into()?,
            payday_commission_rates,
            bakers_lottery_powers,
        })
    }

    async fn save(
        &self,
        tx: &mut sqlx::Transaction<'static, sqlx::Postgres>,
    ) -> anyhow::Result<()> {
        // Save the commission rates to the database.
        self.payday_commission_rates.save(tx).await?;

        // Save the lottery_powers to the database.
        self.bakers_lottery_powers.save(tx).await?;

        sqlx::query!(
            "UPDATE current_chain_parameters
                SET last_payday_block_height = $1",
            self.block_height
        )
        .execute(tx.as_mut())
        .await?
        .ensure_affected_one_row()?;
        Ok(())
    }
}

/// Represents the payday baker pool commission rates captured from
/// the `get_bakers_reward_period` node endpoint.
struct PreparedPaydayCommissionRates {
    baker_ids:                Vec<i64>,
    transaction_commissions:  Vec<i64>,
    baking_commissions:       Vec<i64>,
    finalization_commissions: Vec<i64>,
}

impl PreparedPaydayCommissionRates {
    fn prepare(baker_reward_period_info: Vec<BakerRewardPeriodInfo>) -> anyhow::Result<Self> {
        let capacity = baker_reward_period_info.len();
        let mut baker_ids: Vec<i64> = Vec::with_capacity(capacity);
        let mut transaction_commissions: Vec<i64> = Vec::with_capacity(capacity);
        let mut baking_commissions: Vec<i64> = Vec::with_capacity(capacity);
        let mut finalization_commissions: Vec<i64> = Vec::with_capacity(capacity);
        for info in baker_reward_period_info.iter() {
            baker_ids.push(i64::try_from(info.baker.baker_id.id.index)?);
            let commission_rates = info.commission_rates;

            transaction_commissions.push(i64::from(u32::from(PartsPerHundredThousands::from(
                commission_rates.transaction,
            ))));
            baking_commissions.push(i64::from(u32::from(PartsPerHundredThousands::from(
                commission_rates.baking,
            ))));
            finalization_commissions.push(i64::from(u32::from(PartsPerHundredThousands::from(
                commission_rates.finalization,
            ))));
        }

        Ok(Self {
            baker_ids,
            transaction_commissions,
            baking_commissions,
            finalization_commissions,
        })
    }

    async fn save(
        &self,
        tx: &mut sqlx::Transaction<'static, sqlx::Postgres>,
    ) -> anyhow::Result<()> {
        sqlx::query!(
            "DELETE FROM
                bakers_payday_commission_rates"
        )
        .execute(tx.as_mut())
        .await?;

        sqlx::query!(
            "INSERT INTO bakers_payday_commission_rates (
                id,
                payday_transaction_commission,
                payday_baking_commission,
                payday_finalization_commission
            )
            SELECT
                UNNEST($1::BIGINT[]) AS id,
                UNNEST($2::BIGINT[]) AS transaction_commission,
                UNNEST($3::BIGINT[]) AS baking_commission,
                UNNEST($4::BIGINT[]) AS finalization_commission",
            &self.baker_ids,
            &self.transaction_commissions,
            &self.baking_commissions,
            &self.finalization_commissions
        )
        .execute(tx.as_mut())
        .await?;
        Ok(())
    }
}

/// Represents the payday lottery power updates for bakers captured from
/// the `get_election_info` node endpoint.
struct PreparedPaydayLotteryPowers {
    baker_ids:             Vec<i64>,
    bakers_lottery_powers: Vec<BigDecimal>,
}

impl PreparedPaydayLotteryPowers {
    fn prepare(bakers: Vec<BirkBaker>) -> anyhow::Result<Self> {
        let capacity = bakers.len();
        let mut baker_ids: Vec<i64> = Vec::with_capacity(capacity);
        let mut bakers_lottery_powers: Vec<BigDecimal> = Vec::with_capacity(capacity);

        for baker in bakers.iter() {
            baker_ids.push(i64::try_from(baker.baker_id.id.index)?);
            bakers_lottery_powers.push(
                BigDecimal::from_f64(baker.baker_lottery_power)
                    .context(
                        "Expected f64 type (baker_lottery_power) to be converted correctly into \
                         BigDecimal type",
                    )
                    .map_err(RPCError::ParseError)?,
            );
        }

        Ok(Self {
            baker_ids,
            bakers_lottery_powers,
        })
    }

    async fn save(
        &self,
        tx: &mut sqlx::Transaction<'static, sqlx::Postgres>,
    ) -> anyhow::Result<()> {
        sqlx::query!(
            "DELETE FROM
                bakers_payday_lottery_powers"
        )
        .execute(tx.as_mut())
        .await?;

        sqlx::query!(
            "INSERT INTO bakers_payday_lottery_powers (
                id,
                payday_lottery_power
            )
            SELECT
                UNNEST($1::BIGINT[]) AS id,
                UNNEST($2::NUMERIC[]) AS payday_lottery_power",
            &self.baker_ids,
            &self.bakers_lottery_powers
        )
        .execute(tx.as_mut())
        .await?;
        Ok(())
    }
}

impl PreparedValidatorSuspension {
    fn prepare(baker_id: &BakerId, block_height: AbsoluteBlockHeight) -> anyhow::Result<Self> {
        Ok(Self {
            baker_id:     baker_id.id.index.try_into()?,
            block_height: block_height.height.try_into()?,
        })
    }

    async fn save(
        &self,
        tx: &mut sqlx::Transaction<'static, sqlx::Postgres>,
    ) -> anyhow::Result<()> {
        sqlx::query!(
            "UPDATE bakers
                SET
                    self_suspended = NULL,
                    inactive_suspended = $2,
                    primed_for_suspension = NULL
                WHERE id=$1",
            self.baker_id,
            self.block_height
        )
        .execute(tx.as_mut())
        .await?
        .ensure_affected_one_row()?;
        Ok(())
    }
}<|MERGE_RESOLUTION|>--- conflicted
+++ resolved
@@ -1859,14 +1859,10 @@
                 account_id,
                 staked,
             } => {
-<<<<<<< HEAD
-                // Update total stake of the pool first (if not the passive pool).
-=======
-                // Update total stake of the pool first.
+                // Update total stake of the pool first  (if not the passive pool).
                 // Note that `DelegationEvent::Added` event is always accommodated by a
                 // `DelegationEvent::StakeIncrease` event, in this case the current
                 // `delegated_stake` will be zero.
->>>>>>> 27d155fc
                 sqlx::query!(
                     "UPDATE bakers
                      SET pool_total_staked = pool_total_staked + $1 - accounts.delegated_stake
@@ -4281,21 +4277,12 @@
                     "UPDATE bakers
                          SET pool_total_staked = pool_total_staked + $2
                          WHERE id = $1",
-<<<<<<< HEAD
-                        pool,
-                        self.amount,
-                    )
-                    .execute(tx.as_mut())
-                    .await?
-                    .ensure_affected_one_row()?;
-                }
-=======
                     pool,
                     self.amount,
                 )
                 .execute(tx.as_mut())
-                .await?;
->>>>>>> 27d155fc
+                .await?
+                .ensure_affected_one_row()?;
             }
         } else {
             // When delegated_restake_earnings is None the account is not delegating, so it
