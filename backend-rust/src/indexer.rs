use crate::{
    block_special_event::{SpecialEvent, SpecialEventTypeFilter},
    graphql_api::AccountStatementEntryType,
    transaction_event::{
        baker::BakerPoolOpenStatus, events_from_summary,
        smart_contracts::ModuleReferenceContractLinkAction, CisBurnEvent, CisEvent, CisMintEvent,
        CisTokenMetadataEvent, CisTransferEvent,
    },
    transaction_reject::PreparedTransactionRejectReason,
    transaction_type::{
        AccountTransactionType, CredentialDeploymentTransactionType, DbTransactionType,
        UpdateTransactionType,
    },
};
use anyhow::Context;
use bigdecimal::BigDecimal;
use chrono::{DateTime, Utc};
use concordium_rust_sdk::{
    base::{
        contracts_common::{to_bytes, AccountAddress, CanonicalAccountAddress},
        smart_contracts::WasmVersion,
        transactions::{BlockItem, EncodedPayload, Payload},
    },
    cis0,
    cis2::{self, TokenAddress},
    common::types::{Address, Amount, Timestamp},
    indexer::{async_trait, Indexer, ProcessEvent, TraverseConfig, TraverseError},
    smart_contracts::engine::utils::{get_embedded_schema_v0, get_embedded_schema_v1},
    types::{
        self as sdk_types, block_certificates::BlockCertificates, queries::BlockInfo,
        AbsoluteBlockHeight, AccountStakingInfo, AccountTransactionDetails,
        AccountTransactionEffects, BakerId, BakerRewardPeriodInfo, BirkBaker, BlockItemSummary,
        BlockItemSummaryDetails, ContractAddress, ContractInitializedEvent, ContractTraceElement,
        DelegationTarget, PartsPerHundredThousands, ProtocolVersion, RejectReason, RewardsOverview,
        SpecialTransactionOutcome, TransactionType,
    },
    v2::{
        self, BlockIdentifier, ChainParameters, FinalizedBlockInfo, QueryError, QueryResult,
        RPCError,
    },
};
use futures::{future::join_all, StreamExt, TryStreamExt};
use num_traits::FromPrimitive;
use prometheus_client::{
    metrics::{
        counter::Counter,
        family::Family,
        gauge::Gauge,
        histogram::{self, Histogram},
    },
    registry::Registry,
};
use sqlx::PgPool;
use std::{collections::HashSet, convert::TryInto};
use tokio::{time::Instant, try_join};
use tokio_util::sync::CancellationToken;
use tracing::{debug, error, info};
<<<<<<< HEAD
=======

mod db;
>>>>>>> 662d7649
mod ensure_affected_rows;
mod statistics;
use crate::indexer::statistics::{
    Field::{Added, Removed, Resumed, Suspended},
    Statistics,
};
use ensure_affected_rows::EnsureAffectedRows;

/// Service traversing each block of the chain, indexing it into a database.
///
/// The indexer purposefully performs insertions in a sequential manner, such
/// that table indices can be strictly increasing without skipping any values.
/// Since no rows are ever deleted, this allows using the table indices to
/// quickly calculate the number of rows in a table, without having to actually
/// count all rows via a table scan.
pub struct IndexerService {
    /// List of Concordium nodes to cycle through when traversing.
    endpoints:           Vec<v2::Endpoint>,
    /// The block height to traversing from.
    start_height:        u64,
    /// State tracked by the block preprocessor during traversing.
    block_pre_processor: BlockPreProcessor,
    /// State tracked by the block processor, which is submitting to the
    /// database.
    block_processor:     BlockProcessor,
    config:              IndexerServiceConfig,
}

#[derive(clap::Args)]
pub struct IndexerServiceConfig {
    /// Request timeout in seconds when querying a Concordium Node.
    #[arg(long, env = "CCDSCAN_INDEXER_CONFIG_NODE_REQUEST_TIMEOUT", default_value = "60")]
    pub node_request_timeout:             u64,
    /// Connection timeout in seconds when connecting a Concordium Node.
    #[arg(long, env = "CCDSCAN_INDEXER_CONFIG_NODE_CONNECT_TIMEOUT", default_value = "10")]
    pub node_connect_timeout:             u64,
    /// Maximum number of blocks being preprocessed in parallel.
    #[arg(
        long,
        env = "CCDSCAN_INDEXER_CONFIG_MAX_PARALLEL_BLOCK_PREPROCESSORS",
        default_value = "8"
    )]
    pub max_parallel_block_preprocessors: usize,
    /// Maximum number of blocks allowed to be batched into the same database
    /// transaction.
    #[arg(long, env = "CCDSCAN_INDEXER_CONFIG_MAX_PROCESSING_BATCH", default_value = "4")]
    pub max_processing_batch:             usize,
    /// Set the maximum amount of seconds the last finalized block of the node
    /// can be behind before it is deemed too far behind, and another node
    /// is tried.
    #[arg(long, env = "CCDSCAN_INDEXER_CONFIG_NODE_MAX_BEHIND", default_value = "60")]
    pub node_max_behind:                  u64,
    /// Enables rate limit on the number of requests send through
    /// each connection to the node.
    /// Provided as the number of requests per second.
    #[arg(long, env = "CCDSCAN_INDEXER_CONFIG_NODE_REQUEST_RATE_LIMIT")]
    pub node_request_rate_limit:          Option<u64>,
    /// Enables limit on the number of concurrent requests send through each
    /// connection to the node.
    #[arg(long, env = "CCDSCAN_INDEXER_CONFIG_NODE_REQUEST_CONCURRENCY_LIMIT")]
    pub node_request_concurrency_limit:   Option<usize>,
    /// Set the max number of acceptable successive failures before shutting
    /// down the service.
    #[arg(long, env = "CCDSCAN_INDEXER_CONFIG_MAX_SUCCESSIVE_FAILURES", default_value = "10")]
    pub max_successive_failures:          u32,
}

impl IndexerService {
    /// Construct the service. This reads the current state from the database.
    pub async fn new(
        endpoints: Vec<v2::Endpoint>,
        pool: PgPool,
        registry: &mut Registry,
        config: IndexerServiceConfig,
    ) -> anyhow::Result<Self> {
        let last_height_stored = sqlx::query!(
            "
SELECT height FROM blocks ORDER BY height DESC LIMIT 1
"
        )
        .fetch_optional(&pool)
        .await?
        .map(|r| r.height);

        let start_height = if let Some(height) = last_height_stored {
            u64::try_from(height)? + 1
        } else {
            save_genesis_data(endpoints[0].clone(), &pool)
                .await
                .context("Failed initializing the database with the genesis block")?;
            1
        };
        let genesis_block_hash: sdk_types::hashes::BlockHash =
            sqlx::query!("SELECT hash FROM blocks WHERE height=0")
                .fetch_one(&pool)
                .await?
                .hash
                .parse()?;

        let block_pre_processor = BlockPreProcessor::new(
            genesis_block_hash,
            config.max_successive_failures.into(),
            registry.sub_registry_with_prefix("preprocessor"),
        );
        let block_processor = BlockProcessor::new(
            pool,
            config.max_successive_failures,
            registry.sub_registry_with_prefix("processor"),
        )
        .await?;

        Ok(Self {
            endpoints,
            start_height,
            block_pre_processor,
            block_processor,
            config,
        })
    }

    /// Run the service. This future will only stop when signaled by the
    /// `cancel_token`.
    pub async fn run(self, cancel_token: CancellationToken) -> anyhow::Result<()> {
        let traverse_config = TraverseConfig::new(self.endpoints, self.start_height.into())
            .context("Failed setting up TraverseConfig")?
            .set_max_parallel(self.config.max_parallel_block_preprocessors)
            .set_max_behind(std::time::Duration::from_secs(self.config.node_max_behind));
        let processor_config = concordium_rust_sdk::indexer::ProcessorConfig::new()
            .set_stop_signal(cancel_token.cancelled_owned());

        let (sender, receiver) = tokio::sync::mpsc::channel(self.config.max_processing_batch);
        let receiver = tokio_stream::wrappers::ReceiverStream::from(receiver)
            .ready_chunks(self.config.max_processing_batch);
        let traverse_future =
            tokio::spawn(traverse_config.traverse(self.block_pre_processor, sender));
        let process_future =
            tokio::spawn(processor_config.process_event_stream(self.block_processor, receiver));
        info!("Indexing from block height {}", self.start_height);
        // Wait for both processes to exit, in case one of them results in an error,
        // wait for the other which then eventually will stop gracefully as either end
        // of their channel will get dropped.
        let (traverse_result, process_result) = futures::join!(traverse_future, process_future);
        process_result?;
        Ok(traverse_result??)
    }
}

/// Represents the labels used for metrics related to Concordium Node.
#[derive(Clone, Debug, Hash, PartialEq, Eq, prometheus_client::encoding::EncodeLabelSet)]
struct NodeMetricLabels {
    /// URI of the node
    node: String,
}
impl NodeMetricLabels {
    fn new(endpoint: &v2::Endpoint) -> Self {
        Self {
            node: endpoint.uri().to_string(),
        }
    }
}

/// State tracked during block preprocessing, this also holds the implementation
/// of [`Indexer`](concordium_rust_sdk::indexer::Indexer). Since several
/// preprocessors can run in parallel, this must be `Sync`.
struct BlockPreProcessor {
    /// Genesis hash, used to ensure the nodes are on the expected network.
    genesis_hash:                 sdk_types::hashes::BlockHash,
    /// Metric counting the total number of connections ever established to a
    /// node.
    established_node_connections: Family<NodeMetricLabels, Counter>,
    /// Metric counting the total number of failed attempts to preprocess
    /// blocks.
    preprocessing_failures:       Family<NodeMetricLabels, Counter>,
    /// Metric tracking the number of blocks currently being preprocessed.
    blocks_being_preprocessed:    Family<NodeMetricLabels, Gauge>,
    /// Histogram collecting the time it takes for fetching all the block data
    /// from the node.
    node_response_time:           Family<NodeMetricLabels, Histogram>,
    /// Max number of acceptable successive failures before shutting down the
    /// service.
    max_successive_failures:      u64,
}
impl BlockPreProcessor {
    fn new(
        genesis_hash: sdk_types::hashes::BlockHash,
        max_successive_failures: u64,
        registry: &mut Registry,
    ) -> Self {
        let established_node_connections = Family::default();
        registry.register(
            "established_node_connections",
            "Total number of established Concordium Node connections",
            established_node_connections.clone(),
        );
        let preprocessing_failures = Family::default();
        registry.register(
            "preprocessing_failures",
            "Total number of failed attempts to preprocess blocks",
            preprocessing_failures.clone(),
        );
        let blocks_being_preprocessed = Family::default();
        registry.register(
            "blocks_being_preprocessed",
            "Current number of blocks being preprocessed",
            blocks_being_preprocessed.clone(),
        );
        let node_response_time: Family<NodeMetricLabels, Histogram> =
            Family::new_with_constructor(|| {
                Histogram::new(histogram::exponential_buckets(0.010, 2.0, 10))
            });
        registry.register(
            "node_response_time_seconds",
            "Duration of seconds used to fetch all of the block information",
            node_response_time.clone(),
        );

        Self {
            genesis_hash,
            established_node_connections,
            preprocessing_failures,
            blocks_being_preprocessed,
            node_response_time,
            max_successive_failures,
        }
    }
}
#[async_trait]
impl Indexer for BlockPreProcessor {
    type Context = NodeMetricLabels;
    type Data = PreparedBlock;

    /// Called when a new connection is established to the given endpoint.
    /// The return value from this method is passed to each call of
    /// on_finalized.
    async fn on_connect<'a>(
        &mut self,
        endpoint: v2::Endpoint,
        client: &'a mut v2::Client,
    ) -> QueryResult<Self::Context> {
        let info = client.get_consensus_info().await?;
        if info.genesis_block != self.genesis_hash {
            error!(
                "Invalid client: {} is on network with genesis hash {} expected {}",
                endpoint.uri(),
                info.genesis_block,
                self.genesis_hash
            );
            return Err(QueryError::RPCError(RPCError::CallError(
                tonic::Status::failed_precondition(format!(
                    "Invalid client: {} is on network with genesis hash {} expected {}",
                    endpoint.uri(),
                    info.genesis_block,
                    self.genesis_hash
                )),
            )));
        }
        info!("Connection established to node at uri: {}", endpoint.uri());
        let label = NodeMetricLabels::new(&endpoint);
        self.established_node_connections.get_or_create(&label).inc();
        Ok(label)
    }

    /// The main method of this trait. It is called for each finalized block
    /// that the indexer discovers. Note that the indexer might call this
    /// concurrently for multiple blocks at the same time to speed up indexing.
    ///
    /// This method is meant to return errors that are unexpected, and if it
    /// does return an error the indexer will attempt to reconnect to the
    /// next endpoint.
    async fn on_finalized<'a>(
        &self,
        mut client: v2::Client,
        label: &'a Self::Context,
        fbi: FinalizedBlockInfo,
    ) -> QueryResult<Self::Data> {
        self.blocks_being_preprocessed.get_or_create(label).inc();
        debug!("Preprocessing block {}:{}", fbi.height, fbi.block_hash);
        // We block together the computation, so we can update the metric in the error
        // case, before returning early.
        let result = async move {
            let mut client1 = client.clone();
            let mut client2 = client.clone();
            let mut client3 = client.clone();
            let mut client4 = client.clone();
            let mut client5 = client.clone();
            let mut client6 = client.clone();
            let get_block_info = async move {
                let block_info = client1.get_block_info(fbi.height).await?.response;
                // Fetching the block certificates prior to P6 results in a InvalidArgument gRPC
                // error, so we produce the empty type of certificates instead.
                // The information is only used when preparing blocks for P8 and up.
                let certificates = if block_info.protocol_version < ProtocolVersion::P8 {
                    BlockCertificates {
                        quorum_certificate:       None,
                        timeout_certificate:      None,
                        epoch_finalization_entry: None,
                    }
                } else {
                    let response = client1.get_block_certificates(fbi.height).await?;
                    response.response
                };
                Ok((block_info, certificates))
            };

            let get_events = async move {
                let events = client2
                    .get_block_transaction_events(fbi.height)
                    .await?
                    .response
                    .try_collect::<Vec<_>>()
                    .await?;
                Ok(events)
            };

            let get_tokenomics_info = async move {
                let tokenomics_info = client3.get_tokenomics_info(fbi.height).await?.response;
                let total_staked_capital = match &tokenomics_info {
                    RewardsOverview::V0 {
                        ..
                    } => {
                        compute_total_stake_capital(
                            &mut client3,
                            BlockIdentifier::AbsoluteHeight(fbi.height),
                        )
                        .await?
                    }
                    RewardsOverview::V1 {
                        total_staked_capital,
                        ..
                    } => *total_staked_capital,
                };
                Ok((tokenomics_info, total_staked_capital))
            };

            let get_items = async move {
                let items = client4
                    .get_block_items(fbi.height)
                    .await?
                    .response
                    .try_collect::<Vec<_>>()
                    .await?;
                Ok(items)
            };

            let get_special_items = async move {
                let items = client5
                    .get_block_special_events(fbi.height)
                    .await?
                    .response
                    .try_collect::<Vec<_>>()
                    .await?;
                Ok(items)
            };
            let start_fetching = Instant::now();
            let (
                (block_info, certificates),
                chain_parameters,
                (tokenomics_info, total_staked_capital),
                events,
                items,
                special_events,
            ) = try_join!(
                get_block_info,
                client6.get_block_chain_parameters(fbi.height),
                get_tokenomics_info,
                get_events,
                get_items,
                get_special_items
            )?;
            let node_response_time = start_fetching.elapsed();
            self.node_response_time.get_or_create(label).observe(node_response_time.as_secs_f64());

            let data = BlockData {
                finalized_block_info: fbi,
                block_info,
                events,
                items,
                chain_parameters: chain_parameters.response,
                tokenomics_info,
                total_staked_capital,
                special_events,
                certificates,
            };

            let prepared_block =
                PreparedBlock::prepare(&mut client, &data).await.map_err(RPCError::ParseError)?;
            Ok(prepared_block)
        }
        .await;
        self.blocks_being_preprocessed.get_or_create(label).dec();
        debug!("Preprocessing block {}:{} completed", fbi.height, fbi.block_hash);
        result
    }

    /// Called when either connecting to the node or querying the node fails.
    /// The number of successive failures without progress is passed to the
    /// method which should return whether to stop indexing `true` or not
    /// `false`
    async fn on_failure(
        &mut self,
        endpoint: v2::Endpoint,
        successive_failures: u64,
        err: TraverseError,
    ) -> bool {
        info!("Failed preprocessing {} times in row: {}", successive_failures, err);
        self.preprocessing_failures.get_or_create(&NodeMetricLabels::new(&endpoint)).inc();
        successive_failures > self.max_successive_failures
    }
}

enum CryptoOperation {
    Decrypt,
    Encrypt,
}

impl From<CryptoOperation> for AccountStatementEntryType {
    fn from(operation: CryptoOperation) -> Self {
        match operation {
            CryptoOperation::Decrypt => AccountStatementEntryType::AmountDecrypted,
            CryptoOperation::Encrypt => AccountStatementEntryType::AmountEncrypted,
        }
    }
}

/// Compute the total stake capital by summing all the stake of the bakers.
/// This is only needed for older blocks, which does not provide this
/// information as part of the tokenomics info query.
async fn compute_total_stake_capital(
    client: &mut v2::Client,
    block_height: v2::BlockIdentifier,
) -> QueryResult<Amount> {
    let mut total_staked_capital = Amount::zero();
    let mut bakers = client.get_baker_list(block_height).await?.response;
    while let Some(baker_id) = bakers.try_next().await? {
        let account_info = client
            .get_account_info(&v2::AccountIdentifier::Index(baker_id.id), block_height)
            .await?
            .response;
        total_staked_capital += account_info
            .account_stake
            .context("Expected baker to have account stake information")
            .map_err(RPCError::ParseError)?
            .staked_amount();
    }
    Ok(total_staked_capital)
}

/// Type implementing the `ProcessEvent` handling the insertion of prepared
/// blocks.
struct BlockProcessor {
    /// Database connection pool
    pool: PgPool,
    /// Histogram collecting batch size
    batch_size: Histogram,
    /// Metric counting the total number of failed attempts to process
    /// blocks.
    processing_failures: Counter,
    /// Histogram collecting the time it took to process a block.
    processing_duration_seconds: Histogram,
    /// Max number of acceptable successive failures before shutting down the
    /// service.
    max_successive_failures: u32,
    /// Starting context which is tracked across processing blocks.
    current_context: BlockProcessingContext,
}
impl BlockProcessor {
    /// Construct the block processor by loading the initial state from the
    /// database. This assumes at least the genesis block is in the
    /// database.
    async fn new(
        pool: PgPool,
        max_successive_failures: u32,
        registry: &mut Registry,
    ) -> anyhow::Result<Self> {
        let last_finalized_block = sqlx::query!(
            "
SELECT
  hash,
  cumulative_finalization_time
FROM blocks
WHERE finalization_time IS NOT NULL
ORDER BY height DESC
LIMIT 1
"
        )
        .fetch_one(&pool)
        .await
        .context("Failed to query data for save context")?;

        let last_block = sqlx::query!(
            "
SELECT
  slot_time,
  cumulative_num_txs
FROM blocks
ORDER BY height DESC
LIMIT 1
"
        )
        .fetch_one(&pool)
        .await
        .context("Failed to query data for save context")?;

        let starting_context = BlockProcessingContext {
            last_finalized_hash:               last_finalized_block.hash,
            last_block_slot_time:              last_block.slot_time,
            last_cumulative_num_txs:           last_block.cumulative_num_txs,
            last_cumulative_finalization_time: last_finalized_block
                .cumulative_finalization_time
                .unwrap_or(0),
        };

        let processing_failures = Counter::default();
        registry.register(
            "processing_failures",
            "Number of blocks save to the database",
            processing_failures.clone(),
        );
        let processing_duration_seconds =
            Histogram::new(histogram::exponential_buckets(0.01, 2.0, 10));
        registry.register(
            "processing_duration_seconds",
            "Time taken for processing a block",
            processing_duration_seconds.clone(),
        );
        let batch_size = Histogram::new(histogram::linear_buckets(1.0, 1.0, 10));
        registry.register("batch_size", "Batch sizes", batch_size.clone());

        Ok(Self {
            pool,
            current_context: starting_context,
            batch_size,
            processing_failures,
            processing_duration_seconds,
            max_successive_failures,
        })
    }
}

#[async_trait]
impl ProcessEvent for BlockProcessor {
    /// The type of events that are to be processed. Typically this will be all
    /// of the transactions of interest for a single block."]
    type Data = Vec<PreparedBlock>;
    /// A description returned by the [`process`](ProcessEvent::process) method.
    /// This message is logged by the [`ProcessorConfig`] and is intended to
    /// describe the data that was just processed.
    type Description = String;
    /// An error that can be signalled.
    type Error = anyhow::Error;

    /// Process a single item. This should work atomically in the sense that
    /// either the entire `data` is processed or none of it is in case of an
    /// error. This property is relied upon by the [`ProcessorConfig`] to retry
    /// failed attempts.
    async fn process(&mut self, batch: &Self::Data) -> Result<Self::Description, Self::Error> {
        let start_time = Instant::now();
        let mut out = format!("Processed {} blocks:", batch.len());
        let mut tx = self.pool.begin().await.context("Failed to create SQL transaction")?;
        // Clone the context, to avoid mutating the current context until we are certain
        // nothing fails.
        let mut new_context = self.current_context.clone();
        PreparedBlock::batch_save(batch, &mut new_context, &mut tx).await?;
        for block in batch {
            let mut statistics = Statistics::new(block.height);
            for item in block.prepared_block_items.iter() {
                item.save(&mut tx, &mut statistics).await.with_context(|| {
                    format!(
                        "Failed processing block item with hash {} for block height {}",
                        item.block_item_hash, item.block_height
                    )
                })?;
            }
            block.special_transaction_outcomes.save(&mut tx).await?;
            block.baker_unmark_suspended.save(&mut tx).await?;
            statistics.save(&mut tx).await?;
            out.push_str(format!("\n- {}:{}", block.height, block.hash).as_str());
        }
        process_release_schedules(new_context.last_block_slot_time, &mut tx)
            .await
            .context("Processing scheduled releases")?;
        tx.commit().await.context("Failed to commit SQL transaction")?;
        self.batch_size.observe(batch.len() as f64);
        let duration = start_time.elapsed();
        self.processing_duration_seconds.observe(duration.as_secs_f64());
        self.current_context = new_context;
        Ok(out)
    }

    /// The `on_failure` method is invoked by the [`ProcessorConfig`] when it
    /// fails to process an event. It is meant to retry to recreate the
    /// resources, such as a database connection, that might have been
    /// dropped. The return value should signal if the handler process
    /// should continue (`true`) or not.
    ///
    /// The function takes the `error` that occurred at the latest
    /// [`process`](Self::process) call that just failed, and the number of
    /// attempts of calling `process` that failed.
    async fn on_failure(
        &mut self,
        error: Self::Error,
        successive_failures: u32,
    ) -> Result<bool, Self::Error> {
        info!("Failed processing {} times in row: \n{:?}", successive_failures, error);
        self.processing_failures.inc();
        Ok(self.max_successive_failures >= successive_failures)
    }
}

#[derive(Clone)]
struct BlockProcessingContext {
    /// The last finalized block hash according to the latest indexed block.
    /// This is used when computing the finalization time.
    last_finalized_hash:               String,
    /// The slot time of the last processed block.
    /// This is used when computing the block time.
    last_block_slot_time:              DateTime<Utc>,
    /// The value of cumulative_num_txs from the last block.
    /// This, along with the number of transactions in the current block,
    /// is used to calculate the next cumulative_num_txs.
    last_cumulative_num_txs:           i64,
    /// The cumulative_finalization_time in milliseconds of the last finalized
    /// block. This is used to efficiently update the
    /// cumulative_finalization_time of newly finalized blocks.
    last_cumulative_finalization_time: i64,
}

/// Process schedule releases based on the slot time of the last processed
/// block.
async fn process_release_schedules(
    last_block_slot_time: DateTime<Utc>,
    tx: &mut sqlx::Transaction<'static, sqlx::Postgres>,
) -> anyhow::Result<()> {
    sqlx::query!(
        "DELETE FROM scheduled_releases
         WHERE release_time <= $1",
        last_block_slot_time
    )
    .execute(tx.as_mut())
    .await?;
    Ok(())
}

/// Raw block information fetched from a Concordium Node.
struct BlockData {
    finalized_block_info: FinalizedBlockInfo,
    block_info:           BlockInfo,
    events:               Vec<BlockItemSummary>,
    items:                Vec<BlockItem<EncodedPayload>>,
    chain_parameters:     ChainParameters,
    tokenomics_info:      RewardsOverview,
    total_staked_capital: Amount,
    special_events:       Vec<SpecialTransactionOutcome>,
    /// Certificates included in the block.
    certificates:         BlockCertificates,
}

/// Function for initializing the database with the genesis block.
/// This should only be called if the database is empty.
async fn save_genesis_data(endpoint: v2::Endpoint, pool: &PgPool) -> anyhow::Result<()> {
    let mut client = v2::Client::new(endpoint)
        .await
        .context("Failed to establish connection to Concordium Node")?;
    let mut tx = pool.begin().await.context("Failed to create SQL transaction")?;
    let genesis_height = v2::BlockIdentifier::AbsoluteHeight(0.into());

    let genesis_block_info = client.get_block_info(genesis_height).await?.response;
    let block_hash = genesis_block_info.block_hash.to_string();
    let slot_time = genesis_block_info.block_slot_time;
    let genesis_tokenomics = client.get_tokenomics_info(genesis_height).await?.response;
    let total_staked = match genesis_tokenomics {
        RewardsOverview::V0 {
            ..
        } => {
            let total_staked_capital =
                compute_total_stake_capital(&mut client, genesis_height).await?;
            i64::try_from(total_staked_capital.micro_ccd())?
        }
        RewardsOverview::V1 {
            total_staked_capital,
            ..
        } => i64::try_from(total_staked_capital.micro_ccd())?,
    };
    let total_amount =
        i64::try_from(genesis_tokenomics.common_reward_data().total_amount.micro_ccd())?;
    sqlx::query!(
        "INSERT INTO blocks (
            height,
            hash,
            slot_time,
            block_time,
            finalization_time,
            total_amount,
            total_staked,
            cumulative_num_txs
        ) VALUES (0, $1, $2, 0, 0, $3, $4, 0);",
        block_hash,
        slot_time,
        total_amount,
        total_staked,
    )
    .execute(&mut *tx)
    .await?;

    let mut genesis_accounts = client.get_account_list(genesis_height).await?.response;
    while let Some(account) = genesis_accounts.try_next().await? {
        let info = client.get_account_info(&account.into(), genesis_height).await?.response;
        let index = i64::try_from(info.account_index.index)?;
        let account_address = account.to_string();
        let canonical_address = account.get_canonical_address();
        let amount = i64::try_from(info.account_amount.micro_ccd)?;

        // Note that we override the usual default num_txs = 1 here
        // because the genesis accounts do not have a creation transaction.
        sqlx::query!(
            "INSERT INTO accounts (index, address, amount, canonical_address, num_txs)
            VALUES ($1, $2, $3, $4, 0)",
            index,
            account_address,
            amount,
            canonical_address.0.as_slice()
        )
        .execute(&mut *tx)
        .await?;

        if let Some(AccountStakingInfo::Baker {
            staked_amount,
            restake_earnings,
            baker_info: _,
            pending_change: _,
            pool_info,
            is_suspended: _,
        }) = info.account_stake
        {
            let stake = i64::try_from(staked_amount.micro_ccd())?;
            let open_status = pool_info.as_ref().map(|i| BakerPoolOpenStatus::from(i.open_status));
            let metadata_url = pool_info.as_ref().map(|i| i.metadata_url.to_string());
            let transaction_commission = pool_info.as_ref().map(|i| {
                i64::from(u32::from(PartsPerHundredThousands::from(i.commission_rates.transaction)))
            });
            let baking_commission = pool_info.as_ref().map(|i| {
                i64::from(u32::from(PartsPerHundredThousands::from(i.commission_rates.baking)))
            });
            let finalization_commission = pool_info.as_ref().map(|i| {
                i64::from(u32::from(PartsPerHundredThousands::from(
                    i.commission_rates.finalization,
                )))
            });
            sqlx::query!(
                "INSERT INTO bakers (id, staked, restake_earnings, open_status, metadata_url, \
                 transaction_commission, baking_commission, finalization_commission, \
                 pool_total_staked, pool_delegator_count)
        VALUES ($1, $2, $3, $4, $5, $6, $7, $8, $9, $10)",
                index,
                stake,
                restake_earnings,
                open_status as Option<BakerPoolOpenStatus>,
                metadata_url,
                transaction_commission,
                baking_commission,
                finalization_commission,
                stake,
                0
            )
            .execute(&mut *tx)
            .await?;
        }
    }

    tx.commit().await.context("Failed to commit SQL transaction")?;
    Ok(())
}

/// Preprocessed block which is ready to be saved in the database.
struct PreparedBlock {
    /// Hash of the block.
    hash: String,
    /// Absolute height of the block.
    height: i64,
    /// Block slot time (UTC).
    slot_time: DateTime<Utc>,
    /// Id of the validator which constructed the block. Is only None for the
    /// genesis block.
    baker_id: Option<i64>,
    /// Total amount of CCD in existence at the time of this block.
    total_amount: i64,
    /// Total staked CCD at the time of this block.
    total_staked: i64,
    /// Block hash of the last finalized block.
    block_last_finalized: String,
    /// Preprocessed block items, ready to be saved in the database.
    prepared_block_items: Vec<PreparedBlockItem>,
    /// Preprocessed block special items, ready to be saved in the database.
    special_transaction_outcomes: PreparedSpecialTransactionOutcomes,
    /// Unmark the baker and signers of the Quorum Certificate from being primed
    /// for suspension.
    baker_unmark_suspended: PreparedUnmarkPrimedForSuspension,
}

impl PreparedBlock {
    async fn prepare(node_client: &mut v2::Client, data: &BlockData) -> anyhow::Result<Self> {
        let height = i64::try_from(data.finalized_block_info.height.height)?;
        let hash = data.finalized_block_info.block_hash.to_string();
        let block_last_finalized = data.block_info.block_last_finalized.to_string();
        let slot_time = data.block_info.block_slot_time;
        let baker_id = if let Some(index) = data.block_info.block_baker {
            Some(i64::try_from(index.id.index)?)
        } else {
            None
        };
        let total_amount =
            i64::try_from(data.tokenomics_info.common_reward_data().total_amount.micro_ccd())?;
        let total_staked = i64::try_from(data.total_staked_capital.micro_ccd())?;
        let mut prepared_block_items = Vec::new();
        for (item_summary, item) in data.events.iter().zip(data.items.iter()) {
            prepared_block_items
                .push(PreparedBlockItem::prepare(node_client, data, item_summary, item).await?)
        }

        let special_transaction_outcomes = PreparedSpecialTransactionOutcomes::prepare(
            node_client,
            &data.block_info,
            &data.special_events,
        )
        .await?;
        let baker_unmark_suspended = PreparedUnmarkPrimedForSuspension::prepare(data)?;
        Ok(Self {
            hash,
            height,
            slot_time,
            baker_id,
            total_amount,
            total_staked,
            block_last_finalized,
            prepared_block_items,
            special_transaction_outcomes,
            baker_unmark_suspended,
        })
    }

    async fn batch_save(
        batch: &[Self],
        context: &mut BlockProcessingContext,
        tx: &mut sqlx::Transaction<'static, sqlx::Postgres>,
    ) -> anyhow::Result<()> {
        let mut heights = Vec::with_capacity(batch.len());
        let mut hashes = Vec::with_capacity(batch.len());
        let mut slot_times = Vec::with_capacity(batch.len());
        let mut baker_ids = Vec::with_capacity(batch.len());
        let mut total_amounts = Vec::with_capacity(batch.len());
        let mut total_staked = Vec::with_capacity(batch.len());
        let mut block_times = Vec::with_capacity(batch.len());
        let mut cumulative_num_txss = Vec::with_capacity(batch.len());

        let mut finalizers = Vec::with_capacity(batch.len());
        let mut last_finalizeds = Vec::with_capacity(batch.len());
        let mut finalizers_slot_time = Vec::with_capacity(batch.len());

        for block in batch {
            heights.push(block.height);
            hashes.push(block.hash.clone());
            slot_times.push(block.slot_time);
            baker_ids.push(block.baker_id);
            total_amounts.push(block.total_amount);
            total_staked.push(block.total_staked);
            block_times.push(
                block
                    .slot_time
                    .signed_duration_since(context.last_block_slot_time)
                    .num_milliseconds(),
            );
            context.last_cumulative_num_txs += block.prepared_block_items.len() as i64;
            cumulative_num_txss.push(context.last_cumulative_num_txs);
            context.last_block_slot_time = block.slot_time;

            // Check if this block knows of a new finalized block.
            // If so, note it down so we can mark the blocks since last time as finalized by
            // this block.
            if block.block_last_finalized != context.last_finalized_hash {
                finalizers.push(block.height);
                finalizers_slot_time.push(block.slot_time);
                last_finalizeds.push(block.block_last_finalized.clone());

                context.last_finalized_hash = block.block_last_finalized.clone();
            }
        }

        sqlx::query!(
            "INSERT INTO blocks (
                height, 
                hash, 
                slot_time, 
                block_time, 
                baker_id, 
                total_amount, 
                total_staked, 
                cumulative_num_txs
            )
            SELECT * FROM UNNEST(
                $1::BIGINT[],
                $2::TEXT[],
                $3::TIMESTAMPTZ[],
                $4::BIGINT[],
                $5::BIGINT[],
                $6::BIGINT[],
                $7::BIGINT[],
                $8::BIGINT[]
            );",
            &heights,
            &hashes,
            &slot_times,
            &block_times,
            &baker_ids as &[Option<i64>],
            &total_amounts,
            &total_staked,
            &cumulative_num_txss
        )
        .execute(tx.as_mut())
        .await?;

        // With all blocks in the batch inserted we update blocks which we now can
        // compute the finalization time for. Using the list of finalizer blocks
        // (those containing a last finalized block different from its predecessor)
        // we update the blocks below which does not contain finalization time and
        // compute it to be the difference between the slot_time of the block and the
        // finalizer block.
        sqlx::query!(
            "UPDATE blocks SET
                finalization_time = (
                    EXTRACT(EPOCH FROM finalizer.slot_time - blocks.slot_time)::double precision
                        * 1000
                )::bigint,
                finalized_by = finalizer.height
            FROM UNNEST(
                $1::BIGINT[],
                $2::TEXT[],
                $3::TIMESTAMPTZ[]
            ) AS finalizer(height, finalized, slot_time)
            JOIN blocks last ON finalizer.finalized = last.hash
            WHERE blocks.finalization_time IS NULL AND blocks.height <= last.height",
            &finalizers,
            &last_finalizeds,
            &finalizers_slot_time
        )
        .execute(tx.as_mut())
        .await?;

        // With the finalization_time update for each finalized block, we also have to
        // update the cumulative_finalization_time for these blocks.
        // Returns the cumulative_finalization_time of the latest finalized block.
        let new_last_cumulative_finalization_time = sqlx::query_scalar!(
            "WITH cumulated AS (
                -- Compute the sum of finalization_time for the finalized missing the cumulative.
                SELECT
                    height,
                    -- Note this sum is only of those without a cumulative_finalization_time and
                    -- not the entire table.
                    SUM(finalization_time) OVER (
                        ORDER BY height
                        RANGE BETWEEN UNBOUNDED PRECEDING AND CURRENT ROW
                    ) AS time
                FROM blocks
                WHERE blocks.cumulative_finalization_time IS NULL
                    AND blocks.finalization_time IS NOT NULL
                ORDER BY height
            ), updated AS (
                -- Update the cumulative time from the previous known plus the newly computed.
                UPDATE blocks
                    SET cumulative_finalization_time = $1 + cumulated.time
                FROM cumulated
                WHERE blocks.height = cumulated.height
                RETURNING cumulated.height, cumulative_finalization_time
            )
            -- Return only the latest cumulative_finalization_time.
            SELECT updated.cumulative_finalization_time
            FROM updated
            ORDER BY updated.height DESC
            LIMIT 1",
            context.last_cumulative_finalization_time
        )
        .fetch_optional(tx.as_mut())
        .await?
        .flatten();
        if let Some(cumulative_finalization_time) = new_last_cumulative_finalization_time {
            context.last_cumulative_finalization_time = cumulative_finalization_time;
        }
        Ok(())
    }
}

/// Database operation for adding new row into the account statement table.
/// This reads the current balance of the account and assumes the balance is
/// already updated with the amount part of the statement.
#[derive(Debug)]
struct PreparedAccountStatement {
    canonical_address: CanonicalAccountAddress,
    amount:            i64,
    block_height:      i64,
    transaction_type:  AccountStatementEntryType,
}

impl PreparedAccountStatement {
    async fn save(
        &self,
        tx: &mut sqlx::Transaction<'static, sqlx::Postgres>,
        transaction_index: Option<i64>,
    ) -> anyhow::Result<()> {
        sqlx::query!(
            "WITH account_info AS (
            SELECT index AS account_index, amount AS current_balance
            FROM accounts
            WHERE canonical_address = $1
        )
        INSERT INTO account_statements (
            account_index,
            entry_type,
            amount,
            block_height,
            transaction_id,
            account_balance
        )
        SELECT
            account_index,
            $2,
            $3,
            $4,
            $5,
            current_balance
        FROM account_info",
            self.canonical_address.0.as_slice(),
            self.transaction_type as AccountStatementEntryType,
            self.amount,
            self.block_height,
            transaction_index
        )
        .execute(tx.as_mut())
        .await?
        .ensure_affected_one_row()
        .with_context(|| format!("Failed insert into account_statements: {:?}", self))?;

        Ok(())
    }
}

/// Prepared block item (transaction), ready to be inserted in the database
#[derive(Debug)]
struct PreparedBlockItem {
    /// Hash of the transaction
    block_item_hash:   String,
    /// Cost for the account signing the block item (in microCCD), always 0 for
    /// update and credential deployments.
    ccd_cost:          i64,
    /// Energy cost of the execution of the block item.
    energy_cost:       i64,
    /// Absolute height of the block.
    block_height:      i64,
    /// Base58check representation of the account address which signed the
    /// block, none for update and credential deployments.
    sender:            Option<String>,
    /// Whether the block item is an account transaction, update or credential
    /// deployment.
    transaction_type:  DbTransactionType,
    /// The type of account transaction, is none if not an account transaction
    /// or if the account transaction got rejected due to deserialization
    /// failing.
    account_type:      Option<AccountTransactionType>,
    /// The type of credential deployment transaction, is none if not a
    /// credential deployment transaction.
    credential_type:   Option<CredentialDeploymentTransactionType>,
    /// The type of update transaction, is none if not an update transaction.
    update_type:       Option<UpdateTransactionType>,
    /// Whether the block item was successful i.e. not rejected.
    success:           bool,
    /// Events of the block item. Is none for rejected block items.
    events:            Option<serde_json::Value>,
    /// Reject reason the block item. Is none for successful block items.
    reject:            Option<PreparedTransactionRejectReason>,
    /// All affected accounts for this transaction. Each entry is the binary
    /// representation of an account address.
    affected_accounts: Vec<Vec<u8>>,
    /// Block item events prepared for inserting into the database.
    prepared_event:    PreparedBlockItemEvent,
}

impl PreparedBlockItem {
    async fn prepare(
        node_client: &mut v2::Client,
        data: &BlockData,
        item_summary: &BlockItemSummary,
        item: &BlockItem<EncodedPayload>,
    ) -> anyhow::Result<Self> {
        let block_height = i64::try_from(data.finalized_block_info.height.height)?;
        let block_item_hash = item_summary.hash.to_string();
        let ccd_cost =
            i64::try_from(data.chain_parameters.ccd_cost(item_summary.energy_cost).micro_ccd)?;
        let energy_cost = i64::try_from(item_summary.energy_cost.energy)?;
        let sender = item_summary.sender_account().map(|a| a.to_string());
        let (transaction_type, account_type, credential_type, update_type) =
            match &item_summary.details {
                BlockItemSummaryDetails::AccountTransaction(details) => {
                    let account_transaction_type =
                        details.transaction_type().map(AccountTransactionType::from);
                    (DbTransactionType::Account, account_transaction_type, None, None)
                }
                BlockItemSummaryDetails::AccountCreation(details) => {
                    let credential_type =
                        CredentialDeploymentTransactionType::from(details.credential_type);
                    (DbTransactionType::CredentialDeployment, None, Some(credential_type), None)
                }
                BlockItemSummaryDetails::Update(details) => {
                    let update_type = UpdateTransactionType::from(details.update_type());
                    (DbTransactionType::Update, None, None, Some(update_type))
                }
            };
        let success = item_summary.is_success();
        let (events, reject) = if success {
            let events = serde_json::to_value(events_from_summary(item_summary.details.clone())?)?;
            (Some(events), None)
        } else {
            let reject =
                if let BlockItemSummaryDetails::AccountTransaction(AccountTransactionDetails {
                    effects:
                        AccountTransactionEffects::None {
                            reject_reason,
                            ..
                        },
                    ..
                }) = &item_summary.details
                {
                    PreparedTransactionRejectReason::prepare(reject_reason.clone())?
                } else {
                    anyhow::bail!("Invariant violation: Failed transaction without a reject reason")
                };
            (None, Some(reject))
        };
        let affected_accounts = item_summary
            .affected_addresses()
            .iter()
            .map(|acc| acc.get_canonical_address().0.to_vec())
            .collect::<HashSet<Vec<u8>>>()
            .into_iter()
            .collect();

        let prepared_event =
            PreparedBlockItemEvent::prepare(node_client, data, item_summary, item).await?;

        Ok(Self {
            block_item_hash,
            ccd_cost,
            energy_cost,
            block_height,
            sender,
            transaction_type,
            account_type,
            credential_type,
            update_type,
            success,
            events,
            reject,
            affected_accounts,
            prepared_event,
        })
    }

    async fn save(
        &self,
        tx: &mut sqlx::Transaction<'static, sqlx::Postgres>,
        statistics: &mut Statistics,
    ) -> anyhow::Result<()> {
        let reject = if let Some(reason) = &self.reject {
            Some(reason.process(tx).await?)
        } else {
            None
        };

        let tx_idx = sqlx::query_scalar!(
            "INSERT INTO transactions (
                index,
                hash,
                ccd_cost,
                energy_cost,
                block_height,
                sender_index,
                type,
                type_account,
                type_credential_deployment,
                type_update,
                success,
                events,
                reject
            ) VALUES (
                (SELECT COALESCE(MAX(index) + 1, 0) FROM transactions),
                $1,
                $2,
                $3,
                $4,
                (SELECT index FROM accounts WHERE address = $5),
                $6,
                $7,
                $8,
                $9,
                $10,
                $11,
                $12
            ) RETURNING index",
            self.block_item_hash,
            self.ccd_cost,
            self.energy_cost,
            self.block_height,
            self.sender,
            self.transaction_type as DbTransactionType,
            self.account_type as Option<AccountTransactionType>,
            self.credential_type as Option<CredentialDeploymentTransactionType>,
            self.update_type as Option<UpdateTransactionType>,
            self.success,
            self.events,
            reject
        )
        .fetch_one(tx.as_mut())
        .await
        .context("Failed inserting into transactions")?;
        // Note that this does not include account creation. We handle that when saving
        // the account creation event.
        sqlx::query!(
            "INSERT INTO affected_accounts (transaction_index, account_index)
            SELECT $1, index FROM accounts WHERE canonical_address = ANY($2)",
            tx_idx,
            &self.affected_accounts,
        )
        .execute(tx.as_mut())
        .await?
        .ensure_affected_rows(self.affected_accounts.len().try_into()?)
        .context("Failed insert into affected_accounts")?;

        // We also need to keep track of the number of transactions on the accounts
        // table.
        sqlx::query!(
            "UPDATE accounts
            SET num_txs = num_txs + 1
            WHERE canonical_address = ANY($1)",
            &self.affected_accounts,
        )
        .execute(tx.as_mut())
        .await?
        .ensure_affected_rows(self.affected_accounts.len().try_into()?)
        .context("Failed incrementing num_txs for account")?;

        self.prepared_event.save(tx, tx_idx, statistics).await.with_context(|| {
            format!(
                "Failed processing block item event from {:?} transaction",
                self.transaction_type
            )
        })?;
        Ok(())
    }
}

/// Different types of block item events that can be prepared.
#[derive(Debug)]
enum PreparedBlockItemEvent {
    /// A new account got created.
    AccountCreation(PreparedAccountCreation),
    /// An account transaction event.
    AccountTransaction(Box<PreparedAccountTransaction>),
    /// Chain update transaction event.
    ChainUpdate,
}

impl PreparedBlockItemEvent {
    async fn prepare(
        node_client: &mut v2::Client,
        data: &BlockData,
        item_summary: &BlockItemSummary,
        item: &BlockItem<EncodedPayload>,
    ) -> anyhow::Result<Self> {
        match &item_summary.details {
            BlockItemSummaryDetails::AccountCreation(details) => Ok(
                PreparedBlockItemEvent::AccountCreation(PreparedAccountCreation::prepare(details)?),
            ),
            BlockItemSummaryDetails::AccountTransaction(details) => {
                let fee = PreparedUpdateAccountBalance::prepare(
                    &details.sender,
                    -i64::try_from(details.cost.micro_ccd())?,
                    data.block_info.block_height,
                    AccountStatementEntryType::TransactionFee,
                )?;
                let event = PreparedEventEnvelope::prepare(
                    node_client,
                    data,
                    details,
                    item,
                    &details.sender,
                )
                .await?;
                Ok(PreparedBlockItemEvent::AccountTransaction(Box::new(
                    PreparedAccountTransaction {
                        fee,
                        event,
                    },
                )))
            }
            BlockItemSummaryDetails::Update(_) => Ok(PreparedBlockItemEvent::ChainUpdate),
        }
    }

    async fn save(
        &self,
        tx: &mut sqlx::Transaction<'static, sqlx::Postgres>,
        transaction_index: i64,
        statistics: &mut Statistics,
    ) -> anyhow::Result<()> {
        match self {
            PreparedBlockItemEvent::AccountCreation(event) => {
                event.save(tx, transaction_index).await
            }
            PreparedBlockItemEvent::AccountTransaction(account_transaction_event) => {
                account_transaction_event.fee.save(tx, Some(transaction_index)).await?;
                account_transaction_event.event.save(tx, transaction_index, statistics).await
            }
            PreparedBlockItemEvent::ChainUpdate => Ok(()),
        }
    }
}

#[derive(Debug)]
struct PreparedAccountTransaction {
    /// Update the balance of the sender account with the cost (transaction
    /// fee).
    fee:   PreparedUpdateAccountBalance,
    /// Updates based on the events of the account transaction.
    event: PreparedEventEnvelope,
}

#[derive(Debug)]
enum PreparedEvent {
    /// A transfer of CCD from one account to another account.
    CcdTransfer(PreparedCcdTransferEvent),
    /// Event of moving funds either from or to the encrypted balance.
    EncryptedBalance(PreparedUpdateEncryptedBalance),
    /// Changes related to validators (previously referred to as bakers).
    BakerEvents(PreparedBakerEvents),
    /// Account delegation events
    AccountDelegationEvents(PreparedAccountDelegationEvents),
    /// Smart contract module got deployed.
    ModuleDeployed(PreparedModuleDeployed),
    /// Contract got initialized.
    ContractInitialized(PreparedContractInitialized),
    /// Contract got updated.
    ContractUpdate(PreparedContractUpdates),
    /// A scheduled transfer got executed.
    ScheduledTransfer(PreparedScheduledReleases),
    /// Rejected transaction.
    RejectedTransaction(PreparedRejectedEvent),
    /// No changes in the database was caused by this event.
    NoOperation,
}
impl PreparedEvent {
    async fn prepare(
        node_client: &mut v2::Client,
        data: &BlockData,
        details: &AccountTransactionDetails,
        item: &BlockItem<EncodedPayload>,
        sender: &AccountAddress,
    ) -> anyhow::Result<Self> {
        let height = data.block_info.block_height;
        let prepared_event = match &details.effects {
            AccountTransactionEffects::None {
                transaction_type,
                reject_reason,
            } => {
                let rejected_event = match transaction_type.as_ref() {
                    Some(&TransactionType::InitContract) | Some(&TransactionType::DeployModule) => {
                        if let RejectReason::ModuleNotWF
                        | RejectReason::InvalidModuleReference {
                            ..
                        } = reject_reason
                        {
                            // Trying to initialize a smart contract from invalid module
                            // reference or deploying invalid smart contract modules are not
                            // indexed further.
                            PreparedRejectedEvent::NoEvent
                        } else {
                            let BlockItem::AccountTransaction(account_transaction) = item else {
                                anyhow::bail!(
                                    "Block item was expected to be an account transaction"
                                )
                            };
                            let decoded = account_transaction
                                .payload
                                .decode()
                                .context("Failed decoding account transaction payload")?;
                            let module_reference = match decoded {
                                Payload::InitContract {
                                    payload,
                                } => payload.mod_ref,
                                Payload::DeployModule {
                                    module,
                                } => module.get_module_ref(),
                                _ => anyhow::bail!(
                                    "Payload did not match InitContract or DeployModule as \
                                     expected"
                                ),
                            };

                            PreparedRejectedEvent::ModuleTransaction(
                                PreparedRejectModuleTransaction::prepare(module_reference)?,
                            )
                        }
                    }
                    Some(&TransactionType::Update) => {
                        if let RejectReason::InvalidContractAddress {
                            ..
                        } = reject_reason
                        {
                            // Updating a smart contract instances using invalid contract
                            // addresses, i.e. non existing
                            // instance, are not indexed further.
                            PreparedRejectedEvent::NoEvent
                        } else {
                            anyhow::ensure!(
                                matches!(
                                    reject_reason,
                                    RejectReason::InvalidReceiveMethod { .. }
                                        | RejectReason::RuntimeFailure
                                        | RejectReason::AmountTooLarge { .. }
                                        | RejectReason::OutOfEnergy
                                        | RejectReason::RejectedReceive { .. }
                                        | RejectReason::InvalidAccountReference { .. }
                                ),
                                "Unexpected reject reason for Contract Update transaction: {:?}",
                                reject_reason
                            );

                            let BlockItem::AccountTransaction(account_transaction) = item else {
                                anyhow::bail!(
                                    "Block item was expected to be an account transaction"
                                )
                            };
                            let payload = account_transaction
                                .payload
                                .decode()
                                .context("Failed decoding account transaction payload")?;
                            let Payload::Update {
                                payload,
                            } = payload
                            else {
                                anyhow::bail!(
                                    "Unexpected payload for transaction of type Update: {:?}",
                                    payload
                                )
                            };
                            PreparedRejectedEvent::ContractUpdateTransaction(
                                PreparedRejectContractUpdateTransaction::prepare(payload.address)?,
                            )
                        }
                    }
                    _ => PreparedRejectedEvent::NoEvent,
                };

                PreparedEvent::RejectedTransaction(rejected_event)
            }
            AccountTransactionEffects::ModuleDeployed {
                module_ref,
            } => PreparedEvent::ModuleDeployed(
                PreparedModuleDeployed::prepare(node_client, *module_ref).await?,
            ),
            AccountTransactionEffects::ContractInitialized {
                data: event_data,
            } => PreparedEvent::ContractInitialized(
                PreparedContractInitialized::prepare(node_client, data, event_data, sender).await?,
            ),
            AccountTransactionEffects::ContractUpdateIssued {
                effects,
            } => PreparedEvent::ContractUpdate(
                PreparedContractUpdates::prepare(node_client, data, effects).await?,
            ),
            AccountTransactionEffects::AccountTransfer {
                amount,
                to,
            }
            | AccountTransactionEffects::AccountTransferWithMemo {
                amount,
                to,
                ..
            } => PreparedEvent::CcdTransfer(PreparedCcdTransferEvent::prepare(
                sender, to, *amount, height,
            )?),

            AccountTransactionEffects::BakerAdded {
                data: event_data,
            } => {
                let event = concordium_rust_sdk::types::BakerEvent::BakerAdded {
                    data: event_data.clone(),
                };
                let prepared = PreparedBakerEvent::prepare(&event)?;
                PreparedEvent::BakerEvents(PreparedBakerEvents {
                    events: vec![prepared],
                })
            }
            AccountTransactionEffects::BakerRemoved {
                baker_id,
            } => {
                let event = concordium_rust_sdk::types::BakerEvent::BakerRemoved {
                    baker_id: *baker_id,
                };
                let prepared = PreparedBakerEvent::prepare(&event)?;
                PreparedEvent::BakerEvents(PreparedBakerEvents {
                    events: vec![prepared],
                })
            }
            AccountTransactionEffects::BakerStakeUpdated {
                data: update,
            } => {
                let Some(update) = update else {
                    // No change in baker stake
                    return Ok(PreparedEvent::NoOperation);
                };

                let event = if update.increased {
                    concordium_rust_sdk::types::BakerEvent::BakerStakeIncreased {
                        baker_id:  update.baker_id,
                        new_stake: update.new_stake,
                    }
                } else {
                    concordium_rust_sdk::types::BakerEvent::BakerStakeDecreased {
                        baker_id:  update.baker_id,
                        new_stake: update.new_stake,
                    }
                };
                let prepared = PreparedBakerEvent::prepare(&event)?;

                PreparedEvent::BakerEvents(PreparedBakerEvents {
                    events: vec![prepared],
                })
            }
            AccountTransactionEffects::BakerRestakeEarningsUpdated {
                baker_id,
                restake_earnings,
            } => {
                let events = vec![PreparedBakerEvent::prepare(
                    &concordium_rust_sdk::types::BakerEvent::BakerRestakeEarningsUpdated {
                        baker_id:         *baker_id,
                        restake_earnings: *restake_earnings,
                    },
                )?];
                PreparedEvent::BakerEvents(PreparedBakerEvents {
                    events,
                })
            }
            AccountTransactionEffects::BakerKeysUpdated {
                ..
            } => PreparedEvent::NoOperation,
            AccountTransactionEffects::BakerConfigured {
                data: events,
            } => PreparedEvent::BakerEvents(PreparedBakerEvents {
                events: events
                    .iter()
                    .map(PreparedBakerEvent::prepare)
                    .collect::<anyhow::Result<Vec<_>>>()?,
            }),

            AccountTransactionEffects::EncryptedAmountTransferred {
                ..
            }
            | AccountTransactionEffects::EncryptedAmountTransferredWithMemo {
                ..
            } => PreparedEvent::NoOperation,
            AccountTransactionEffects::TransferredToEncrypted {
                data,
            } => PreparedEvent::EncryptedBalance(PreparedUpdateEncryptedBalance::prepare(
                sender,
                data.amount,
                height,
                CryptoOperation::Encrypt,
            )?),
            AccountTransactionEffects::TransferredToPublic {
                amount,
                ..
            } => PreparedEvent::EncryptedBalance(PreparedUpdateEncryptedBalance::prepare(
                sender,
                *amount,
                height,
                CryptoOperation::Decrypt,
            )?),
            AccountTransactionEffects::TransferredWithSchedule {
                to,
                amount: scheduled_releases,
            }
            | AccountTransactionEffects::TransferredWithScheduleAndMemo {
                to,
                amount: scheduled_releases,
                ..
            } => PreparedEvent::ScheduledTransfer(PreparedScheduledReleases::prepare(
                to,
                sender,
                scheduled_releases,
                height,
            )?),
            AccountTransactionEffects::CredentialKeysUpdated {
                ..
            }
            | AccountTransactionEffects::CredentialsUpdated {
                ..
            }
            | AccountTransactionEffects::DataRegistered {
                ..
            } => PreparedEvent::NoOperation,
            AccountTransactionEffects::DelegationConfigured {
                data: events,
            } => PreparedEvent::AccountDelegationEvents(PreparedAccountDelegationEvents {
                events: events
                    .iter()
                    .map(PreparedAccountDelegationEvent::prepare)
                    .collect::<anyhow::Result<Vec<_>>>()?,
            }),
        };
        Ok(prepared_event)
    }

    async fn save(
        &self,
        tx: &mut sqlx::Transaction<'static, sqlx::Postgres>,
        tx_idx: i64,
        protocol_version: ProtocolVersion,
        statistics: &mut Statistics,
    ) -> anyhow::Result<()> {
        match self {
            PreparedEvent::CcdTransfer(event) => event
                .save(tx, tx_idx)
                .await
                .context("Failed processing block item event of CCD transfer"),
            PreparedEvent::EncryptedBalance(event) => event
                .save(tx, tx_idx)
                .await
                .context("Failed processing block item event of encrypted balance"),
            PreparedEvent::BakerEvents(event) => event
                .save(tx, tx_idx, protocol_version, statistics)
                .await
                .context("Failed processing block item event with baker event"),
            PreparedEvent::ModuleDeployed(event) => event
                .save(tx, tx_idx)
                .await
                .context("Failed processing block item event with module deploy"),
            PreparedEvent::ContractInitialized(event) => event
                .save(tx, tx_idx)
                .await
                .context("Failed processing block item event with contract initialized"),
            PreparedEvent::ContractUpdate(event) => event
                .save(tx, tx_idx)
                .await
                .context("Failed processing block item event with contract update"),
            PreparedEvent::AccountDelegationEvents(event) => event
<<<<<<< HEAD
                .save(tx, protocol_version, statistics)
=======
                .save(tx, tx_idx, protocol_version)
>>>>>>> 662d7649
                .await
                .context("Failed processing block item event with account delegation event"),
            PreparedEvent::ScheduledTransfer(event) => event
                .save(tx, tx_idx)
                .await
                .context("Failed processing block item event with scheduled transfer"),
            PreparedEvent::RejectedTransaction(event) => event
                .save(tx, tx_idx)
                .await
                .context("Failed processing block item event with rejected event"),
            PreparedEvent::NoOperation => Ok(()),
        }
    }
}

/// Contains metadata required for event processing that is not directly tied to
/// individual events.
#[derive(Debug)]
struct EventMetadata {
    protocol_version: ProtocolVersion,
}

/// Wraps a prepared event together with metadata needed for its processing.
///
/// Prior to protocol version 7, baker removal was delayed by a cooldown period
/// during which other baker-related transactions could still occur, potentially
/// resulting in no affected rows. This envelope provides the necessary context
/// (e.g. protocol version) to correctly validate the processing of events.
#[derive(Debug)]
struct PreparedEventEnvelope {
    metadata: EventMetadata,
    event:    PreparedEvent,
}

impl PreparedEventEnvelope {
    pub async fn prepare(
        node_client: &mut v2::Client,
        data: &BlockData,
        details: &AccountTransactionDetails,
        item: &BlockItem<EncodedPayload>,
        sender: &AccountAddress,
    ) -> anyhow::Result<Self> {
        let event = PreparedEvent::prepare(node_client, data, details, item, sender).await?;
        let metadata = EventMetadata {
            protocol_version: data.block_info.protocol_version,
        };
        Ok(PreparedEventEnvelope {
            metadata,
            event,
        })
    }

    pub async fn save(
        &self,
        tx: &mut sqlx::Transaction<'static, sqlx::Postgres>,
        tx_idx: i64,
        statistics: &mut Statistics,
    ) -> anyhow::Result<()> {
        self.event.save(tx, tx_idx, self.metadata.protocol_version, statistics).await
    }
}

/// Prepared database insertion of a new account.
#[derive(Debug)]
struct PreparedAccountCreation {
    /// The base58check representation of the canonical account address.
    account_address:   String,
    canonical_address: CanonicalAccountAddress,
}

impl PreparedAccountCreation {
    fn prepare(
        details: &concordium_rust_sdk::types::AccountCreationDetails,
    ) -> anyhow::Result<Self> {
        Ok(Self {
            account_address:   details.address.to_string(),
            canonical_address: details.address.get_canonical_address(),
        })
    }

    async fn save(
        &self,
        tx: &mut sqlx::Transaction<'static, sqlx::Postgres>,
        transaction_index: i64,
    ) -> anyhow::Result<()> {
        let account_index = sqlx::query_scalar!(
            "INSERT INTO
                accounts (index, address, canonical_address, transaction_index)
            VALUES
                ((SELECT COALESCE(MAX(index) + 1, 0) FROM accounts), $1, $2, $3)
            RETURNING index",
            self.account_address,
            self.canonical_address.0.as_slice(),
            transaction_index,
        )
        .fetch_one(tx.as_mut())
        .await?;

        sqlx::query!(
            "INSERT INTO affected_accounts (transaction_index, account_index)
            VALUES ($1, $2)",
            transaction_index,
            account_index
        )
        .execute(tx.as_mut())
        .await?;

        Ok(())
    }
}

/// Represents the events from an account configuring a delegator.
#[derive(Debug)]
struct PreparedAccountDelegationEvents {
    /// Update the state of the delegator.
    events: Vec<PreparedAccountDelegationEvent>,
}

impl PreparedAccountDelegationEvents {
    async fn save(
        &self,
        tx: &mut sqlx::Transaction<'static, sqlx::Postgres>,
        transaction_index: i64,
        protocol_version: ProtocolVersion,
        statistics: &mut Statistics,
    ) -> anyhow::Result<()> {
        for event in &self.events {
<<<<<<< HEAD
            event.save(tx, protocol_version, statistics).await?;
=======
            event.save(tx, transaction_index, protocol_version).await?;
>>>>>>> 662d7649
        }
        Ok(())
    }
}

#[derive(Debug)]
enum PreparedAccountDelegationEvent {
    StakeIncrease {
        account_id: i64,
        staked:     i64,
    },
    StakeDecrease {
        account_id: i64,
        staked:     i64,
    },
    SetRestakeEarnings {
        account_id:       i64,
        restake_earnings: bool,
    },
    Added {
        account_id: i64,
    },
    Removed {
        account_id: i64,
    },
    SetDelegationTarget {
        account_id: i64,
        target_id:  Option<i64>,
    },
    RemoveBaker(BakerRemoved),
}

impl PreparedAccountDelegationEvent {
    fn prepare(event: &concordium_rust_sdk::types::DelegationEvent) -> anyhow::Result<Self> {
        use concordium_rust_sdk::types::DelegationEvent;
        let prepared = match event {
            DelegationEvent::DelegationStakeIncreased {
                delegator_id,
                new_stake,
            } => PreparedAccountDelegationEvent::StakeIncrease {
                account_id: delegator_id.id.index.try_into()?,
                staked:     new_stake.micro_ccd.try_into()?,
            },
            DelegationEvent::DelegationStakeDecreased {
                delegator_id,
                new_stake,
            } => PreparedAccountDelegationEvent::StakeDecrease {
                account_id: delegator_id.id.index.try_into()?,
                staked:     new_stake.micro_ccd.try_into()?,
            },
            DelegationEvent::DelegationSetRestakeEarnings {
                delegator_id,
                restake_earnings,
            } => PreparedAccountDelegationEvent::SetRestakeEarnings {
                account_id:       delegator_id.id.index.try_into()?,
                restake_earnings: *restake_earnings,
            },
            DelegationEvent::DelegationSetDelegationTarget {
                delegator_id,
                delegation_target,
            } => PreparedAccountDelegationEvent::SetDelegationTarget {
                account_id: delegator_id.id.index.try_into()?,
                target_id:  if let DelegationTarget::Baker {
                    baker_id,
                } = delegation_target
                {
                    Some(baker_id.id.index.try_into()?)
                } else {
                    None
                },
            },
            DelegationEvent::DelegationAdded {
                delegator_id,
            } => PreparedAccountDelegationEvent::Added {
                account_id: delegator_id.id.index.try_into()?,
            },
            DelegationEvent::DelegationRemoved {
                delegator_id,
            } => PreparedAccountDelegationEvent::Removed {
                account_id: delegator_id.id.index.try_into()?,
            },
            DelegationEvent::BakerRemoved {
                baker_id,
            } => PreparedAccountDelegationEvent::RemoveBaker(BakerRemoved::prepare(baker_id)?),
        };
        Ok(prepared)
    }

    async fn save(
        &self,
        tx: &mut sqlx::Transaction<'static, sqlx::Postgres>,
        transaction_index: i64,
        protocol_version: ProtocolVersion,
        statistics: &mut Statistics,
    ) -> anyhow::Result<()> {
        let bakers_expected_affected_range = if protocol_version > ProtocolVersion::P6 {
            1..=1
        } else {
            0..=1
        };
        match self {
            PreparedAccountDelegationEvent::StakeIncrease {
                account_id,
                staked,
            }
            | PreparedAccountDelegationEvent::StakeDecrease {
                account_id,
                staked,
            } => {
                // Update total stake of the pool first  (if not the passive pool).
                // Note that `DelegationEvent::Added` event is always accommodated by a
                // `DelegationEvent::StakeIncrease` event, in this case the current
                // `delegated_stake` will be zero.
                sqlx::query!(
                    "UPDATE bakers
                     SET pool_total_staked = pool_total_staked + $1 - accounts.delegated_stake
                     FROM accounts
                     WHERE bakers.id = accounts.delegated_target_baker_id AND accounts.index = $2",
                    staked,
                    account_id
                )
                .execute(tx.as_mut())
                .await?
                .ensure_affected_rows_in_range(0..=1) // Targeting the passive pool would result in no affected rows.
                .context("Failed update baker pool stake")?;
                // Then the stake of the delegator.
                sqlx::query!(
                    "UPDATE accounts SET delegated_stake = $1 WHERE index = $2",
                    staked,
                    account_id
                )
                .execute(tx.as_mut())
                .await?
                .ensure_affected_one_row()
                .context("Failed update delegator stake")?;
            }
            PreparedAccountDelegationEvent::Added {
                account_id,
            }
            | PreparedAccountDelegationEvent::Removed {
                account_id,
            } => {
                // Update the total pool stake when removed.
                // Note that `DelegationEvent::Added` event is always accommodated by a
                // `DelegationEvent::StakeIncrease` event and
                // `DelegationEvent::SetDelegationTarget` event, meaning we don't have to handle
                // updating the pool state here.
                if let PreparedAccountDelegationEvent::Removed {
                    ..
                } = self
                {
                    sqlx::query!(
                        "UPDATE bakers
                         SET pool_total_staked = pool_total_staked - accounts.delegated_stake,
                             pool_delegator_count = pool_delegator_count - 1
                         FROM accounts
                         WHERE bakers.id = accounts.delegated_target_baker_id
                             AND accounts.index = $1",
                        account_id
                    )
                    .execute(tx.as_mut())
                    .await?
                    .ensure_affected_rows_in_range(0..=1) // No row affected when target was the passive pool.
                    .context("Failed updating pool state with removed delegator")?;
                }
                sqlx::query!(
                    "UPDATE accounts SET delegated_stake = 0, delegated_restake_earnings = false, \
                     delegated_target_baker_id = NULL WHERE index = $1",
                    account_id
                )
                .execute(tx.as_mut())
                .await?
                .ensure_affected_one_row()
                .context("Failed updating delegator state to be removed")?;
            }

            PreparedAccountDelegationEvent::SetRestakeEarnings {
                account_id,
                restake_earnings,
            } => {
                sqlx::query!(
                    "UPDATE accounts SET delegated_restake_earnings = $1 WHERE index = $2",
                    *restake_earnings,
                    account_id
                )
                .execute(tx.as_mut())
                .await?
                .ensure_affected_one_row()
                .context("Failed update restake earnings for delegator")?;
            }
            PreparedAccountDelegationEvent::SetDelegationTarget {
                account_id,
                target_id,
            } => {
                // Update total pool stake and delegator count for the old target (if old pool
                // was the passive pool or the account just started delegating nothing happens).
                sqlx::query!(
                    "UPDATE bakers
                     SET
                         pool_total_staked = pool_total_staked - accounts.delegated_stake,
                         pool_delegator_count = pool_delegator_count - 1
                     FROM accounts
                     WHERE bakers.id = accounts.delegated_target_baker_id AND accounts.index = $1",
                    account_id
                )
                .execute(tx.as_mut())
                .await?
                .ensure_affected_rows_in_range(0..=1) // Affected rows will be 0 for the passive pool
                .context("Failed update pool stake removing delegator")?;
                // Update total pool stake and delegator count for new target.
                if let Some(target) = target_id {
                    sqlx::query!(
                        "UPDATE bakers
                         SET pool_total_staked = pool_total_staked + accounts.delegated_stake,
                             pool_delegator_count = pool_delegator_count + 1
                         FROM accounts
                         WHERE bakers.id = $2 AND accounts.index = $1",
                        account_id,
                        target
                    )
                    .execute(tx.as_mut())
                    .await?
                    .ensure_affected_rows_in_range(bakers_expected_affected_range.clone())
                    .context("Failed update pool stake adding delegator")?;
                }
                // Set the new target on the delegator.
                // Prior to Protocol version 7, removing a baker was not immediate, but after
                // some cooldown period, allowing delegators to still target the pool after
                // removal. Since we remove the baker immediate even for older blocks there
                // might not be a baker to target, so we check for existence as part of the
                // query, unless the new target is the passive delegation pool.
                sqlx::query!(
                    "UPDATE accounts
                        SET delegated_target_baker_id = $1
                    WHERE
                        ($1::BIGINT IS NULL OR EXISTS(SELECT TRUE FROM bakers WHERE id = $1))
                        AND index = $2",
                    *target_id,
                    account_id
                )
                .execute(tx.as_mut())
                .await?
                .ensure_affected_rows_in_range(bakers_expected_affected_range)
                .context("Failed update delegator target")?;
            }
            PreparedAccountDelegationEvent::RemoveBaker(baker_removed) => {
<<<<<<< HEAD
                baker_removed.save(tx, statistics).await?;
=======
                baker_removed.save(tx, transaction_index).await?;
>>>>>>> 662d7649
            }
        }
        Ok(())
    }
}

/// Represents the event of a baker being removed, resulting in the delegators
/// targeting the pool are moved to the passive pool.
#[derive(Debug)]
struct BakerRemoved {
    /// Move delegators to the passive pool.
    move_delegators: MovePoolDelegatorsToPassivePool,
    /// Remove the baker from the bakers table.
    remove_baker:    RemoveBaker,
    /// Add the baker to the bakers_removed table.
    insert_removed:  db::baker::InsertRemovedBaker,
}
impl BakerRemoved {
    fn prepare(baker_id: &sdk_types::BakerId) -> anyhow::Result<Self> {
        Ok(Self {
            move_delegators: MovePoolDelegatorsToPassivePool::prepare(baker_id)?,
            remove_baker:    RemoveBaker::prepare(baker_id)?,
            insert_removed:  db::baker::InsertRemovedBaker::prepare(baker_id)?,
        })
    }

    async fn save(
        &self,
        tx: &mut sqlx::Transaction<'static, sqlx::Postgres>,
<<<<<<< HEAD
        statistics: &mut Statistics,
    ) -> anyhow::Result<()> {
        self.move_delegators.save(tx).await?;
        self.remove_baker.save(tx, statistics).await?;
=======
        transaction_index: i64,
    ) -> anyhow::Result<()> {
        self.move_delegators
            .save(tx)
            .await
            .context("Failed moving delegators to the passive pool")?;
        self.remove_baker
            .save(tx)
            .await
            .context("Failed removing the validator/baker from the bakers table")?;
        self.insert_removed
            .save(tx, transaction_index)
            .await
            .context("Failed inserting validator/baker to removed bakers table")?;
>>>>>>> 662d7649
        Ok(())
    }
}

/// Represents the database operation of removing baker from the baker table.
#[derive(Debug)]
struct RemoveBaker {
    baker_id: i64,
}
impl RemoveBaker {
    fn prepare(baker_id: &sdk_types::BakerId) -> anyhow::Result<Self> {
        Ok(Self {
            baker_id: baker_id.id.index.try_into()?,
        })
    }

    async fn save(
        &self,
        tx: &mut sqlx::Transaction<'static, sqlx::Postgres>,
        statistics: &mut Statistics,
    ) -> anyhow::Result<()> {
        sqlx::query!("DELETE FROM bakers WHERE id=$1", self.baker_id,)
            .execute(tx.as_mut())
            .await?
            .ensure_affected_one_row()
            .context("Failed removing validator")?;
        statistics.increment(Removed, 1);
        Ok(())
    }
}

/// Represents the database operation of moving delegators for a pool to the
/// passive pool.
#[derive(Debug)]
struct MovePoolDelegatorsToPassivePool {
    /// Baker ID of the pool to move delegators from.
    baker_id: i64,
}
impl MovePoolDelegatorsToPassivePool {
    fn prepare(baker_id: &sdk_types::BakerId) -> anyhow::Result<Self> {
        Ok(Self {
            baker_id: baker_id.id.index.try_into()?,
        })
    }

    async fn save(
        &self,
        tx: &mut sqlx::Transaction<'static, sqlx::Postgres>,
    ) -> anyhow::Result<()> {
        sqlx::query!(
            "UPDATE accounts
             SET delegated_target_baker_id = NULL
             WHERE delegated_target_baker_id = $1",
            self.baker_id
        )
        .execute(tx.as_mut())
        .await?;
        Ok(())
    }
}

/// Represent the events from configuring a baker.
#[derive(Debug)]
struct PreparedBakerEvents {
    /// Update the status of the baker.
    events: Vec<PreparedBakerEvent>,
}

impl PreparedBakerEvents {
    async fn save(
        &self,
        tx: &mut sqlx::Transaction<'static, sqlx::Postgres>,
        transaction_index: i64,
        protocol_version: ProtocolVersion,
        statistics: &mut Statistics,
    ) -> anyhow::Result<()> {
        for event in &self.events {
            event
                .save(tx, transaction_index, protocol_version, statistics)
                .await
                .with_context(|| format!("Failed processing baker event {:?}", event))?;
        }
        Ok(())
    }
}

/// Event changing state related to validators (bakers).
#[derive(Debug)]
enum PreparedBakerEvent {
    Add {
        baker_id:             i64,
        staked:               i64,
        restake_earnings:     bool,
        delete_removed_baker: db::baker::DeleteRemovedBakerWhenPresent,
    },
    Remove(BakerRemoved),
    StakeIncrease {
        baker_id: i64,
        staked:   i64,
    },
    StakeDecrease {
        baker_id: i64,
        staked:   i64,
    },
    SetRestakeEarnings {
        baker_id:         i64,
        restake_earnings: bool,
    },
    SetOpenStatus {
        baker_id:        i64,
        open_status:     BakerPoolOpenStatus,
        /// When set to ClosedForAll move delegators to passive pool.
        move_delegators: Option<MovePoolDelegatorsToPassivePool>,
    },
    SetMetadataUrl {
        baker_id:     i64,
        metadata_url: String,
    },
    SetTransactionFeeCommission {
        baker_id:   i64,
        commission: i64,
    },
    SetBakingRewardCommission {
        baker_id:   i64,
        commission: i64,
    },
    SetFinalizationRewardCommission {
        baker_id:   i64,
        commission: i64,
    },
    RemoveDelegation {
        delegator_id: i64,
    },
    Suspended {
        baker_id: i64,
    },
    Resumed {
        baker_id: i64,
    },
    NoOperation,
}
impl PreparedBakerEvent {
    fn prepare(event: &concordium_rust_sdk::types::BakerEvent) -> anyhow::Result<Self> {
        use concordium_rust_sdk::types::BakerEvent;
        let prepared = match event {
            BakerEvent::BakerAdded {
                data: details,
            } => PreparedBakerEvent::Add {
                baker_id:             details.keys_event.baker_id.id.index.try_into()?,
                staked:               details.stake.micro_ccd().try_into()?,
                restake_earnings:     details.restake_earnings,
                delete_removed_baker: db::baker::DeleteRemovedBakerWhenPresent::prepare(
                    &details.keys_event.baker_id,
                )?,
            },
            BakerEvent::BakerRemoved {
                baker_id,
            } => PreparedBakerEvent::Remove(BakerRemoved::prepare(baker_id)?),
            BakerEvent::BakerStakeIncreased {
                baker_id,
                new_stake,
            } => PreparedBakerEvent::StakeIncrease {
                baker_id: baker_id.id.index.try_into()?,
                staked:   new_stake.micro_ccd().try_into()?,
            },
            BakerEvent::BakerStakeDecreased {
                baker_id,
                new_stake,
            } => PreparedBakerEvent::StakeDecrease {
                baker_id: baker_id.id.index.try_into()?,
                staked:   new_stake.micro_ccd().try_into()?,
            },
            BakerEvent::BakerRestakeEarningsUpdated {
                baker_id,
                restake_earnings,
            } => PreparedBakerEvent::SetRestakeEarnings {
                baker_id:         baker_id.id.index.try_into()?,
                restake_earnings: *restake_earnings,
            },
            BakerEvent::BakerKeysUpdated {
                ..
            } => PreparedBakerEvent::NoOperation,
            BakerEvent::BakerSetOpenStatus {
                baker_id,
                open_status,
            } => {
                let open_status = open_status.to_owned().into();
                let move_delegators = if matches!(open_status, BakerPoolOpenStatus::ClosedForAll) {
                    Some(MovePoolDelegatorsToPassivePool::prepare(baker_id)?)
                } else {
                    None
                };
                PreparedBakerEvent::SetOpenStatus {
                    baker_id: baker_id.id.index.try_into()?,
                    open_status,
                    move_delegators,
                }
            }
            BakerEvent::BakerSetMetadataURL {
                baker_id,
                metadata_url,
            } => PreparedBakerEvent::SetMetadataUrl {
                baker_id:     baker_id.id.index.try_into()?,
                metadata_url: metadata_url.to_string(),
            },
            BakerEvent::BakerSetTransactionFeeCommission {
                baker_id,
                transaction_fee_commission,
            } => PreparedBakerEvent::SetTransactionFeeCommission {
                baker_id:   baker_id.id.index.try_into()?,
                commission: u32::from(PartsPerHundredThousands::from(*transaction_fee_commission))
                    .into(),
            },
            BakerEvent::BakerSetBakingRewardCommission {
                baker_id,
                baking_reward_commission,
            } => PreparedBakerEvent::SetBakingRewardCommission {
                baker_id:   baker_id.id.index.try_into()?,
                commission: u32::from(PartsPerHundredThousands::from(*baking_reward_commission))
                    .into(),
            },
            BakerEvent::BakerSetFinalizationRewardCommission {
                baker_id,
                finalization_reward_commission,
            } => PreparedBakerEvent::SetFinalizationRewardCommission {
                baker_id:   baker_id.id.index.try_into()?,
                commission: u32::from(PartsPerHundredThousands::from(
                    *finalization_reward_commission,
                ))
                .into(),
            },
            BakerEvent::DelegationRemoved {
                delegator_id,
            } => PreparedBakerEvent::RemoveDelegation {
                delegator_id: delegator_id.id.index.try_into()?,
            },
            BakerEvent::BakerSuspended {
                baker_id,
            } => PreparedBakerEvent::Suspended {
                baker_id: baker_id.id.index.try_into()?,
            },
            BakerEvent::BakerResumed {
                baker_id,
            } => PreparedBakerEvent::Resumed {
                baker_id: baker_id.id.index.try_into()?,
            },
        };
        Ok(prepared)
    }

    async fn save(
        &self,
        tx: &mut sqlx::Transaction<'static, sqlx::Postgres>,
        transaction_index: i64,
        protocol_version: ProtocolVersion,
        statistics: &mut Statistics,
    ) -> anyhow::Result<()> {
        let bakers_expected_affected_range = if protocol_version > ProtocolVersion::P6 {
            1..=1
        } else {
            0..=1
        };
        match self {
            PreparedBakerEvent::Add {
                baker_id,
                staked,
                restake_earnings,
                delete_removed_baker,
            } => {
                sqlx::query!(
                    "INSERT INTO bakers (id, staked, restake_earnings, pool_total_staked, \
                     pool_delegator_count) VALUES ($1, $2, $3, $4, $5)",
                    baker_id,
                    staked,
                    restake_earnings,
                    staked,
                    0
                )
                .execute(tx.as_mut())
                .await?;
<<<<<<< HEAD
                statistics.increment(Added, 1);
            }
            PreparedBakerEvent::Remove(baker_removed) => {
                baker_removed.save(tx, statistics).await?;
=======
                delete_removed_baker.save(tx).await?
            }
            PreparedBakerEvent::Remove(baker_removed) => {
                baker_removed.save(tx, transaction_index).await?;
>>>>>>> 662d7649
            }
            PreparedBakerEvent::StakeIncrease {
                baker_id,
                staked,
            } => {
                sqlx::query!(
                    "UPDATE bakers
                        SET pool_total_staked = pool_total_staked + $2 - staked,
                            staked = $2
                    WHERE id = $1",
                    baker_id,
                    staked,
                )
                .execute(tx.as_mut())
                .await?
                .ensure_affected_rows_in_range(bakers_expected_affected_range)
                .context("Failed increasing validator stake")?;
            }
            PreparedBakerEvent::StakeDecrease {
                baker_id,
                staked,
            } => {
                sqlx::query!(
                    "UPDATE bakers
                        SET pool_total_staked = pool_total_staked + $2 - staked,
                            staked = $2
                    WHERE id = $1",
                    baker_id,
                    staked,
                )
                .execute(tx.as_mut())
                .await?
                .ensure_affected_rows_in_range(bakers_expected_affected_range)
                .context("Failed decreasing validator stake")?;
            }
            PreparedBakerEvent::SetRestakeEarnings {
                baker_id,
                restake_earnings,
            } => {
                sqlx::query!(
                    "UPDATE bakers SET restake_earnings = $2 WHERE id=$1",
                    baker_id,
                    restake_earnings,
                )
                .execute(tx.as_mut())
                .await?
                .ensure_affected_rows_in_range(bakers_expected_affected_range)
                .context("Failed updating validator restake earnings")?;
            }
            PreparedBakerEvent::SetOpenStatus {
                baker_id,
                open_status,
                move_delegators,
            } => {
                sqlx::query!(
                    "UPDATE bakers SET open_status = $2 WHERE id=$1",
                    baker_id,
                    *open_status as BakerPoolOpenStatus,
                )
                .execute(tx.as_mut())
                .await?
                .ensure_affected_rows_in_range(bakers_expected_affected_range.clone())
                .context("Failed updating open_status of validator")?;
                if let Some(move_operation) = move_delegators {
                    sqlx::query!(
                        "UPDATE bakers
                         SET pool_total_staked = bakers.staked,
                             pool_delegator_count = 0
                         WHERE id = $1",
                        baker_id
                    )
                    .execute(tx.as_mut())
                    .await?
                    .ensure_affected_rows_in_range(bakers_expected_affected_range)
                    .context("Failed updating pool stake when closing for all")?;
                    move_operation.save(tx).await?;
                }
            }
            PreparedBakerEvent::SetMetadataUrl {
                baker_id,
                metadata_url,
            } => {
                sqlx::query!(
                    "UPDATE bakers SET metadata_url = $2 WHERE id=$1",
                    baker_id,
                    metadata_url
                )
                .execute(tx.as_mut())
                .await?
                .ensure_affected_rows_in_range(bakers_expected_affected_range)
                .context("Failed updating validator metadata url")?;
            }
            PreparedBakerEvent::SetTransactionFeeCommission {
                baker_id,
                commission,
            } => {
                sqlx::query!(
                    "UPDATE bakers SET transaction_commission = $2 WHERE id=$1",
                    baker_id,
                    commission
                )
                .execute(tx.as_mut())
                .await?
                .ensure_affected_rows_in_range(bakers_expected_affected_range)
                .context("Failed updating validator transaction fee commission")?;
            }
            PreparedBakerEvent::SetBakingRewardCommission {
                baker_id,
                commission,
            } => {
                sqlx::query!(
                    "UPDATE bakers SET baking_commission = $2 WHERE id=$1",
                    baker_id,
                    commission
                )
                .execute(tx.as_mut())
                .await?
                .ensure_affected_rows_in_range(bakers_expected_affected_range)
                .context("Failed updating validator transaction fee commission")?;
            }
            PreparedBakerEvent::SetFinalizationRewardCommission {
                baker_id,
                commission,
            } => {
                sqlx::query!(
                    "UPDATE bakers SET finalization_commission = $2 WHERE id=$1",
                    baker_id,
                    commission
                )
                .execute(tx.as_mut())
                .await?
                .ensure_affected_rows_in_range(bakers_expected_affected_range)
                .context("Failed updating validator transaction fee commission")?;
            }
            PreparedBakerEvent::RemoveDelegation {
                delegator_id,
            } => {
                // Update total pool stake of old pool (if not the passive pool).
                sqlx::query!(
                    "UPDATE bakers
                     SET pool_total_staked = pool_total_staked - accounts.delegated_stake,
                         pool_delegator_count = pool_delegator_count - 1
                     FROM accounts
                     WHERE bakers.id = accounts.delegated_target_baker_id AND accounts.index = $1",
                    delegator_id
                )
                .execute(tx.as_mut())
                .await?
                .ensure_affected_rows_in_range(0..=1) // None affected when target was passive pool.
                .context("Failed update pool state as delegator is removed")?;
                // Set account information to not be delegating.
                sqlx::query!(
                    "UPDATE accounts
                        SET delegated_stake = 0,
                            delegated_restake_earnings = false,
                            delegated_target_baker_id = NULL
                       WHERE index = $1",
                    delegator_id
                )
                .execute(tx.as_mut())
                .await?
                .ensure_affected_one_row()
                .context("Failed update account to remove delegation")?;
            }
            PreparedBakerEvent::Suspended {
                baker_id,
            } => {
                let result = sqlx::query!(
                    "UPDATE bakers
                     SET
                         self_suspended = $2,
                         inactive_suspended = NULL
                     WHERE id=$1",
                    baker_id,
                    transaction_index
                )
                .execute(tx.as_mut())
                .await?
                .ensure_affected_rows_in_range(bakers_expected_affected_range)
                .context("Failed update validator state to self-suspended")?;
                statistics.increment(Suspended, result.rows_affected().try_into()?);
            }
            PreparedBakerEvent::Resumed {
                baker_id,
            } => {
                let result = sqlx::query!(
                    "UPDATE bakers
                     SET
                         self_suspended = NULL,
                         inactive_suspended = NULL
                     WHERE id=$1",
                    baker_id
                )
                .execute(tx.as_mut())
                .await?
                .ensure_affected_rows_in_range(bakers_expected_affected_range)
                .context("Failed update validator state to resumed from suspension")?;
                statistics.increment(Resumed, result.rows_affected().try_into()?);
            }
            PreparedBakerEvent::NoOperation => (),
        }
        Ok(())
    }
}

#[derive(Debug)]
struct PreparedModuleDeployed {
    module_reference: String,
    schema:           Option<Vec<u8>>,
}

impl PreparedModuleDeployed {
    async fn prepare(
        node_client: &mut v2::Client,
        module_reference: sdk_types::hashes::ModuleReference,
    ) -> anyhow::Result<Self> {
        // The `get_module_source` query on old blocks are currently not performing
        // well in the node. We query on the `lastFinal` block here as a result (https://github.com/Concordium/concordium-scan/issues/534).
        let wasm_module = node_client
            .get_module_source(&module_reference, BlockIdentifier::LastFinal)
            .await?
            .response;
        let schema = match wasm_module.version {
            WasmVersion::V0 => get_embedded_schema_v0(wasm_module.source.as_ref()),
            WasmVersion::V1 => get_embedded_schema_v1(wasm_module.source.as_ref()),
        }
        .ok();

        let schema = schema.as_ref().map(to_bytes);

        Ok(Self {
            module_reference: module_reference.into(),
            schema,
        })
    }

    async fn save(
        &self,
        tx: &mut sqlx::Transaction<'static, sqlx::Postgres>,
        transaction_index: i64,
    ) -> anyhow::Result<()> {
        sqlx::query!(
            "INSERT INTO smart_contract_modules (
                module_reference,
                transaction_index,
                schema
            ) VALUES ($1, $2, $3)",
            self.module_reference,
            transaction_index,
            self.schema
        )
        .execute(tx.as_mut())
        .await
        .with_context(|| format!("Failed inserting into smart_contract_modules: {:?}", self))?;
        Ok(())
    }
}

#[derive(Debug)]
struct PreparedModuleLinkAction {
    module_reference:   String,
    contract_index:     i64,
    contract_sub_index: i64,
    link_action:        ModuleReferenceContractLinkAction,
}
impl PreparedModuleLinkAction {
    fn prepare(
        module_reference: sdk_types::hashes::ModuleReference,
        contract_address: sdk_types::ContractAddress,
        link_action: ModuleReferenceContractLinkAction,
    ) -> anyhow::Result<Self> {
        Ok(Self {
            contract_index: i64::try_from(contract_address.index)?,
            contract_sub_index: i64::try_from(contract_address.subindex)?,
            module_reference: module_reference.into(),
            link_action,
        })
    }

    async fn save(
        &self,
        tx: &mut sqlx::Transaction<'static, sqlx::Postgres>,
        transaction_index: i64,
    ) -> anyhow::Result<()> {
        sqlx::query!(
            r#"INSERT INTO link_smart_contract_module_transactions (
                index,
                module_reference,
                transaction_index,
                contract_index,
                contract_sub_index,
                link_action
            ) VALUES (
                (SELECT COALESCE(MAX(index) + 1, 0)
                 FROM link_smart_contract_module_transactions
                 WHERE module_reference = $1),
                $1, $2, $3, $4, $5)"#,
            self.module_reference,
            transaction_index,
            self.contract_index,
            self.contract_sub_index,
            self.link_action as ModuleReferenceContractLinkAction
        )
        .execute(tx.as_mut())
        .await?;
        Ok(())
    }
}

#[derive(Debug)]
struct PreparedContractInitialized {
    index:                i64,
    sub_index:            i64,
    module_reference:     String,
    name:                 String,
    amount:               i64,
    module_link_event:    PreparedModuleLinkAction,
    transfer_to_contract: PreparedUpdateAccountBalance,
    cis2_token_events:    Vec<CisEvent>,
}

impl PreparedContractInitialized {
    async fn prepare(
        node_client: &mut v2::Client,
        data: &BlockData,
        event: &ContractInitializedEvent,
        sender_account: &AccountAddress,
    ) -> anyhow::Result<Self> {
        let contract_address = event.address;
        let index = i64::try_from(event.address.index)?;
        let sub_index = i64::try_from(event.address.subindex)?;
        let module_reference = event.origin_ref;
        // We remove the `init_` prefix from the name to get the contract name.
        let name = event.init_name.as_contract_name().contract_name().to_string();
        let amount = i64::try_from(event.amount.micro_ccd())?;

        let module_link_event = PreparedModuleLinkAction::prepare(
            module_reference,
            event.address,
            ModuleReferenceContractLinkAction::Added,
        )?;
        let transfer_to_contract = PreparedUpdateAccountBalance::prepare(
            sender_account,
            -amount,
            data.block_info.block_height,
            AccountStatementEntryType::TransferOut,
        )?;

        // To track CIS2 tokens (e.g., token balances, total supply, token metadata
        // URLs), we gather the CIS2 events here. We check if logged contract
        // events can be parsed as CIS2 events. In addition, we check if the
        // contract supports the `CIS2` standard by calling the on-chain
        // `supports` endpoint before considering the CIS2 events valid.
        //
        // There are two edge cases that the indexer would not identify a CIS2 event
        // correctly. Nonetheless, to avoid complexity it was deemed acceptable
        // behavior.
        // - Edge case 1: A contract code upgrades and no longer
        // supports CIS2 then logging a CIS2-like event within the same block.
        // - Edge case 2: A contract logs a CIS2-like event and then upgrades to add
        // support for CIS2 in the same block.
        //
        // There are three chain events (`ContractInitializedEvent`,
        // `ContractInterruptedEvent` and `ContractUpdatedEvent`) that can generate
        // `contract_logs`. CIS2 events logged by the first chain event are
        // handled here while CIS2 events logged in the `ContractInterruptedEvent` and
        // `ContractUpdatedEvent` are handled at its corresponding
        // transaction type.
        let potential_cis2_events =
            event.events.iter().filter_map(|log| log.try_into().ok()).collect::<Vec<_>>();

        // If the vector `potential_cis2_events` is not empty, we verify that the smart
        // contract supports the CIS2 standard before accepting the events as
        // valid.
        let cis2_token_events = if potential_cis2_events.is_empty() {
            vec![]
        } else {
            let supports_cis2 = cis0::supports(
                node_client,
                &BlockIdentifier::AbsoluteHeight(data.block_info.block_height),
                contract_address,
                event.init_name.as_contract_name(),
                cis0::StandardIdentifier::CIS2,
            )
            .await
            .is_ok_and(|r| r.response.is_support());

            if supports_cis2 {
                potential_cis2_events.into_iter().map(|event: cis2::Event| event.into()).collect()
            } else {
                // If contract does not support `CIS2`, don't consider the events as CIS2
                // events.
                vec![]
            }
        };

        Ok(Self {
            index,
            sub_index,
            module_reference: module_reference.into(),
            name,
            amount,
            module_link_event,
            transfer_to_contract,
            cis2_token_events,
        })
    }

    async fn save(
        &self,
        tx: &mut sqlx::Transaction<'static, sqlx::Postgres>,
        transaction_index: i64,
    ) -> anyhow::Result<()> {
        sqlx::query!(
            "INSERT INTO contracts (
                index,
                sub_index,
                module_reference,
                name,
                amount,
                transaction_index
            ) VALUES ($1, $2, $3, $4, $5, $6)",
            self.index,
            self.sub_index,
            self.module_reference,
            self.name,
            self.amount,
            transaction_index
        )
        .execute(tx.as_mut())
        .await
        .with_context(|| format!("Failed inserting new to 'contracts' table: {:?}", self))?;

        self.module_link_event
            .save(tx, transaction_index)
            .await
            .context("Failed linking new contract to module")?;

        for log in self.cis2_token_events.iter() {
            process_cis2_token_event(log, self.index, self.sub_index, transaction_index, tx)
                .await
                .context("Failed processing a CIS-2 event")?
        }
        self.transfer_to_contract.save(tx, Some(transaction_index)).await?;
        Ok(())
    }
}

/// Represents updates related to rejected transactions.
#[derive(Debug)]
enum PreparedRejectedEvent {
    /// Rejected transaction attempting to initialize a smart contract
    /// instance or redeploying a module reference.
    ModuleTransaction(PreparedRejectModuleTransaction),
    /// Rejected transaction attempting to update a smart contract instance.
    ContractUpdateTransaction(PreparedRejectContractUpdateTransaction),
    /// Nothing needs to be updated.
    NoEvent,
}

impl PreparedRejectedEvent {
    async fn save(
        &self,
        tx: &mut sqlx::Transaction<'static, sqlx::Postgres>,
        transaction_index: i64,
    ) -> anyhow::Result<()> {
        match self {
            PreparedRejectedEvent::ModuleTransaction(event) => {
                event.save(tx, transaction_index).await?
            }
            PreparedRejectedEvent::ContractUpdateTransaction(event) => {
                event.save(tx, transaction_index).await?
            }
            PreparedRejectedEvent::NoEvent => (),
        }
        Ok(())
    }
}

#[derive(Debug)]
struct PreparedRejectModuleTransaction {
    module_reference: String,
}

impl PreparedRejectModuleTransaction {
    fn prepare(module_reference: sdk_types::hashes::ModuleReference) -> anyhow::Result<Self> {
        Ok(Self {
            module_reference: module_reference.into(),
        })
    }

    async fn save(
        &self,
        tx: &mut sqlx::Transaction<'static, sqlx::Postgres>,
        transaction_index: i64,
    ) -> anyhow::Result<()> {
        sqlx::query!(
            "INSERT INTO rejected_smart_contract_module_transactions (
                index,
                module_reference,
                transaction_index
            ) VALUES (
                (SELECT
                    COALESCE(MAX(index) + 1, 0)
                FROM rejected_smart_contract_module_transactions
                WHERE module_reference = $1),
            $1, $2)",
            self.module_reference,
            transaction_index
        )
        .execute(tx.as_mut())
        .await?;
        Ok(())
    }
}

#[derive(Debug)]
struct PreparedContractUpdates {
    /// Additional events to track from the trace elements in the update
    /// transaction.
    trace_elements: Vec<PreparedTraceElement>,
}

impl PreparedContractUpdates {
    async fn prepare(
        node_client: &mut v2::Client,
        data: &BlockData,
        events: &[ContractTraceElement],
    ) -> anyhow::Result<Self> {
        let trace_elements =
            join_all(events.iter().enumerate().map(|(trace_element_index, effect)| {
                PreparedTraceElement::prepare(
                    node_client.clone(),
                    data,
                    effect,
                    trace_element_index,
                )
            }))
            .await
            .into_iter()
            .collect::<Result<Vec<_>, anyhow::Error>>()?;
        Ok(Self {
            trace_elements,
        })
    }

    async fn save(
        &self,
        tx: &mut sqlx::Transaction<'static, sqlx::Postgres>,
        transaction_index: i64,
    ) -> anyhow::Result<()> {
        for elm in &self.trace_elements {
            elm.save(tx, transaction_index).await.with_context(|| {
                format!(
                    "Failed processing contract update trace element with index {} related to \
                     contract: <{},{}>",
                    elm.trace_element_index, elm.contract_index, elm.contract_sub_index
                )
            })?;
        }
        Ok(())
    }
}

#[derive(Debug)]
struct PreparedTraceElement {
    height:              i64,
    contract_index:      i64,
    contract_sub_index:  i64,
    trace_element_index: i64,
    cis2_token_events:   Vec<CisEvent>,
    trace_event:         PreparedContractTraceEvent,
}

impl PreparedTraceElement {
    async fn prepare(
        mut node_client: v2::Client,
        data: &BlockData,
        event: &ContractTraceElement,
        trace_element_index: usize,
    ) -> anyhow::Result<Self> {
        let contract_address = event.affected_address();

        let trace_element_index = trace_element_index.try_into()?;
        let height = data.finalized_block_info.height;
        let index = i64::try_from(contract_address.index)?;
        let sub_index = i64::try_from(contract_address.subindex)?;

        let trace_event = match event {
            ContractTraceElement::Updated {
                data: update,
            } => PreparedContractTraceEvent::Update(PreparedTraceEventUpdate::prepare(
                update.instigator,
                update.address,
                update.amount,
                data.finalized_block_info.height,
            )?),
            ContractTraceElement::Transferred {
                from,
                amount,
                to,
            } => PreparedContractTraceEvent::Transfer(PreparedTraceEventTransfer::prepare(
                *from,
                to,
                *amount,
                data.finalized_block_info.height,
            )?),
            ContractTraceElement::Interrupted {
                ..
            }
            | ContractTraceElement::Resumed {
                ..
            } => PreparedContractTraceEvent::NoEvent,
            ContractTraceElement::Upgraded {
                address,
                from,
                to,
            } => PreparedContractTraceEvent::Upgrade(PreparedTraceEventUpgrade::prepare(
                *address, *from, *to,
            )?),
        };

        // To track CIS2 tokens (e.g., token balances, total supply, token metadata
        // URLs), we gather the CIS2 events here. We check if logged contract
        // events can be parsed as CIS2 events. In addition, we check if the
        // contract supports the `CIS2` standard by calling the on-chain
        // `supports` endpoint before considering the CIS2 events valid.
        //
        // There are two edge cases that the indexer would not identify a CIS2 event
        // correctly. Nonetheless, to avoid complexity it was deemed acceptable
        // behavior.
        // - Edge case 1: A contract code upgrades and no longer
        // supports CIS2 then logging a CIS2-like event within the same block.
        // - Edge case 2: A contract logs a CIS2-like event and then upgrades to add
        // support for CIS2 in the same block.
        //
        // There are three chain events (`ContractInitializedEvent`,
        // `ContractInterruptedEvent` and `ContractUpdatedEvent`) that can generate
        // `contract_logs`. CIS2 events logged by the last two chain events are
        // handled here while CIS2 events logged in the
        // `ContractInitializedEvent` are handled at its corresponding
        // transaction type.
        let potential_cis2_events = match event {
            ContractTraceElement::Updated {
                data,
            } => data.events.iter().filter_map(|log| log.try_into().ok()).collect::<Vec<_>>(),
            ContractTraceElement::Transferred {
                ..
            } => vec![],
            ContractTraceElement::Interrupted {
                events,
                ..
            } => events.iter().filter_map(|log| log.try_into().ok()).collect::<Vec<_>>(),
            ContractTraceElement::Resumed {
                ..
            } => vec![],
            ContractTraceElement::Upgraded {
                ..
            } => vec![],
        };

        // If the vector `potential_cis2_events` is not empty, we verify that the smart
        // contract supports the CIS2 standard before accepting the events as
        // valid.
        let cis2_token_events = if potential_cis2_events.is_empty() {
            vec![]
        } else {
            let contract_info = node_client
                .get_instance_info(
                    contract_address,
                    &BlockIdentifier::AbsoluteHeight(data.block_info.block_height),
                )
                .await?;
            let contract_name = contract_info.response.name().as_contract_name();

            let supports_cis2 = cis0::supports(
                &mut node_client,
                &BlockIdentifier::AbsoluteHeight(data.block_info.block_height),
                contract_address,
                contract_name,
                cis0::StandardIdentifier::CIS2,
            )
            .await
            .is_ok_and(|r| r.response.is_support());

            if supports_cis2 {
                potential_cis2_events.into_iter().map(|event: cis2::Event| event.into()).collect()
            } else {
                // If contract does not support `CIS2`, don't consider the events as CIS2
                // events.
                vec![]
            }
        };

        Ok(Self {
            height: height.height.try_into()?,
            contract_index: index,
            contract_sub_index: sub_index,
            trace_element_index,
            cis2_token_events,
            trace_event,
        })
    }

    async fn save(
        &self,
        tx: &mut sqlx::Transaction<'static, sqlx::Postgres>,
        transaction_index: i64,
    ) -> anyhow::Result<()> {
        sqlx::query!(
            "INSERT INTO contract_events (
                transaction_index,
                trace_element_index,
                block_height,
                contract_index,
                contract_sub_index,
                event_index_per_contract
            )
            VALUES (
                $1, $2, $3, $4, $5, (SELECT COALESCE(MAX(event_index_per_contract) + 1, 0) FROM \
             contract_events WHERE contract_index = $4 AND contract_sub_index = $5)
            )",
            transaction_index,
            self.trace_element_index,
            self.height,
            self.contract_index,
            self.contract_sub_index
        )
        .execute(tx.as_mut())
        .await?;

        self.trace_event
            .save(tx, transaction_index)
            .await
            .context("Failed processing trace event")?;

        for log in self.cis2_token_events.iter() {
            process_cis2_token_event(
                log,
                self.contract_index,
                self.contract_sub_index,
                transaction_index,
                tx,
            )
            .await
            .context("Failed processing CIS-2 token event")?
        }
        Ok(())
    }
}

#[derive(Debug)]
enum PreparedContractTraceEvent {
    /// Potential module link events from a smart contract upgrade
    Upgrade(PreparedTraceEventUpgrade),
    /// Transfer to account.
    Transfer(PreparedTraceEventTransfer),
    /// Send messages (and CCD) updating another contract.
    Update(PreparedTraceEventUpdate),
    /// Nothing further needs to be tracked.
    NoEvent,
}

impl PreparedContractTraceEvent {
    async fn save(
        &self,
        tx: &mut sqlx::Transaction<'static, sqlx::Postgres>,
        transaction_index: i64,
    ) -> anyhow::Result<()> {
        match self {
            PreparedContractTraceEvent::Upgrade(event) => event
                .save(tx, transaction_index)
                .await
                .context("Failed processing contract upgrade trace event"),
            PreparedContractTraceEvent::Transfer(event) => event
                .save(tx, transaction_index)
                .await
                .context("Failed processing contract transfer of CCD trace even"),
            PreparedContractTraceEvent::Update(event) => event
                .save(tx, transaction_index)
                .await
                .context("Failed processing contract update trace event"),
            PreparedContractTraceEvent::NoEvent => Ok(()),
        }
    }
}

#[derive(Debug)]
struct PreparedTraceEventUpgrade {
    module_removed:        PreparedModuleLinkAction,
    module_added:          PreparedModuleLinkAction,
    contract_last_upgrade: PreparedUpdateContractLastUpgrade,
}

impl PreparedTraceEventUpgrade {
    fn prepare(
        address: ContractAddress,
        from: sdk_types::hashes::ModuleReference,
        to: sdk_types::hashes::ModuleReference,
    ) -> anyhow::Result<Self> {
        Ok(Self {
            module_removed:        PreparedModuleLinkAction::prepare(
                from,
                address,
                ModuleReferenceContractLinkAction::Removed,
            )?,
            module_added:          PreparedModuleLinkAction::prepare(
                to,
                address,
                ModuleReferenceContractLinkAction::Added,
            )?,
            contract_last_upgrade: PreparedUpdateContractLastUpgrade::prepare(address)?,
        })
    }

    async fn save(
        &self,
        tx: &mut sqlx::Transaction<'static, sqlx::Postgres>,
        transaction_index: i64,
    ) -> anyhow::Result<()> {
        self.module_removed.save(tx, transaction_index).await?;
        self.module_added.save(tx, transaction_index).await?;
        self.contract_last_upgrade.save(tx, transaction_index).await
    }
}

#[derive(Debug)]
struct PreparedUpdateContractLastUpgrade {
    contract_index:     i64,
    contract_sub_index: i64,
}
impl PreparedUpdateContractLastUpgrade {
    fn prepare(address: ContractAddress) -> anyhow::Result<Self> {
        Ok(Self {
            contract_index:     i64::try_from(address.index)?,
            contract_sub_index: i64::try_from(address.subindex)?,
        })
    }

    async fn save(
        &self,
        tx: &mut sqlx::Transaction<'static, sqlx::Postgres>,
        transaction_index: i64,
    ) -> anyhow::Result<()> {
        sqlx::query!(
            "UPDATE contracts
             SET last_upgrade_transaction_index = $1
             WHERE index = $2 AND sub_index = $3",
            transaction_index,
            self.contract_index,
            self.contract_sub_index
        )
        .execute(tx.as_mut())
        .await?
        .ensure_affected_one_row()
        .context("Failed update contract with last upgrade transaction index")?;
        Ok(())
    }
}

/// Represent a transfer from contract to an account.
#[derive(Debug)]
struct PreparedTraceEventTransfer {
    /// Update the contract balance with the transferred CCD.
    update_contract_balance:  PreparedUpdateContractBalance,
    /// Update the account balance receiving CCD.
    update_receiving_account: PreparedUpdateAccountBalance,
}

impl PreparedTraceEventTransfer {
    fn prepare(
        sender_contract: ContractAddress,
        receiving_account: &AccountAddress,
        amount: Amount,
        block_height: AbsoluteBlockHeight,
    ) -> anyhow::Result<Self> {
        let amount: i64 = amount.micro_ccd().try_into()?;
        let update_contract_balance =
            PreparedUpdateContractBalance::prepare(sender_contract, -amount)?;
        let update_receiving_account = PreparedUpdateAccountBalance::prepare(
            receiving_account,
            amount,
            block_height,
            AccountStatementEntryType::TransferIn,
        )?;
        Ok(Self {
            update_contract_balance,
            update_receiving_account,
        })
    }

    async fn save(
        &self,
        tx: &mut sqlx::Transaction<'static, sqlx::Postgres>,
        transaction_index: i64,
    ) -> anyhow::Result<()> {
        self.update_contract_balance.save(tx).await?;
        self.update_receiving_account.save(tx, Some(transaction_index)).await?;
        Ok(())
    }
}

#[derive(Debug)]
struct PreparedTraceEventUpdate {
    /// Update the caller balance (either an account or contract).
    sender:             PreparedTraceEventUpdateSender,
    /// Update the receiving contract balance.
    receiving_contract: PreparedUpdateContractBalance,
}

#[derive(Debug)]
enum PreparedTraceEventUpdateSender {
    Account(PreparedUpdateAccountBalance),
    Contract(PreparedUpdateContractBalance),
}

impl PreparedTraceEventUpdate {
    fn prepare(
        sender: Address,
        receiver: ContractAddress,
        amount: Amount,
        block_height: AbsoluteBlockHeight,
    ) -> anyhow::Result<Self> {
        let amount: i64 = amount.micro_ccd().try_into()?;
        let sender = match sender {
            Address::Account(address) => {
                PreparedTraceEventUpdateSender::Account(PreparedUpdateAccountBalance::prepare(
                    &address,
                    -amount,
                    block_height,
                    AccountStatementEntryType::TransferOut,
                )?)
            }
            Address::Contract(contract) => PreparedTraceEventUpdateSender::Contract(
                PreparedUpdateContractBalance::prepare(contract, -amount)?,
            ),
        };
        let receiving_contract = PreparedUpdateContractBalance::prepare(receiver, amount)?;
        Ok(Self {
            sender,
            receiving_contract,
        })
    }

    async fn save(
        &self,
        tx: &mut sqlx::Transaction<'static, sqlx::Postgres>,
        transaction_index: i64,
    ) -> anyhow::Result<()> {
        match &self.sender {
            PreparedTraceEventUpdateSender::Account(sender) => sender
                .save(tx, Some(transaction_index))
                .await
                .context("Failed updating account balance with sending of CCD")?,
            PreparedTraceEventUpdateSender::Contract(sender) => sender
                .save(tx)
                .await
                .context("Failed updating contract balance with sending of CCD")?,
        }
        self.receiving_contract
            .save(tx)
            .await
            .context("Failed updating contract balance with receiving of CCD")?;
        Ok(())
    }
}

/// Update of the balance of a contract
#[derive(Debug)]
struct PreparedUpdateContractBalance {
    contract_index:     i64,
    contract_sub_index: i64,
    /// Difference in CCD balance.
    change:             i64,
}

impl PreparedUpdateContractBalance {
    fn prepare(contract: ContractAddress, change: i64) -> anyhow::Result<Self> {
        let contract_index: i64 = contract.index.try_into()?;
        let contract_sub_index: i64 = contract.subindex.try_into()?;
        Ok(Self {
            contract_index,
            contract_sub_index,
            change,
        })
    }

    async fn save(
        &self,
        tx: &mut sqlx::Transaction<'static, sqlx::Postgres>,
    ) -> anyhow::Result<()> {
        sqlx::query!(
            "UPDATE contracts SET amount = amount + $1 WHERE index = $2 AND sub_index = $3",
            self.change,
            self.contract_index,
            self.contract_sub_index
        )
        .execute(tx.as_mut())
        .await?
        .ensure_affected_one_row()
        .context("Failed update contract CCD balance")?;
        Ok(())
    }
}

#[derive(Debug)]
struct PreparedRejectContractUpdateTransaction {
    contract_index:     i64,
    contract_sub_index: i64,
}
impl PreparedRejectContractUpdateTransaction {
    fn prepare(address: ContractAddress) -> anyhow::Result<Self> {
        Ok(Self {
            contract_index:     i64::try_from(address.index)?,
            contract_sub_index: i64::try_from(address.subindex)?,
        })
    }

    async fn save(
        &self,
        tx: &mut sqlx::Transaction<'static, sqlx::Postgres>,
        transaction_index: i64,
    ) -> anyhow::Result<()> {
        sqlx::query!(
            "INSERT INTO contract_reject_transactions (
                 contract_index,
                 contract_sub_index,
                 transaction_index,
                 transaction_index_per_contract
             ) VALUES (
                 $1,
                 $2,
                 $3,
                 (SELECT
                     COALESCE(MAX(transaction_index_per_contract) + 1, 0)
                  FROM contract_reject_transactions
                  WHERE
                      contract_index = $1 AND contract_sub_index = $2
                 )
             )",
            self.contract_index,
            self.contract_sub_index,
            transaction_index,
        )
        .execute(tx.as_mut())
        .await?;
        Ok(())
    }
}

async fn process_cis2_token_event(
    cis2_token_event: &CisEvent,
    contract_index: i64,
    contract_sub_index: i64,
    transaction_index: i64,
    tx: &mut sqlx::Transaction<'static, sqlx::Postgres>,
) -> anyhow::Result<()> {
    match cis2_token_event {
        // - The `total_supply` value of a token is inserted/updated in the database here.
        // Only `Mint` and `Burn` events affect the `total_supply` of a
        // token.
        // - The `balance` value of the token owner is inserted/updated in the database here.
        // Only `Mint`, `Burn`, and `Transfer` events affect the `balance` of a token owner.
        // - The `tokenEvent` is inserted in the database here.
        // Only `Mint`, `Burn`, `Transfer`, and `TokenMetadata` events are tracked as token events.
        cis2_mint_event @ CisEvent::Mint(CisMintEvent {
            raw_token_id,
            amount,
            owner,
        }) => {
            let token_address = TokenAddress::new(
                ContractAddress::new(contract_index as u64, contract_sub_index as u64),
                raw_token_id.clone(),
            )
            .to_string();

            // Note: Some `buggy` CIS2 token contracts might mint more tokens than the
            // MAX::TOKEN_AMOUNT specified in the CIS2 standard. The
            // `total_supply/balance` eventually overflows in that case.
            let tokens_minted = BigDecimal::from_biguint(amount.0.clone(), 0);
            // If the `token_address` does not exist, insert the new token with its
            // `total_supply` set to `tokens_minted`. If the `token_address` exists,
            // update the `total_supply` value by adding the `tokens_minted` to the existing
            // value in the database.
            sqlx::query!(
                "
                    INSERT INTO tokens (index, token_index_per_contract, token_address, \
                 contract_index, contract_sub_index, total_supply, token_id, \
                 init_transaction_index)
                    VALUES (
                        (SELECT COALESCE(MAX(index) + 1, 0) FROM tokens),
                        (SELECT COALESCE(MAX(token_index_per_contract) + 1, 0) FROM tokens WHERE \
                 contract_index = $2 AND contract_sub_index = $3),
                        $1,
                        $2,
                        $3,
                        $4,
                        $5,
                        $6
                    )
                    ON CONFLICT (token_address)
                    DO UPDATE SET total_supply = tokens.total_supply + EXCLUDED.total_supply",
                token_address,
                contract_index,
                contract_sub_index,
                tokens_minted.clone(),
                raw_token_id.to_string(),
                transaction_index
            )
            .execute(tx.as_mut())
            .await
            .context("Failed inserting or updating token from mint event")?;

            // If the owner doesn't already hold this token, insert a new row with a balance
            // of `tokens_minted`. Otherwise, update the existing row by
            // incrementing the owner's balance by `tokens_minted`.
            // Note: CCDScan currently only tracks token balances of accounts (issue #357).
            if let Address::Account(owner) = owner {
                let canonical_address = owner.get_canonical_address();
                sqlx::query!(
                    "
                    INSERT INTO account_tokens (index, account_index, token_index, balance)
                    SELECT
                        COALESCE((SELECT MAX(index) + 1 FROM account_tokens), 0),
                        accounts.index,
                        tokens.index,
                        $3
                    FROM accounts, tokens
                    WHERE accounts.canonical_address = $1
                        AND tokens.token_address = $2
                    ON CONFLICT (token_index, account_index)
                    DO UPDATE SET balance = account_tokens.balance + EXCLUDED.balance",
                    canonical_address.0.as_slice(),
                    token_address,
                    tokens_minted,
                )
                .execute(tx.as_mut())
                .await
                .context("Failed inserting or updating account balance from mint event")?;
            }

            // Insert the token event into the table.
            sqlx::query!(
                "INSERT INTO cis2_token_events (
                    index_per_token,
                    transaction_index,
                    token_index,
                    cis2_token_event
                )
                SELECT
                    COALESCE((SELECT MAX(index_per_token) + 1 FROM cis2_token_events WHERE \
                 cis2_token_events.token_index = tokens.index), 0),
                    $1,
                    tokens.index,
                    $3
                FROM tokens
                WHERE tokens.token_address = $2",
                transaction_index,
                token_address,
                serde_json::to_value(cis2_mint_event)?,
            )
            .execute(tx.as_mut())
            .await?;
        }

        // - The `total_supply` value of a token is inserted/updated in the database here.
        // Only `Mint` and `Burn` events affect the `total_supply` of a
        // token.
        // - The `balance` value of the token owner is inserted/updated in the database here.
        // Only `Mint`, `Burn`, and `Transfer` events affect the `balance` of a token owner.
        // - The `tokenEvent` is inserted in the database here.
        // Only `Mint`, `Burn`, `Transfer`, and `TokenMetadata` events are tracked as token events.
        // Note: Some `buggy` CIS2 token contracts might burn more tokens than they have
        // initially minted. The `total_supply/balance` can have a negative value in that case
        // and even underflow.
        cis2_burn_event @ CisEvent::Burn(CisBurnEvent {
            raw_token_id,
            amount,
            owner,
        }) => {
            let token_address = TokenAddress::new(
                ContractAddress::new(contract_index as u64, contract_sub_index as u64),
                raw_token_id.clone(),
            )
            .to_string();

            // Note: Some `buggy` CIS2 token contracts might burn more tokens than they have
            // initially minted. The `total_supply/balance` will be set to a negative value
            // and eventually underflow in that case.
            let tokens_burned = BigDecimal::from_biguint(amount.0.clone(), 0);
            // If the `token_address` does not exist (likely a `buggy` CIS2 token contract),
            // insert the new token with its `total_supply` set to `-tokens_burned`. If the
            // `token_address` exists, update the `total_supply` value by
            // subtracting the `tokens_burned` from the existing value in the
            // database.
            sqlx::query!(
                "
                    INSERT INTO tokens (index, token_index_per_contract, token_address, \
                 contract_index, contract_sub_index, total_supply, token_id, \
                 init_transaction_index)
                    VALUES (
                        (SELECT COALESCE(MAX(index) + 1, 0) FROM tokens),
                        (SELECT COALESCE(MAX(token_index_per_contract) + 1, 0) FROM tokens WHERE \
                 contract_index = $2 AND contract_sub_index = $3),
                        $1,
                        $2,
                        $3,
                        $4,
                        $5,
                        $6
                    )
                    ON CONFLICT (token_address)
                    DO UPDATE SET total_supply = tokens.total_supply + EXCLUDED.total_supply",
                token_address,
                contract_index,
                contract_sub_index,
                -tokens_burned.clone(),
                raw_token_id.to_string(),
                transaction_index
            )
            .execute(tx.as_mut())
            .await
            .context("Failed inserting or updating token from burn event")?;

            if let Address::Account(owner) = owner {
                let canonical_address = owner.get_canonical_address();
                sqlx::query!(
                    "
                    INSERT INTO account_tokens (index, account_index, token_index, balance)
                    SELECT
                        COALESCE((SELECT MAX(index) + 1 FROM account_tokens), 0),
                        accounts.index,
                        tokens.index,
                        $3
                    FROM accounts, tokens
                    WHERE accounts.canonical_address = $1
                        AND tokens.token_address = $2
                    ON CONFLICT (token_index, account_index)
                    DO UPDATE SET balance = account_tokens.balance + EXCLUDED.balance",
                    canonical_address.0.as_slice(),
                    token_address.to_string(),
                    -tokens_burned
                )
                .execute(tx.as_mut())
                .await
                .context("Failed inserting or updating account balance from burn event")?
                .ensure_affected_rows_in_range(0..=1)?;
            }

            // Insert the token event into the table.
            sqlx::query!(
                "INSERT INTO cis2_token_events (
                    index_per_token,
                    transaction_index,
                    token_index,
                    cis2_token_event
                )
                SELECT
                    COALESCE((SELECT MAX(index_per_token) + 1 FROM cis2_token_events WHERE \
                 cis2_token_events.token_index = tokens.index), 0),
                    $1,
                    tokens.index,
                    $3
                FROM tokens
                WHERE tokens.token_address = $2",
                transaction_index,
                token_address,
                serde_json::to_value(cis2_burn_event)?,
            )
            .execute(tx.as_mut())
            .await?
            .ensure_affected_one_row()?;
        }

        // - The `balance` values of the token are inserted/updated in the database here for the
        //   `from` and `to` addresses.
        // Only `Mint`, `Burn`, and `Transfer` events affect the `balance` of a token owner.
        // - The `tokenEvent` is inserted in the database here.
        // Only `Mint`, `Burn`, `Transfer`, and `TokenMetadata` events are tracked as token events.
        // Note: Some `buggy` CIS2 token contracts might transfer more tokens than an owner owns.
        // The `balance` can have a negative value in that case.
        cis2_transfer_event @ CisEvent::Transfer(CisTransferEvent {
            raw_token_id,
            amount,
            from,
            to,
        }) => {
            let token_address = TokenAddress::new(
                ContractAddress::new(contract_index as u64, contract_sub_index as u64),
                raw_token_id.clone(),
            )
            .to_string();

            let tokens_transferred = BigDecimal::from_biguint(amount.0.clone(), 0);

            // If the `from` address doesn't already hold this token, insert a new row with
            // a balance of `-tokens_transferred`. Otherwise, update the existing row
            // by decrementing the owner's balance by `tokens_transferred`.
            // Note: CCDScan currently only tracks token balances of accounts (issue #357).
            if let Address::Account(from) = from {
                let canonical_address = from.get_canonical_address();
                sqlx::query!(
                    "
                    INSERT INTO account_tokens (index, account_index, token_index, balance)
                    SELECT
                        COALESCE((SELECT MAX(index) + 1 FROM account_tokens), 0),
                        accounts.index,
                        tokens.index,
                        $3
                    FROM accounts, tokens
                    WHERE accounts.canonical_address = $1
                        AND tokens.token_address = $2
                    ON CONFLICT (token_index, account_index)
                    DO UPDATE SET balance = account_tokens.balance + EXCLUDED.balance",
                    canonical_address.0.as_slice(),
                    token_address,
                    -tokens_transferred.clone(),
                )
                .execute(tx.as_mut())
                .await
                .context(
                    "Failed inserting or updating account balance from transfer event (sender)",
                )?;
            }

            // If the `to` address doesn't already hold this token, insert a new row with a
            // balance of `tokens_transferred`. Otherwise, update the existing row by
            // incrementing the owner's balance by `tokens_transferred`.
            // Note: CCDScan currently only tracks token balances of accounts (issue #357).
            if let Address::Account(to) = to {
                let canonical_address = to.get_canonical_address();
                sqlx::query!(
                    "
                    INSERT INTO account_tokens (index, account_index, token_index, balance)
                    SELECT
                        COALESCE((SELECT MAX(index) + 1 FROM account_tokens), 0),
                        accounts.index,
                        tokens.index,
                        $3
                    FROM accounts, tokens
                    WHERE accounts.canonical_address = $1
                        AND tokens.token_address = $2
                    ON CONFLICT (token_index, account_index)
                        DO UPDATE SET balance = account_tokens.balance + EXCLUDED.balance",
                    canonical_address.0.as_slice(),
                    token_address,
                    tokens_transferred
                )
                .execute(tx.as_mut())
                .await
                .context("Failed inserting or updating account balance from transfer event (to)")?
                .ensure_affected_rows_in_range(0..=1)?;
            }

            // Insert the token event into the table.
            sqlx::query!(
                "INSERT INTO cis2_token_events (
                    index_per_token,
                    transaction_index,
                    token_index,
                    cis2_token_event
                )
                SELECT
                    COALESCE((SELECT MAX(index_per_token) + 1 FROM cis2_token_events WHERE \
                 cis2_token_events.token_index = tokens.index), 0),
                    $1,
                    tokens.index,
                    $3
                FROM tokens
                WHERE tokens.token_address = $2",
                transaction_index,
                token_address,
                serde_json::to_value(cis2_transfer_event)?,
            )
            .execute(tx.as_mut())
            .await
            .with_context(|| {
                format!("Failed inserting the token transfer event: {:?}", cis2_transfer_event)
            })?
            .ensure_affected_one_row()
            .with_context(|| {
                format!("Failed inserting the token transfer event: {:?}", cis2_transfer_event)
            })?;
        }

        // - The `metadata_url` of a token is inserted/updated in the database here.
        // Only `TokenMetadata` events affect the `metadata_url` of a
        // token.
        // - The `tokenEvent` is inserted in the database here.
        // Only `Mint`, `Burn`, `Transfer`, and `TokenMetadata` events are tracked as token events.
        cis2_token_metadata_event @ CisEvent::TokenMetadata(CisTokenMetadataEvent {
            raw_token_id,
            metadata_url,
        }) => {
            let token_address = TokenAddress::new(
                ContractAddress::new(contract_index as u64, contract_sub_index as u64),
                raw_token_id.clone(),
            )
            .to_string();

            // If the `token_address` does not exist, insert the new token.
            // If the `token_address` exists, update the `metadata_url` value in the
            // database.
            sqlx::query!(
                "
                    INSERT INTO tokens (index, token_index_per_contract, token_address, \
                 contract_index, contract_sub_index, metadata_url, token_id, \
                 init_transaction_index)
                    VALUES (
                        (SELECT COALESCE(MAX(index) + 1, 0) FROM tokens),
                        (SELECT COALESCE(MAX(token_index_per_contract) + 1, 0) FROM tokens WHERE \
                 contract_index = $2 AND contract_sub_index = $3),
                        $1,
                        $2,
                        $3,
                        $4,
                        $5,
                        $6
                    )
                    ON CONFLICT (token_address)
                    DO UPDATE SET metadata_url = EXCLUDED.metadata_url",
                token_address,
                contract_index,
                contract_sub_index,
                metadata_url.url(),
                raw_token_id.to_string(),
                transaction_index
            )
            .execute(tx.as_mut())
            .await
            .context("Failed inserting or updating token from token metadata event")?;

            // Insert the token event into the table.
            sqlx::query!(
                "INSERT INTO cis2_token_events (
                    index_per_token,
                    transaction_index,
                    token_index,
                    cis2_token_event
                )
                SELECT
                    COALESCE((SELECT MAX(index_per_token) + 1 FROM cis2_token_events WHERE \
                 cis2_token_events.token_index = tokens.index), 0),
                    $1,
                    tokens.index,
                    $3
                FROM tokens
                WHERE tokens.token_address = $2",
                transaction_index,
                token_address,
                serde_json::to_value(cis2_token_metadata_event)?,
            )
            .execute(tx.as_mut())
            .await?
            .ensure_affected_one_row()?;
        }
        _ => (),
    }
    Ok(())
}

#[derive(Debug)]
struct PreparedScheduledReleases {
    canonical_address: CanonicalAccountAddress,
    release_times: Vec<DateTime<Utc>>,
    amounts: Vec<i64>,
    target_account_balance_update: PreparedUpdateAccountBalance,
    source_account_balance_update: PreparedUpdateAccountBalance,
}

impl PreparedScheduledReleases {
    fn prepare(
        target_address: &AccountAddress,
        source_address: &AccountAddress,
        scheduled_releases: &[(Timestamp, Amount)],
        block_height: AbsoluteBlockHeight,
    ) -> anyhow::Result<Self> {
        let capacity = scheduled_releases.len();
        let mut release_times: Vec<DateTime<Utc>> = Vec::with_capacity(capacity);
        let mut amounts: Vec<i64> = Vec::with_capacity(capacity);
        let mut total_amount = 0;
        for (timestamp, amount) in scheduled_releases.iter() {
            release_times.push(DateTime::<Utc>::try_from(*timestamp)?);
            let micro_ccd = i64::try_from(amount.micro_ccd())?;
            amounts.push(micro_ccd);
            total_amount += micro_ccd;
        }
        let target_account_balance_update = PreparedUpdateAccountBalance::prepare(
            target_address,
            total_amount,
            block_height,
            AccountStatementEntryType::TransferIn,
        )?;

        let source_account_balance_update = PreparedUpdateAccountBalance::prepare(
            source_address,
            -total_amount,
            block_height,
            AccountStatementEntryType::TransferOut,
        )?;
        Ok(Self {
            canonical_address: target_address.get_canonical_address(),
            release_times,
            amounts,
            target_account_balance_update,
            source_account_balance_update,
        })
    }

    async fn save(
        &self,
        tx: &mut sqlx::Transaction<'static, sqlx::Postgres>,
        transaction_index: i64,
    ) -> anyhow::Result<()> {
        sqlx::query!(
            "INSERT INTO scheduled_releases (
                transaction_index,
                account_index,
                release_time,
                amount
            )
            SELECT
                $1,
                (SELECT index FROM accounts WHERE canonical_address = $2),
                UNNEST($3::TIMESTAMPTZ[]),
                UNNEST($4::BIGINT[])
            ",
            transaction_index,
            &self.canonical_address.0.as_slice(),
            &self.release_times,
            &self.amounts
        )
        .execute(tx.as_mut())
        .await?
        .ensure_affected_rows(self.release_times.len().try_into()?)?;
        self.target_account_balance_update.save(tx, Some(transaction_index)).await?;
        self.source_account_balance_update.save(tx, Some(transaction_index)).await?;
        Ok(())
    }
}

/// Represents either moving funds from or to the encrypted balance.
#[derive(Debug)]
struct PreparedUpdateEncryptedBalance {
    /// Update the public balance with the amount being moved.
    public_balance_change: PreparedUpdateAccountBalance,
}

impl PreparedUpdateEncryptedBalance {
    fn prepare(
        sender: &AccountAddress,
        amount: Amount,
        block_height: AbsoluteBlockHeight,
        operation: CryptoOperation,
    ) -> anyhow::Result<Self> {
        let amount: i64 = amount.micro_ccd().try_into()?;
        let amount = match operation {
            CryptoOperation::Encrypt => -amount,
            CryptoOperation::Decrypt => amount,
        };

        let public_balance_change =
            PreparedUpdateAccountBalance::prepare(sender, amount, block_height, operation.into())?;
        Ok(Self {
            public_balance_change,
        })
    }

    pub async fn save(
        &self,
        tx: &mut sqlx::Transaction<'static, sqlx::Postgres>,
        transaction_index: i64,
    ) -> anyhow::Result<()> {
        self.public_balance_change.save(tx, Some(transaction_index)).await?;
        Ok(())
    }
}

/// Represents change in the balance of some account.
#[derive(Debug)]
struct PreparedUpdateAccountBalance {
    /// Address of the account.
    canonical_address: CanonicalAccountAddress,
    /// Difference in the balance.
    change:            i64,
    /// Tracking the account statement causing the change in balance.
    account_statement: PreparedAccountStatement,
}

impl PreparedUpdateAccountBalance {
    fn prepare(
        sender: &AccountAddress,
        amount: i64,
        block_height: AbsoluteBlockHeight,
        transaction_type: AccountStatementEntryType,
    ) -> anyhow::Result<Self> {
        let canonical_address = sender.get_canonical_address();
        let account_statement = PreparedAccountStatement {
            block_height: block_height.height.try_into()?,
            amount,
            canonical_address,
            transaction_type,
        };
        Ok(Self {
            canonical_address,
            change: amount,
            account_statement,
        })
    }

    pub async fn save(
        &self,
        tx: &mut sqlx::Transaction<'static, sqlx::Postgres>,
        transaction_index: Option<i64>,
    ) -> anyhow::Result<()> {
        if self.change == 0 {
            // Difference of 0 means nothing needs to be updated.
            return Ok(());
        }
        sqlx::query!(
            "UPDATE accounts SET amount = amount + $1 WHERE canonical_address = $2",
            self.change,
            self.canonical_address.0.as_slice(),
        )
        .execute(tx.as_mut())
        .await
        .with_context(|| {
            format!(
                "Failed processing update to account balance, change: {}, canonical address: {:?}",
                self.change, self.canonical_address
            )
        })?
        .ensure_affected_one_row()
        .with_context(|| {
            format!(
                "Failed processing update to account balance, change: {}, canonical address: {:?}",
                self.change, self.canonical_address
            )
        })?;
        // Add the account statement, note that this operation assumes the account
        // balance is already updated.
        self.account_statement.save(tx, transaction_index).await?;
        Ok(())
    }
}

/// Represent the event of a transfer of CCD from one account to another.
#[derive(Debug)]
struct PreparedCcdTransferEvent {
    /// Updating the sender account balance.
    update_sender:   PreparedUpdateAccountBalance,
    /// Updating the receivers account balance.
    update_receiver: PreparedUpdateAccountBalance,
}

impl PreparedCcdTransferEvent {
    fn prepare(
        sender_address: &AccountAddress,
        receiver_address: &AccountAddress,
        amount: Amount,
        block_height: AbsoluteBlockHeight,
    ) -> anyhow::Result<Self> {
        let amount: i64 = amount.micro_ccd().try_into()?;
        let update_sender = PreparedUpdateAccountBalance::prepare(
            sender_address,
            -amount,
            block_height,
            AccountStatementEntryType::TransferOut,
        )?;
        let update_receiver = PreparedUpdateAccountBalance::prepare(
            receiver_address,
            amount,
            block_height,
            AccountStatementEntryType::TransferIn,
        )?;
        Ok(Self {
            update_sender,
            update_receiver,
        })
    }

    async fn save(
        &self,
        tx: &mut sqlx::Transaction<'static, sqlx::Postgres>,
        transaction_index: i64,
    ) -> anyhow::Result<()> {
        self.update_sender
            .save(tx, Some(transaction_index))
            .await
            .context("Failed processing sender balance update")?;
        self.update_receiver
            .save(tx, Some(transaction_index))
            .await
            .context("Failed processing receiver balance update")?;
        Ok(())
    }
}

/// Represents changes in the database from special transaction outcomes from a
/// block.
struct PreparedSpecialTransactionOutcomes {
    /// Insert the special transaction outcomes for this block.
    insert_special_transaction_outcomes: PreparedInsertBlockSpecialTransacionOutcomes,
    /// Updates to various tables depending on the type of special transaction
    /// outcome.
    updates: Vec<PreparedSpecialTransactionOutcomeUpdate>,
    /// Present if block is a payday block with its associated updates.
    payday_updates: Option<PreparedPayDayBlock>,
}

impl PreparedSpecialTransactionOutcomes {
    async fn prepare(
        node_client: &mut v2::Client,
        block_info: &BlockInfo,
        events: &[SpecialTransactionOutcome],
    ) -> anyhow::Result<Self> {
        // Return whether the block is a payday block. This is always false for
        // protocol versions before P4. In protocol version 4 and later this is the
        // block where all the rewards are paid out.
        let is_payday_block = events.iter().any(|ev| {
            matches!(
                ev,
                SpecialTransactionOutcome::PaydayFoundationReward { .. }
                    | SpecialTransactionOutcome::PaydayAccountReward { .. }
                    | SpecialTransactionOutcome::PaydayPoolReward { .. }
            )
        });

        let payday_updates = if is_payday_block {
            Some(PreparedPayDayBlock::prepare(node_client, block_info).await?)
        } else {
            None
        };

        Ok(Self {
            insert_special_transaction_outcomes:
                PreparedInsertBlockSpecialTransacionOutcomes::prepare(
                    block_info.block_height,
                    events,
                )?,
            updates: events
                .iter()
                .map(|event| PreparedSpecialTransactionOutcomeUpdate::prepare(event, block_info))
                .collect::<Result<_, _>>()?,
            payday_updates,
        })
    }

    async fn save(
        &self,
        tx: &mut sqlx::Transaction<'static, sqlx::Postgres>,
    ) -> anyhow::Result<()> {
        self.insert_special_transaction_outcomes.save(tx).await?;
        if let Some(payday_updates) = &self.payday_updates {
            payday_updates.save(tx).await?;
        }
        for update in self.updates.iter() {
            update.save(tx).await?;
        }
        Ok(())
    }
}

/// Insert special transaction outcomes for a particular block.
struct PreparedInsertBlockSpecialTransacionOutcomes {
    /// Height of the block containing these special events.
    block_height:        i64,
    /// Index of the outcome within this block in the order they
    /// occur in the block.
    block_outcome_index: Vec<i64>,
    /// The types of the special transaction outcomes in the order they
    /// occur in the block.
    outcome_type:        Vec<SpecialEventTypeFilter>,
    /// JSON serializations of `SpecialTransactionOutcome` in the order they
    /// occur in the block.
    outcomes:            Vec<serde_json::Value>,
}

impl PreparedInsertBlockSpecialTransacionOutcomes {
    fn prepare(
        block_height: AbsoluteBlockHeight,
        events: &[SpecialTransactionOutcome],
    ) -> anyhow::Result<Self> {
        let block_height = block_height.height.try_into()?;
        let mut block_outcome_index = Vec::with_capacity(events.len());
        let mut outcome_type = Vec::with_capacity(events.len());
        let mut outcomes = Vec::with_capacity(events.len());
        for (block_index, event) in events.iter().enumerate() {
            let outcome_index = block_index.try_into()?;
            let special_event = SpecialEvent::from_special_transaction_outcome(
                block_height,
                outcome_index,
                event.clone(),
            )?;
            block_outcome_index.push(outcome_index);
            outcome_type.push(event.into());
            outcomes.push(serde_json::to_value(special_event)?);
        }
        Ok(Self {
            block_height,
            block_outcome_index,
            outcome_type,
            outcomes,
        })
    }

    async fn save(
        &self,
        tx: &mut sqlx::Transaction<'static, sqlx::Postgres>,
    ) -> anyhow::Result<()> {
        sqlx::query!(
            "INSERT INTO block_special_transaction_outcomes
                 (block_height, block_outcome_index, outcome_type, outcome)
             SELECT $1, block_outcome_index, outcome_type, outcome
             FROM
                 UNNEST(
                     $2::BIGINT[],
                     $3::special_transaction_outcome_type[],
                     $4::JSONB[]
                 ) AS outcomes(
                     block_outcome_index,
                     outcome_type,
                     outcome
                 )",
            self.block_height,
            &self.block_outcome_index,
            &self.outcome_type as &[SpecialEventTypeFilter],
            &self.outcomes
        )
        .execute(tx.as_mut())
        .await?
        .ensure_affected_rows(self.outcomes.len().try_into()?)?;
        Ok(())
    }
}

/// Represents updates in the database caused by a single special transaction
/// outcome in a block.
enum PreparedSpecialTransactionOutcomeUpdate {
    /// Distribution of various CCD rewards.
    Rewards(Vec<AccountReceivedReward>),
    /// Validator is primed for suspension.
    ValidatorPrimedForSuspension(PreparedValidatorPrimedForSuspension),
    /// Validator is suspended.
    ValidatorSuspended(PreparedValidatorSuspension),
}

impl PreparedSpecialTransactionOutcomeUpdate {
    fn prepare(event: &SpecialTransactionOutcome, block_info: &BlockInfo) -> anyhow::Result<Self> {
        let results = match &event {
            SpecialTransactionOutcome::BakingRewards {
                baker_rewards,
                ..
            } => {
                let rewards = baker_rewards
                    .iter()
                    .map(|(account_address, amount)| {
                        AccountReceivedReward::prepare(
                            account_address,
                            amount.micro_ccd.try_into()?,
                            block_info.block_height,
                            AccountStatementEntryType::BakerReward,
                            block_info.protocol_version,
                        )
                    })
                    .collect::<Result<Vec<_>, _>>()?;
                Self::Rewards(rewards)
            }
            SpecialTransactionOutcome::Mint {
                foundation_account,
                mint_platform_development_charge,
                ..
            } => {
                let rewards = vec![AccountReceivedReward::prepare(
                    foundation_account,
                    mint_platform_development_charge.micro_ccd.try_into()?,
                    block_info.block_height,
                    AccountStatementEntryType::FoundationReward,
                    block_info.protocol_version,
                )?];
                Self::Rewards(rewards)
            }
            SpecialTransactionOutcome::FinalizationRewards {
                finalization_rewards,
                ..
            } => {
                let rewards = finalization_rewards
                    .iter()
                    .map(|(account_address, amount)| {
                        AccountReceivedReward::prepare(
                            account_address,
                            amount.micro_ccd.try_into()?,
                            block_info.block_height,
                            AccountStatementEntryType::FinalizationReward,
                            block_info.protocol_version,
                        )
                    })
                    .collect::<Result<Vec<_>, _>>()?;
                Self::Rewards(rewards)
            }
            SpecialTransactionOutcome::BlockReward {
                baker,
                foundation_account,
                baker_reward,
                foundation_charge,
                ..
            } => Self::Rewards(vec![
                AccountReceivedReward::prepare(
                    foundation_account,
                    foundation_charge.micro_ccd.try_into()?,
                    block_info.block_height,
                    AccountStatementEntryType::FoundationReward,
                    block_info.protocol_version,
                )?,
                AccountReceivedReward::prepare(
                    baker,
                    baker_reward.micro_ccd.try_into()?,
                    block_info.block_height,
                    AccountStatementEntryType::BakerReward,
                    block_info.protocol_version,
                )?,
            ]),
            SpecialTransactionOutcome::PaydayFoundationReward {
                foundation_account,
                development_charge,
            } => Self::Rewards(vec![AccountReceivedReward::prepare(
                foundation_account,
                development_charge.micro_ccd.try_into()?,
                block_info.block_height,
                AccountStatementEntryType::FoundationReward,
                block_info.protocol_version,
            )?]),
            SpecialTransactionOutcome::PaydayAccountReward {
                account,
                transaction_fees,
                baker_reward,
                finalization_reward,
            } => Self::Rewards(vec![
                AccountReceivedReward::prepare(
                    account,
                    transaction_fees.micro_ccd.try_into()?,
                    block_info.block_height,
                    AccountStatementEntryType::TransactionFeeReward,
                    block_info.protocol_version,
                )?,
                AccountReceivedReward::prepare(
                    account,
                    baker_reward.micro_ccd.try_into()?,
                    block_info.block_height,
                    AccountStatementEntryType::BakerReward,
                    block_info.protocol_version,
                )?,
                AccountReceivedReward::prepare(
                    account,
                    finalization_reward.micro_ccd.try_into()?,
                    block_info.block_height,
                    AccountStatementEntryType::FinalizationReward,
                    block_info.protocol_version,
                )?,
            ]),
            // TODO: Support these two types. (Deviates from Old CCDScan)
            SpecialTransactionOutcome::BlockAccrueReward {
                ..
            }
            | SpecialTransactionOutcome::PaydayPoolReward {
                ..
            } => Self::Rewards(Vec::new()),
            SpecialTransactionOutcome::ValidatorSuspended {
                baker_id,
                ..
            } => Self::ValidatorSuspended(PreparedValidatorSuspension::prepare(
                baker_id,
                block_info.block_height,
            )?),
            SpecialTransactionOutcome::ValidatorPrimedForSuspension {
                baker_id,
                ..
            } => Self::ValidatorPrimedForSuspension(PreparedValidatorPrimedForSuspension::prepare(
                baker_id,
                block_info.block_height,
            )?),
        };
        Ok(results)
    }

    async fn save(
        &self,
        tx: &mut sqlx::Transaction<'static, sqlx::Postgres>,
    ) -> anyhow::Result<()> {
        match self {
            Self::Rewards(events) => {
                for event in events {
                    event.save(tx).await?
                }
                Ok(())
            }
            Self::ValidatorPrimedForSuspension(event) => event.save(tx).await,
            Self::ValidatorSuspended(event) => event.save(tx).await,
        }
    }
}

/// Represents the event of an account receiving a reward.
struct AccountReceivedReward {
    /// Update the balance of the account.
    update_account_balance: PreparedUpdateAccountBalance,
    /// Update the stake if restake earnings.
    update_stake:           RestakeEarnings,
}

impl AccountReceivedReward {
    fn prepare(
        account_address: &AccountAddress,
        amount: i64,
        block_height: AbsoluteBlockHeight,
        transaction_type: AccountStatementEntryType,
        protocol_version: ProtocolVersion,
    ) -> anyhow::Result<Self> {
        Ok(Self {
            update_account_balance: PreparedUpdateAccountBalance::prepare(
                account_address,
                amount,
                block_height,
                transaction_type,
            )?,
            update_stake:           RestakeEarnings::prepare(
                account_address,
                amount,
                protocol_version,
            ),
        })
    }

    async fn save(
        &self,
        tx: &mut sqlx::Transaction<'static, sqlx::Postgres>,
    ) -> anyhow::Result<()> {
        self.update_account_balance.save(tx, None).await?;
        self.update_stake.save(tx).await?;
        Ok(())
    }
}

/// Represents the database operation of updating stake for a reward if restake
/// earnings are enabled.
struct RestakeEarnings {
    /// The account address of the receiver of the reward.
    canonical_account_address: CanonicalAccountAddress,
    /// Amount of CCD received as reward.
    amount:                    i64,
    /// Protocol version belonging to the block being processed
    protocol_version:          ProtocolVersion,
}

impl RestakeEarnings {
    fn prepare(
        account_address: &AccountAddress,
        amount: i64,
        protocol_version: ProtocolVersion,
    ) -> Self {
        Self {
            canonical_account_address: account_address.get_canonical_address(),
            amount,
            protocol_version,
        }
    }

    async fn save(
        &self,
        tx: &mut sqlx::Transaction<'static, sqlx::Postgres>,
    ) -> anyhow::Result<()> {
        // Update the account if delegated_restake_earnings is set and is true, meaning
        // the account is delegating.
        let account_row = sqlx::query!(
            "UPDATE accounts
                SET
                    delegated_stake = CASE
                            WHEN delegated_restake_earnings THEN delegated_stake + $2
                            ELSE delegated_stake
                        END
                WHERE canonical_address = $1
                RETURNING index, delegated_restake_earnings, delegated_target_baker_id",
            self.canonical_account_address.0.as_slice(),
            self.amount
        )
        .fetch_one(tx.as_mut())
        .await?;
        if let Some(restake) = account_row.delegated_restake_earnings {
            let bakers_expected_affected_range = if self.protocol_version > ProtocolVersion::P6 {
                1..=1
            } else {
                0..=1
            };
            // Account is delegating.
            if let (true, Some(pool)) = (restake, account_row.delegated_target_baker_id) {
                // If restake is enabled and the target is a validator pool (not the passive
                // pool) and we update the pool stake.
                sqlx::query!(
                    "UPDATE bakers
                         SET pool_total_staked = pool_total_staked + $2
                         WHERE id = $1",
                    pool,
                    self.amount,
                )
                .execute(tx.as_mut())
                .await?
                .ensure_affected_rows_in_range(bakers_expected_affected_range)?;
            }
        } else {
            // When delegated_restake_earnings is None the account is not delegating, so it
            // might be baking.
            sqlx::query!(
                "UPDATE bakers
                    SET
                        staked = staked + $2,
                        pool_total_staked = pool_total_staked + $2
                WHERE id = $1 AND restake_earnings",
                account_row.index,
                self.amount
            )
            .execute(tx.as_mut())
            .await?
            // An account might still earn rewards after stopping validation or delegation.
            .ensure_affected_rows_in_range(0..=1)?;
        }
        Ok(())
    }
}

/// Update the flag on the baker, marking it primed for suspension.
struct PreparedValidatorPrimedForSuspension {
    /// Id of the baker/validator being primed for suspension.
    baker_id:     i64,
    /// Height of the block which contained the special transaction outcome
    /// causing it.
    block_height: i64,
}

impl PreparedValidatorPrimedForSuspension {
    fn prepare(baker_id: &BakerId, block_height: AbsoluteBlockHeight) -> anyhow::Result<Self> {
        Ok(Self {
            baker_id:     baker_id.id.index.try_into()?,
            block_height: block_height.height.try_into()?,
        })
    }

    async fn save(
        &self,
        tx: &mut sqlx::Transaction<'static, sqlx::Postgres>,
    ) -> anyhow::Result<()> {
        sqlx::query!(
            "UPDATE bakers
                SET
                    self_suspended = NULL,
                    inactive_suspended = NULL,
                    primed_for_suspension = $2
                WHERE id=$1",
            self.baker_id,
            self.block_height
        )
        .execute(tx.as_mut())
        .await?
        .ensure_affected_one_row()?;
        Ok(())
    }
}

/// Represent the potential event of bakers being "unprimed" for suspension.
/// The baker of the block, plus the signers of the quorum certificate when
/// included in the block. This might include baker IDs which are not primed at
/// the time.
struct PreparedUnmarkPrimedForSuspension {
    baker_ids: Vec<i64>,
}

impl PreparedUnmarkPrimedForSuspension {
    fn prepare(data: &BlockData) -> anyhow::Result<Self> {
        if data.block_info.protocol_version < ProtocolVersion::P8 {
            // Baker suspension was introduced as part of Concordium Protocol Version 8,
            // meaning for blocks prior to that no baker can be primed for
            // suspension.
            return Ok(Self {
                baker_ids: Vec::new(),
            });
        }
        let mut baker_ids = Vec::new();
        if let Some(baker_id) = data.block_info.block_baker {
            baker_ids.push(baker_id.id.index.try_into()?);
        }
        if let Some(qc) = data.certificates.quorum_certificate.as_ref() {
            for signer in qc.signatories.iter() {
                baker_ids.push(signer.id.index.try_into()?);
            }
        }
        Ok(Self {
            baker_ids,
        })
    }

    async fn save(
        &self,
        tx: &mut sqlx::Transaction<'static, sqlx::Postgres>,
    ) -> anyhow::Result<()> {
        if self.baker_ids.is_empty() {
            return Ok(());
        }
        sqlx::query!(
            "UPDATE bakers
                SET primed_for_suspension = NULL
                WHERE
                    primed_for_suspension IS NOT NULL
                    AND id = ANY ($1)",
            &self.baker_ids,
        )
        .execute(tx.as_mut())
        .await?;
        Ok(())
    }
}

/// Update validator/baker to be suspended due to inactivity.
struct PreparedValidatorSuspension {
    /// Id of the validator/baker being suspended.
    baker_id:     i64,
    /// Block containing the special transaction outcome event causing it.
    block_height: i64,
}

/// Represents a payday block, its payday commission
/// rates, and the associated block height.
struct PreparedPayDayBlock {
    block_height:                 i64,
    /// Represents the payday baker pool commission rates captured from
    /// the `get_bakers_reward_period` node endpoint.
    payday_commission_rates:      PreparedPaydayCommissionRates,
    /// Represents the payday lottery power updates for bakers captured from
    /// the `get_election_info` node endpoint.
    payday_bakers_lottery_powers: PreparedPaydayLotteryPowers,
}

impl PreparedPayDayBlock {
    async fn prepare(node_client: &mut v2::Client, block_info: &BlockInfo) -> anyhow::Result<Self> {
        let block_height = block_info.block_height;

        // Fetching the `get_bakers_reward_period` endpoint prior to P4 results in a
        // InvalidArgument gRPC error, so we produce the empty vector of
        // `payday_pool_rewards` instead. The information of the last payday commission
        // rate of baker pools is expected to be used when the indexer has fully
        // caught up to the top of the chain.
        let baker_reward_period_infos: Vec<BakerRewardPeriodInfo> =
            if block_info.protocol_version >= ProtocolVersion::P4 {
                let stream = node_client
                    .get_bakers_reward_period(BlockIdentifier::AbsoluteHeight(block_height))
                    .await?
                    .response;

                stream.try_collect().await?
            } else {
                vec![]
            };
        let payday_commission_rates =
            PreparedPaydayCommissionRates::prepare(baker_reward_period_infos)?;

        let election_info = node_client
            .get_election_info(BlockIdentifier::AbsoluteHeight(block_height))
            .await?
            .response;
        let payday_bakers_lottery_powers =
            PreparedPaydayLotteryPowers::prepare(election_info.bakers)?;

        Ok(Self {
            block_height: block_height.height.try_into()?,
            payday_commission_rates,
            payday_bakers_lottery_powers,
        })
    }

    async fn save(
        &self,
        tx: &mut sqlx::Transaction<'static, sqlx::Postgres>,
    ) -> anyhow::Result<()> {
        // Save the commission rates to the database.
        self.payday_commission_rates.save(tx).await?;

        // Save the lottery_powers to the database.
        self.payday_bakers_lottery_powers.save(tx).await?;

        sqlx::query!(
            "UPDATE current_chain_parameters
                SET last_payday_block_height = $1",
            self.block_height
        )
        .execute(tx.as_mut())
        .await?
        .ensure_affected_one_row()?;
        Ok(())
    }
}

/// Represents the payday baker pool commission rates captured from
/// the `get_bakers_reward_period` node endpoint.
struct PreparedPaydayCommissionRates {
    baker_ids:                Vec<i64>,
    transaction_commissions:  Vec<i64>,
    baking_commissions:       Vec<i64>,
    finalization_commissions: Vec<i64>,
}

impl PreparedPaydayCommissionRates {
    fn prepare(baker_reward_period_info: Vec<BakerRewardPeriodInfo>) -> anyhow::Result<Self> {
        let capacity = baker_reward_period_info.len();
        let mut baker_ids: Vec<i64> = Vec::with_capacity(capacity);
        let mut transaction_commissions: Vec<i64> = Vec::with_capacity(capacity);
        let mut baking_commissions: Vec<i64> = Vec::with_capacity(capacity);
        let mut finalization_commissions: Vec<i64> = Vec::with_capacity(capacity);
        for info in baker_reward_period_info.iter() {
            baker_ids.push(i64::try_from(info.baker.baker_id.id.index)?);
            let commission_rates = info.commission_rates;

            transaction_commissions.push(i64::from(u32::from(PartsPerHundredThousands::from(
                commission_rates.transaction,
            ))));
            baking_commissions.push(i64::from(u32::from(PartsPerHundredThousands::from(
                commission_rates.baking,
            ))));
            finalization_commissions.push(i64::from(u32::from(PartsPerHundredThousands::from(
                commission_rates.finalization,
            ))));
        }

        Ok(Self {
            baker_ids,
            transaction_commissions,
            baking_commissions,
            finalization_commissions,
        })
    }

    async fn save(
        &self,
        tx: &mut sqlx::Transaction<'static, sqlx::Postgres>,
    ) -> anyhow::Result<()> {
        sqlx::query!(
            "DELETE FROM
                bakers_payday_commission_rates"
        )
        .execute(tx.as_mut())
        .await?;

        sqlx::query!(
            "INSERT INTO bakers_payday_commission_rates (
                id,
                payday_transaction_commission,
                payday_baking_commission,
                payday_finalization_commission
            )
            SELECT
                UNNEST($1::BIGINT[]) AS id,
                UNNEST($2::BIGINT[]) AS transaction_commission,
                UNNEST($3::BIGINT[]) AS baking_commission,
                UNNEST($4::BIGINT[]) AS finalization_commission",
            &self.baker_ids,
            &self.transaction_commissions,
            &self.baking_commissions,
            &self.finalization_commissions
        )
        .execute(tx.as_mut())
        .await?;
        Ok(())
    }
}

/// Represents the payday lottery power updates for bakers captured from
/// the `get_election_info` node endpoint.
struct PreparedPaydayLotteryPowers {
    baker_ids:             Vec<i64>,
    bakers_lottery_powers: Vec<BigDecimal>,
    ranks:                 Vec<i64>,
}

impl PreparedPaydayLotteryPowers {
    fn prepare(mut bakers: Vec<BirkBaker>) -> anyhow::Result<Self> {
        let capacity = bakers.len();
        let mut baker_ids: Vec<i64> = Vec::with_capacity(capacity);
        let mut bakers_lottery_powers: Vec<BigDecimal> = Vec::with_capacity(capacity);
        let mut ranks: Vec<i64> = Vec::with_capacity(capacity);

        // Sort bakers by lottery power. The baker with the highest lottery power comes
        // first in the vector and gets rank 1.
        bakers.sort_by(|self_baker, other_baker| {
            self_baker.baker_lottery_power.total_cmp(&other_baker.baker_lottery_power).reverse()
        });

        for (rank, baker) in bakers.iter().enumerate() {
            baker_ids.push(i64::try_from(baker.baker_id.id.index)?);
            bakers_lottery_powers.push(
                BigDecimal::from_f64(baker.baker_lottery_power)
                    .context(
                        "Expected f64 type (baker_lottery_power) to be converted correctly into \
                         BigDecimal type",
                    )
                    .map_err(RPCError::ParseError)?,
            );
            ranks.push((rank + 1) as i64);
        }

        Ok(Self {
            baker_ids,
            bakers_lottery_powers,
            ranks,
        })
    }

    async fn save(
        &self,
        tx: &mut sqlx::Transaction<'static, sqlx::Postgres>,
    ) -> anyhow::Result<()> {
        sqlx::query!(
            "DELETE FROM
                bakers_payday_lottery_powers"
        )
        .execute(tx.as_mut())
        .await?;

        sqlx::query!(
            "INSERT INTO bakers_payday_lottery_powers (
                id,
                payday_lottery_power,
                payday_ranking_by_lottery_powers
            )
            SELECT
                UNNEST($1::BIGINT[]) AS id,
                UNNEST($2::NUMERIC[]) AS payday_lottery_power,
                UNNEST($3::BIGINT[]) AS payday_ranking_by_lottery_powers",
            &self.baker_ids,
            &self.bakers_lottery_powers,
            &self.ranks
        )
        .execute(tx.as_mut())
        .await?;
        Ok(())
    }
}

impl PreparedValidatorSuspension {
    fn prepare(baker_id: &BakerId, block_height: AbsoluteBlockHeight) -> anyhow::Result<Self> {
        Ok(Self {
            baker_id:     baker_id.id.index.try_into()?,
            block_height: block_height.height.try_into()?,
        })
    }

    async fn save(
        &self,
        tx: &mut sqlx::Transaction<'static, sqlx::Postgres>,
    ) -> anyhow::Result<()> {
        sqlx::query!(
            "UPDATE bakers
                SET
                    self_suspended = NULL,
                    inactive_suspended = $2,
                    primed_for_suspension = NULL
                WHERE id=$1",
            self.baker_id,
            self.block_height
        )
        .execute(tx.as_mut())
        .await?
        .ensure_affected_one_row()?;
        Ok(())
    }
}<|MERGE_RESOLUTION|>--- conflicted
+++ resolved
@@ -55,11 +55,7 @@
 use tokio::{time::Instant, try_join};
 use tokio_util::sync::CancellationToken;
 use tracing::{debug, error, info};
-<<<<<<< HEAD
-=======
-
 mod db;
->>>>>>> 662d7649
 mod ensure_affected_rows;
 mod statistics;
 use crate::indexer::statistics::{
@@ -1712,11 +1708,7 @@
                 .await
                 .context("Failed processing block item event with contract update"),
             PreparedEvent::AccountDelegationEvents(event) => event
-<<<<<<< HEAD
-                .save(tx, protocol_version, statistics)
-=======
-                .save(tx, tx_idx, protocol_version)
->>>>>>> 662d7649
+                .save(tx, tx_idx, protocol_version, statistics)
                 .await
                 .context("Failed processing block item event with account delegation event"),
             PreparedEvent::ScheduledTransfer(event) => event
@@ -1844,11 +1836,7 @@
         statistics: &mut Statistics,
     ) -> anyhow::Result<()> {
         for event in &self.events {
-<<<<<<< HEAD
-            event.save(tx, protocol_version, statistics).await?;
-=======
-            event.save(tx, transaction_index, protocol_version).await?;
->>>>>>> 662d7649
+            event.save(tx, transaction_index, protocol_version, statistics).await?;
         }
         Ok(())
     }
@@ -2095,11 +2083,7 @@
                 .context("Failed update delegator target")?;
             }
             PreparedAccountDelegationEvent::RemoveBaker(baker_removed) => {
-<<<<<<< HEAD
-                baker_removed.save(tx, statistics).await?;
-=======
-                baker_removed.save(tx, transaction_index).await?;
->>>>>>> 662d7649
+                baker_removed.save(tx, transaction_index, statistics).await?;
             }
         }
         Ok(())
@@ -2129,27 +2113,21 @@
     async fn save(
         &self,
         tx: &mut sqlx::Transaction<'static, sqlx::Postgres>,
-<<<<<<< HEAD
+        transaction_index: i64,
         statistics: &mut Statistics,
-    ) -> anyhow::Result<()> {
-        self.move_delegators.save(tx).await?;
-        self.remove_baker.save(tx, statistics).await?;
-=======
-        transaction_index: i64,
     ) -> anyhow::Result<()> {
         self.move_delegators
             .save(tx)
             .await
             .context("Failed moving delegators to the passive pool")?;
         self.remove_baker
-            .save(tx)
+            .save(tx, statistics)
             .await
             .context("Failed removing the validator/baker from the bakers table")?;
         self.insert_removed
             .save(tx, transaction_index)
             .await
             .context("Failed inserting validator/baker to removed bakers table")?;
->>>>>>> 662d7649
         Ok(())
     }
 }
@@ -2430,17 +2408,11 @@
                 )
                 .execute(tx.as_mut())
                 .await?;
-<<<<<<< HEAD
                 statistics.increment(Added, 1);
+                delete_removed_baker.save(tx).await?
             }
             PreparedBakerEvent::Remove(baker_removed) => {
-                baker_removed.save(tx, statistics).await?;
-=======
-                delete_removed_baker.save(tx).await?
-            }
-            PreparedBakerEvent::Remove(baker_removed) => {
-                baker_removed.save(tx, transaction_index).await?;
->>>>>>> 662d7649
+                baker_removed.save(tx, transaction_index, statistics).await?;
             }
             PreparedBakerEvent::StakeIncrease {
                 baker_id,
