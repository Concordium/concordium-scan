--- conflicted
+++ resolved
@@ -1657,11 +1657,9 @@
             PreparedEvent::ModuleDeployed(event) => event.save(tx, tx_idx).await,
             PreparedEvent::ContractInitialized(event) => event.save(tx, tx_idx).await,
             PreparedEvent::ContractUpdate(event) => event.save(tx, tx_idx).await,
-<<<<<<< HEAD
-            PreparedEvent::AccountDelegationEvents(event) => event.save(tx, tx_idx).await,
-=======
-            PreparedEvent::AccountDelegationEvents(event) => event.save(tx, protocol_version).await,
->>>>>>> b2fec4dd
+            PreparedEvent::AccountDelegationEvents(event) => {
+                event.save(tx, tx_idx, protocol_version).await
+            }
             PreparedEvent::ScheduledTransfer(event) => event.save(tx, tx_idx).await,
             PreparedEvent::RejectedTransaction(event) => event.save(tx, tx_idx).await,
             PreparedEvent::NoOperation => Ok(()),
@@ -1771,17 +1769,11 @@
     async fn save(
         &self,
         tx: &mut sqlx::Transaction<'static, sqlx::Postgres>,
-<<<<<<< HEAD
         transaction_index: i64,
-    ) -> anyhow::Result<()> {
-        for event in &self.events {
-            event.save(tx, transaction_index).await?;
-=======
         protocol_version: ProtocolVersion,
     ) -> anyhow::Result<()> {
         for event in &self.events {
-            event.save(tx, protocol_version).await?;
->>>>>>> b2fec4dd
+            event.save(tx, transaction_index, protocol_version).await?;
         }
         Ok(())
     }
@@ -1872,11 +1864,8 @@
     async fn save(
         &self,
         tx: &mut sqlx::Transaction<'static, sqlx::Postgres>,
-<<<<<<< HEAD
         transaction_index: i64,
-=======
         protocol_version: ProtocolVersion,
->>>>>>> b2fec4dd
     ) -> anyhow::Result<()> {
         let bakers_expected_affected_range = if protocol_version > ProtocolVersion::P6 {
             1..=1
