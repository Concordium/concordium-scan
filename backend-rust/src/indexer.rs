use crate::{
    block_special_event::{SpecialEvent, SpecialEventTypeFilter},
    graphql_api::AccountStatementEntryType,
    transaction_event::{
        baker::BakerPoolOpenStatus, events_from_summary,
        smart_contracts::ModuleReferenceContractLinkAction, CisBurnEvent, CisEvent, CisMintEvent,
        CisTokenMetadataEvent, CisTransferEvent,
    },
    transaction_reject::PreparedTransactionRejectReason,
    transaction_type::{
        AccountTransactionType, CredentialDeploymentTransactionType, DbTransactionType,
        UpdateTransactionType,
    },
};
use anyhow::Context;
use bigdecimal::BigDecimal;
use chrono::{DateTime, Utc};
use concordium_rust_sdk::{
    base::{
        contracts_common::to_bytes,
        smart_contracts::WasmVersion,
        transactions::{BlockItem, EncodedPayload, Payload},
    },
    cis0,
    cis2::{self, TokenAddress},
    common::types::{Address, Amount, Timestamp},
    indexer::{async_trait, Indexer, ProcessEvent, TraverseConfig, TraverseError},
    smart_contracts::engine::utils::{get_embedded_schema_v0, get_embedded_schema_v1},
    types::{
        self as sdk_types, block_certificates::BlockCertificates, queries::BlockInfo,
        AbsoluteBlockHeight, AccountStakingInfo, AccountTransactionDetails,
        AccountTransactionEffects, BakerId, BakerRewardPeriodInfo, BirkBaker, BlockItemSummary,
        BlockItemSummaryDetails, ContractAddress, ContractInitializedEvent, ContractTraceElement,
        DelegationTarget, PartsPerHundredThousands, ProtocolVersion, RejectReason, RewardsOverview,
        SpecialTransactionOutcome, TransactionType,
    },
    v2::{
        self, BlockIdentifier, ChainParameters, FinalizedBlockInfo, QueryError, QueryResult,
        RPCError,
    },
};
use futures::{future::join_all, StreamExt, TryStreamExt};
use num_traits::FromPrimitive;
use prometheus_client::{
    metrics::{
        counter::Counter,
        family::Family,
        gauge::Gauge,
        histogram::{self, Histogram},
    },
    registry::Registry,
};
use sqlx::PgPool;
use std::{convert::TryInto, sync::Arc};
use tokio::{time::Instant, try_join};
use tokio_util::sync::CancellationToken;
use tracing::{debug, error, info};

/// Service traversing each block of the chain, indexing it into a database.
///
/// The indexer purposefully performs insertions in a sequential manner, such
/// that table indices can be strictly increasing without skipping any values.
/// Since no rows are ever deleted, this allows using the table indices to
/// quickly calculate the number of rows in a table, without having to actually
/// count all rows via a table scan.
pub struct IndexerService {
    /// List of Concordium nodes to cycle through when traversing.
    endpoints:           Vec<v2::Endpoint>,
    /// The block height to traversing from.
    start_height:        u64,
    /// State tracked by the block preprocessor during traversing.
    block_pre_processor: BlockPreProcessor,
    /// State tracked by the block processor, which is submitting to the
    /// database.
    block_processor:     BlockProcessor,
    config:              IndexerServiceConfig,
}

#[derive(clap::Args)]
pub struct IndexerServiceConfig {
    /// Request timeout in seconds when querying a Concordium Node.
    #[arg(long, env = "CCDSCAN_INDEXER_CONFIG_NODE_REQUEST_TIMEOUT", default_value = "60")]
    pub node_request_timeout:             u64,
    /// Connection timeout in seconds when connecting a Concordium Node.
    #[arg(long, env = "CCDSCAN_INDEXER_CONFIG_NODE_CONNECT_TIMEOUT", default_value = "10")]
    pub node_connect_timeout:             u64,
    /// Maximum number of blocks being preprocessed in parallel.
    #[arg(
        long,
        env = "CCDSCAN_INDEXER_CONFIG_MAX_PARALLEL_BLOCK_PREPROCESSORS",
        default_value = "8"
    )]
    pub max_parallel_block_preprocessors: usize,
    /// Maximum number of blocks allowed to be batched into the same database
    /// transaction.
    #[arg(long, env = "CCDSCAN_INDEXER_CONFIG_MAX_PROCESSING_BATCH", default_value = "4")]
    pub max_processing_batch:             usize,
    /// Set the maximum amount of seconds the last finalized block of the node
    /// can be behind before it is deemed too far behind, and another node
    /// is tried.
    #[arg(long, env = "CCDSCAN_INDEXER_CONFIG_NODE_MAX_BEHIND", default_value = "60")]
    pub node_max_behind:                  u64,
    /// Enables rate limit on the number of requests send through
    /// each connection to the node.
    /// Provided as the number of requests per second.
    #[arg(long, env = "CCDSCAN_INDEXER_CONFIG_NODE_REQUEST_RATE_LIMIT")]
    pub node_request_rate_limit:          Option<u64>,
    /// Enables limit on the number of concurrent requests send through each
    /// connection to the node.
    #[arg(long, env = "CCDSCAN_INDEXER_CONFIG_NODE_REQUEST_CONCURRENCY_LIMIT")]
    pub node_request_concurrency_limit:   Option<usize>,
    /// Set the max number of acceptable successive failures before shutting
    /// down the service.
    #[arg(long, env = "CCDSCAN_INDEXER_CONFIG_MAX_SUCCESSIVE_FAILURES", default_value = "10")]
    pub max_successive_failures:          u32,
}

impl IndexerService {
    /// Construct the service. This reads the current state from the database.
    pub async fn new(
        endpoints: Vec<v2::Endpoint>,
        pool: PgPool,
        registry: &mut Registry,
        config: IndexerServiceConfig,
    ) -> anyhow::Result<Self> {
        let last_height_stored = sqlx::query!(
            "
SELECT height FROM blocks ORDER BY height DESC LIMIT 1
"
        )
        .fetch_optional(&pool)
        .await?
        .map(|r| r.height);

        let start_height = if let Some(height) = last_height_stored {
            u64::try_from(height)? + 1
        } else {
            save_genesis_data(endpoints[0].clone(), &pool)
                .await
                .context("Failed initializing the database with the genesis block")?;
            1
        };
        let genesis_block_hash: sdk_types::hashes::BlockHash =
            sqlx::query!("SELECT hash FROM blocks WHERE height=0")
                .fetch_one(&pool)
                .await?
                .hash
                .parse()?;

        let block_pre_processor = BlockPreProcessor::new(
            genesis_block_hash,
            config.max_successive_failures.into(),
            registry.sub_registry_with_prefix("preprocessor"),
        );
        let block_processor = BlockProcessor::new(
            pool,
            config.max_successive_failures,
            registry.sub_registry_with_prefix("processor"),
        )
        .await?;

        Ok(Self {
            endpoints,
            start_height,
            block_pre_processor,
            block_processor,
            config,
        })
    }

    /// Run the service. This future will only stop when signaled by the
    /// `cancel_token`.
    pub async fn run(self, cancel_token: CancellationToken) -> anyhow::Result<()> {
        let traverse_config = TraverseConfig::new(self.endpoints, self.start_height.into())
            .context("Failed setting up TraverseConfig")?
            .set_max_parallel(self.config.max_parallel_block_preprocessors)
            .set_max_behind(std::time::Duration::from_secs(self.config.node_max_behind));
        let processor_config = concordium_rust_sdk::indexer::ProcessorConfig::new()
            .set_stop_signal(cancel_token.cancelled_owned());

        let (sender, receiver) = tokio::sync::mpsc::channel(self.config.max_processing_batch);
        let receiver = tokio_stream::wrappers::ReceiverStream::from(receiver)
            .ready_chunks(self.config.max_processing_batch);
        let traverse_future =
            tokio::spawn(traverse_config.traverse(self.block_pre_processor, sender));
        let process_future =
            tokio::spawn(processor_config.process_event_stream(self.block_processor, receiver));
        info!("Indexing from block height {}", self.start_height);
        // Wait for both processes to exit, in case one of them results in an error,
        // wait for the other which then eventually will stop gracefully as either end
        // of their channel will get dropped.
        let (traverse_result, process_result) = futures::join!(traverse_future, process_future);
        process_result?;
        Ok(traverse_result??)
    }
}

/// Represents the labels used for metrics related to Concordium Node.
#[derive(Clone, Debug, Hash, PartialEq, Eq, prometheus_client::encoding::EncodeLabelSet)]
struct NodeMetricLabels {
    /// URI of the node
    node: String,
}
impl NodeMetricLabels {
    fn new(endpoint: &v2::Endpoint) -> Self {
        Self {
            node: endpoint.uri().to_string(),
        }
    }
}

/// State tracked during block preprocessing, this also holds the implementation
/// of [`Indexer`](concordium_rust_sdk::indexer::Indexer). Since several
/// preprocessors can run in parallel, this must be `Sync`.
struct BlockPreProcessor {
    /// Genesis hash, used to ensure the nodes are on the expected network.
    genesis_hash:                 sdk_types::hashes::BlockHash,
    /// Metric counting the total number of connections ever established to a
    /// node.
    established_node_connections: Family<NodeMetricLabels, Counter>,
    /// Metric counting the total number of failed attempts to preprocess
    /// blocks.
    preprocessing_failures:       Family<NodeMetricLabels, Counter>,
    /// Metric tracking the number of blocks currently being preprocessed.
    blocks_being_preprocessed:    Family<NodeMetricLabels, Gauge>,
    /// Histogram collecting the time it takes for fetching all the block data
    /// from the node.
    node_response_time:           Family<NodeMetricLabels, Histogram>,
    /// Max number of acceptable successive failures before shutting down the
    /// service.
    max_successive_failures:      u64,
}
impl BlockPreProcessor {
    fn new(
        genesis_hash: sdk_types::hashes::BlockHash,
        max_successive_failures: u64,
        registry: &mut Registry,
    ) -> Self {
        let established_node_connections = Family::default();
        registry.register(
            "established_node_connections",
            "Total number of established Concordium Node connections",
            established_node_connections.clone(),
        );
        let preprocessing_failures = Family::default();
        registry.register(
            "preprocessing_failures",
            "Total number of failed attempts to preprocess blocks",
            preprocessing_failures.clone(),
        );
        let blocks_being_preprocessed = Family::default();
        registry.register(
            "blocks_being_preprocessed",
            "Current number of blocks being preprocessed",
            blocks_being_preprocessed.clone(),
        );
        let node_response_time: Family<NodeMetricLabels, Histogram> =
            Family::new_with_constructor(|| {
                Histogram::new(histogram::exponential_buckets(0.010, 2.0, 10))
            });
        registry.register(
            "node_response_time_seconds",
            "Duration of seconds used to fetch all of the block information",
            node_response_time.clone(),
        );

        Self {
            genesis_hash,
            established_node_connections,
            preprocessing_failures,
            blocks_being_preprocessed,
            node_response_time,
            max_successive_failures,
        }
    }
}
#[async_trait]
impl Indexer for BlockPreProcessor {
    type Context = NodeMetricLabels;
    type Data = PreparedBlock;

    /// Called when a new connection is established to the given endpoint.
    /// The return value from this method is passed to each call of
    /// on_finalized.
    async fn on_connect<'a>(
        &mut self,
        endpoint: v2::Endpoint,
        client: &'a mut v2::Client,
    ) -> QueryResult<Self::Context> {
        let info = client.get_consensus_info().await?;
        if info.genesis_block != self.genesis_hash {
            error!(
                "Invalid client: {} is on network with genesis hash {} expected {}",
                endpoint.uri(),
                info.genesis_block,
                self.genesis_hash
            );
            return Err(QueryError::RPCError(RPCError::CallError(
                tonic::Status::failed_precondition(format!(
                    "Invalid client: {} is on network with genesis hash {} expected {}",
                    endpoint.uri(),
                    info.genesis_block,
                    self.genesis_hash
                )),
            )));
        }
        info!("Connection established to node at uri: {}", endpoint.uri());
        let label = NodeMetricLabels::new(&endpoint);
        self.established_node_connections.get_or_create(&label).inc();
        Ok(label)
    }

    /// The main method of this trait. It is called for each finalized block
    /// that the indexer discovers. Note that the indexer might call this
    /// concurrently for multiple blocks at the same time to speed up indexing.
    ///
    /// This method is meant to return errors that are unexpected, and if it
    /// does return an error the indexer will attempt to reconnect to the
    /// next endpoint.
    async fn on_finalized<'a>(
        &self,
        mut client: v2::Client,
        label: &'a Self::Context,
        fbi: FinalizedBlockInfo,
    ) -> QueryResult<Self::Data> {
        self.blocks_being_preprocessed.get_or_create(label).inc();
        debug!("Preprocessing block {}:{}", fbi.height, fbi.block_hash);
        // We block together the computation, so we can update the metric in the error
        // case, before returning early.
        let result = async move {
            let mut client1 = client.clone();
            let mut client2 = client.clone();
            let mut client3 = client.clone();
            let mut client4 = client.clone();
            let mut client5 = client.clone();
            let mut client6 = client.clone();
            let get_block_info = async move {
                let block_info = client1.get_block_info(fbi.height).await?.response;
                // Fetching the block certificates prior to P6 results in a InvalidArgument gRPC
                // error, so we produce the empty type of certificates instead.
                // The information is only used when preparing blocks for P8 and up.
                let certificates = if block_info.protocol_version < ProtocolVersion::P8 {
                    BlockCertificates {
                        quorum_certificate:       None,
                        timeout_certificate:      None,
                        epoch_finalization_entry: None,
                    }
                } else {
                    let response = client1.get_block_certificates(fbi.height).await?;
                    response.response
                };
                Ok((block_info, certificates))
            };

            let get_events = async move {
                let events = client2
                    .get_block_transaction_events(fbi.height)
                    .await?
                    .response
                    .try_collect::<Vec<_>>()
                    .await?;
                Ok(events)
            };

            let get_tokenomics_info = async move {
                let tokenomics_info = client3.get_tokenomics_info(fbi.height).await?.response;
                let total_staked_capital = match &tokenomics_info {
                    RewardsOverview::V0 {
                        ..
                    } => {
                        compute_total_stake_capital(
                            &mut client3,
                            BlockIdentifier::AbsoluteHeight(fbi.height),
                        )
                        .await?
                    }
                    RewardsOverview::V1 {
                        total_staked_capital,
                        ..
                    } => *total_staked_capital,
                };
                Ok((tokenomics_info, total_staked_capital))
            };

            let get_items = async move {
                let items = client4
                    .get_block_items(fbi.height)
                    .await?
                    .response
                    .try_collect::<Vec<_>>()
                    .await?;
                Ok(items)
            };

            let get_special_items = async move {
                let items = client5
                    .get_block_special_events(fbi.height)
                    .await?
                    .response
                    .try_collect::<Vec<_>>()
                    .await?;
                Ok(items)
            };
            let start_fetching = Instant::now();
            let (
                (block_info, certificates),
                chain_parameters,
                (tokenomics_info, total_staked_capital),
                events,
                items,
                special_events,
            ) = try_join!(
                get_block_info,
                client6.get_block_chain_parameters(fbi.height),
                get_tokenomics_info,
                get_events,
                get_items,
                get_special_items
            )?;
            let node_response_time = start_fetching.elapsed();
            self.node_response_time.get_or_create(label).observe(node_response_time.as_secs_f64());

            let data = BlockData {
                finalized_block_info: fbi,
                block_info,
                events,
                items,
                chain_parameters: chain_parameters.response,
                tokenomics_info,
                total_staked_capital,
                special_events,
                certificates,
            };

            let prepared_block =
                PreparedBlock::prepare(&mut client, &data).await.map_err(RPCError::ParseError)?;
            Ok(prepared_block)
        }
        .await;
        self.blocks_being_preprocessed.get_or_create(label).dec();
        debug!("Preprocessing block {}:{} completed", fbi.height, fbi.block_hash);
        result
    }

    /// Called when either connecting to the node or querying the node fails.
    /// The number of successive failures without progress is passed to the
    /// method which should return whether to stop indexing `true` or not
    /// `false`
    async fn on_failure(
        &mut self,
        endpoint: v2::Endpoint,
        successive_failures: u64,
        err: TraverseError,
    ) -> bool {
        info!("Failed preprocessing {} times in row: {}", successive_failures, err);
        self.preprocessing_failures.get_or_create(&NodeMetricLabels::new(&endpoint)).inc();
        successive_failures > self.max_successive_failures
    }
}

enum CryptoOperation {
    Decrypt,
    Encrypt,
}

impl From<CryptoOperation> for AccountStatementEntryType {
    fn from(operation: CryptoOperation) -> Self {
        match operation {
            CryptoOperation::Decrypt => AccountStatementEntryType::AmountDecrypted,
            CryptoOperation::Encrypt => AccountStatementEntryType::AmountEncrypted,
        }
    }
}

/// Compute the total stake capital by summing all the stake of the bakers.
/// This is only needed for older blocks, which does not provide this
/// information as part of the tokenomics info query.
async fn compute_total_stake_capital(
    client: &mut v2::Client,
    block_height: v2::BlockIdentifier,
) -> QueryResult<Amount> {
    let mut total_staked_capital = Amount::zero();
    let mut bakers = client.get_baker_list(block_height).await?.response;
    while let Some(baker_id) = bakers.try_next().await? {
        let account_info = client
            .get_account_info(&v2::AccountIdentifier::Index(baker_id.id), block_height)
            .await?
            .response;
        total_staked_capital += account_info
            .account_stake
            .context("Expected baker to have account stake information")
            .map_err(RPCError::ParseError)?
            .staked_amount();
    }
    Ok(total_staked_capital)
}

/// Type implementing the `ProcessEvent` handling the insertion of prepared
/// blocks.
struct BlockProcessor {
    /// Database connection pool
    pool: PgPool,
    /// Histogram collecting batch size
    batch_size: Histogram,
    /// Metric counting the total number of failed attempts to process
    /// blocks.
    processing_failures: Counter,
    /// Histogram collecting the time it took to process a block.
    processing_duration_seconds: Histogram,
    /// Max number of acceptable successive failures before shutting down the
    /// service.
    max_successive_failures: u32,
    /// Starting context which is tracked across processing blocks.
    current_context: BlockProcessingContext,
}
impl BlockProcessor {
    /// Construct the block processor by loading the initial state from the
    /// database. This assumes at least the genesis block is in the
    /// database.
    async fn new(
        pool: PgPool,
        max_successive_failures: u32,
        registry: &mut Registry,
    ) -> anyhow::Result<Self> {
        let last_finalized_block = sqlx::query!(
            "
SELECT
  hash,
  cumulative_finalization_time
FROM blocks
WHERE finalization_time IS NOT NULL
ORDER BY height DESC
LIMIT 1
"
        )
        .fetch_one(&pool)
        .await
        .context("Failed to query data for save context")?;

        let last_block = sqlx::query!(
            "
SELECT
  slot_time,
  cumulative_num_txs
FROM blocks
ORDER BY height DESC
LIMIT 1
"
        )
        .fetch_one(&pool)
        .await
        .context("Failed to query data for save context")?;

        let starting_context = BlockProcessingContext {
            last_finalized_hash:               last_finalized_block.hash,
            last_block_slot_time:              last_block.slot_time,
            last_cumulative_num_txs:           last_block.cumulative_num_txs,
            last_cumulative_finalization_time: last_finalized_block
                .cumulative_finalization_time
                .unwrap_or(0),
        };

        let processing_failures = Counter::default();
        registry.register(
            "processing_failures",
            "Number of blocks save to the database",
            processing_failures.clone(),
        );
        let processing_duration_seconds =
            Histogram::new(histogram::exponential_buckets(0.01, 2.0, 10));
        registry.register(
            "processing_duration_seconds",
            "Time taken for processing a block",
            processing_duration_seconds.clone(),
        );
        let batch_size = Histogram::new(histogram::linear_buckets(1.0, 1.0, 10));
        registry.register("batch_size", "Batch sizes", batch_size.clone());

        Ok(Self {
            pool,
            current_context: starting_context,
            batch_size,
            processing_failures,
            processing_duration_seconds,
            max_successive_failures,
        })
    }
}

#[async_trait]
impl ProcessEvent for BlockProcessor {
    /// The type of events that are to be processed. Typically this will be all
    /// of the transactions of interest for a single block."]
    type Data = Vec<PreparedBlock>;
    /// A description returned by the [`process`](ProcessEvent::process) method.
    /// This message is logged by the [`ProcessorConfig`] and is intended to
    /// describe the data that was just processed.
    type Description = String;
    /// An error that can be signalled.
    type Error = anyhow::Error;

    /// Process a single item. This should work atomically in the sense that
    /// either the entire `data` is processed or none of it is in case of an
    /// error. This property is relied upon by the [`ProcessorConfig`] to retry
    /// failed attempts.
    async fn process(&mut self, batch: &Self::Data) -> Result<Self::Description, Self::Error> {
        let start_time = Instant::now();
        let mut out = format!("Processed {} blocks:", batch.len());
        let mut tx = self.pool.begin().await.context("Failed to create SQL transaction")?;
        // Clone the context, to avoid mutating the current context until we are certain
        // nothing fails.
        let mut new_context = self.current_context.clone();
        PreparedBlock::batch_save(batch, &mut new_context, &mut tx).await?;
        for block in batch {
            for item in block.prepared_block_items.iter() {
                item.save(&mut tx).await?;
            }
            block.special_transaction_outcomes.save(&mut tx).await?;
            block.baker_unmark_suspended.save(&mut tx).await?;
            out.push_str(format!("\n- {}:{}", block.height, block.hash).as_str());
        }
        process_release_schedules(new_context.last_block_slot_time, &mut tx)
            .await
            .context("Processing scheduled releases")?;
        tx.commit().await.context("Failed to commit SQL transaction")?;
        self.batch_size.observe(batch.len() as f64);
        let duration = start_time.elapsed();
        self.processing_duration_seconds.observe(duration.as_secs_f64());
        self.current_context = new_context;
        Ok(out)
    }

    /// The `on_failure` method is invoked by the [`ProcessorConfig`] when it
    /// fails to process an event. It is meant to retry to recreate the
    /// resources, such as a database connection, that might have been
    /// dropped. The return value should signal if the handler process
    /// should continue (`true`) or not.
    ///
    /// The function takes the `error` that occurred at the latest
    /// [`process`](Self::process) call that just failed, and the number of
    /// attempts of calling `process` that failed.
    async fn on_failure(
        &mut self,
        error: Self::Error,
        successive_failures: u32,
    ) -> Result<bool, Self::Error> {
        info!("Failed processing {} times in row: \n{:?}", successive_failures, error);
        self.processing_failures.inc();
        Ok(self.max_successive_failures >= successive_failures)
    }
}

#[derive(Clone)]
struct BlockProcessingContext {
    /// The last finalized block hash according to the latest indexed block.
    /// This is used when computing the finalization time.
    last_finalized_hash:               String,
    /// The slot time of the last processed block.
    /// This is used when computing the block time.
    last_block_slot_time:              DateTime<Utc>,
    /// The value of cumulative_num_txs from the last block.
    /// This, along with the number of transactions in the current block,
    /// is used to calculate the next cumulative_num_txs.
    last_cumulative_num_txs:           i64,
    /// The cumulative_finalization_time in milliseconds of the last finalized
    /// block. This is used to efficiently update the
    /// cumulative_finalization_time of newly finalized blocks.
    last_cumulative_finalization_time: i64,
}

/// Process schedule releases based on the slot time of the last processed
/// block.
async fn process_release_schedules(
    last_block_slot_time: DateTime<Utc>,
    tx: &mut sqlx::Transaction<'static, sqlx::Postgres>,
) -> anyhow::Result<()> {
    sqlx::query!(
        "DELETE FROM scheduled_releases
         WHERE release_time <= $1",
        last_block_slot_time
    )
    .execute(tx.as_mut())
    .await?;
    Ok(())
}

/// Raw block information fetched from a Concordium Node.
struct BlockData {
    finalized_block_info: FinalizedBlockInfo,
    block_info:           BlockInfo,
    events:               Vec<BlockItemSummary>,
    items:                Vec<BlockItem<EncodedPayload>>,
    chain_parameters:     ChainParameters,
    tokenomics_info:      RewardsOverview,
    total_staked_capital: Amount,
    special_events:       Vec<SpecialTransactionOutcome>,
    /// Certificates included in the block.
    certificates:         BlockCertificates,
}

/// Function for initializing the database with the genesis block.
/// This should only be called if the database is empty.
async fn save_genesis_data(endpoint: v2::Endpoint, pool: &PgPool) -> anyhow::Result<()> {
    let mut client = v2::Client::new(endpoint)
        .await
        .context("Failed to establish connection to Concordium Node")?;
    let mut tx = pool.begin().await.context("Failed to create SQL transaction")?;
    let genesis_height = v2::BlockIdentifier::AbsoluteHeight(0.into());
    {
        // Get the current block.
        let current_block = client.get_block_info(BlockIdentifier::LastFinal).await?.response;
        // We ensure that the connected node has caught up with the protocol
        // version 7 or above. This ensures that the parameters `current_epoch_duration`
        // and `current_reward_period_length` are available.
        if current_block.protocol_version < ProtocolVersion::P7 {
            anyhow::bail!(
                "Ensure the connected node has caught up with the current protocol version 7 or \
                 above. This ensures that the `current_epoch_duration` and \
                 `current_reward_period_length` are from the latest consensus algorithm."
            );
        }

        // Get the current `epoch_duration` value.
        let current_epoch_duration =
            client.get_consensus_info().await?.epoch_duration.num_milliseconds();

        // Get the current `reward_period_length` value.
        let current_chain_parmeters =
            client.get_block_chain_parameters(BlockIdentifier::LastFinal).await?.response;
        let current_reward_period_length = match current_chain_parmeters {
            ChainParameters::V3(chain_parameters_v3) => {
                chain_parameters_v3.time_parameters.reward_period_length
            }
            ChainParameters::V2(chain_parameters_v2) => {
                chain_parameters_v2.time_parameters.reward_period_length
            }
            ChainParameters::V1(chain_parameters_v1) => {
                chain_parameters_v1.time_parameters.reward_period_length
            }
            ChainParameters::V0(_) => unimplemented!(
                "Expect the node to have caught up enought for the `reward_period_length` value \
                 being available."
            ),
        };

        let genesis_block_info = client.get_block_info(genesis_height).await?.response;
        let block_hash = genesis_block_info.block_hash.to_string();
        let slot_time = genesis_block_info.block_slot_time;
        let genesis_tokenomics = client.get_tokenomics_info(genesis_height).await?.response;
        let total_staked = match genesis_tokenomics {
            RewardsOverview::V0 {
                ..
            } => {
                let total_staked_capital =
                    compute_total_stake_capital(&mut client, genesis_height).await?;
                i64::try_from(total_staked_capital.micro_ccd())?
            }
            RewardsOverview::V1 {
                total_staked_capital,
                ..
            } => i64::try_from(total_staked_capital.micro_ccd())?,
        };
        let total_amount =
            i64::try_from(genesis_tokenomics.common_reward_data().total_amount.micro_ccd())?;
        sqlx::query!(
            "INSERT INTO blocks (
                height,
                hash,
                slot_time,
                block_time,
                finalization_time,
                total_amount,
                total_staked,
                cumulative_num_txs
            ) VALUES (0, $1, $2, 0, 0, $3, $4, 0);",
            block_hash,
            slot_time,
            total_amount,
            total_staked,
        )
        .execute(&mut *tx)
        .await?;

        sqlx::query!(
            "INSERT INTO current_chain_parameters (
                epoch_duration, reward_period_length
            ) VALUES ($1, $2);",
            current_epoch_duration,
            current_reward_period_length.reward_period_epochs().epoch as i64,
        )
        .execute(&mut *tx)
        .await?;
    }

    let mut genesis_accounts = client.get_account_list(genesis_height).await?.response;
    while let Some(account) = genesis_accounts.try_next().await? {
        let info = client.get_account_info(&account.into(), genesis_height).await?.response;
        let index = i64::try_from(info.account_index.index)?;
        let account_address = account.to_string();
        let amount = i64::try_from(info.account_amount.micro_ccd)?;

        // Note that we override the usual default num_txs = 1 here
        // because the genesis accounts do not have a creation transaction.
        sqlx::query!(
            "INSERT INTO accounts (index, address, amount, num_txs)
            VALUES ($1, $2, $3, 0)",
            index,
            account_address,
            amount,
        )
        .execute(&mut *tx)
        .await?;

        if let Some(AccountStakingInfo::Baker {
            staked_amount,
            restake_earnings,
            baker_info: _,
            pending_change: _,
            pool_info,
            is_suspended: _,
        }) = info.account_stake
        {
            let stake = i64::try_from(staked_amount.micro_ccd())?;
            let open_status = pool_info.as_ref().map(|i| BakerPoolOpenStatus::from(i.open_status));
            let metadata_url = pool_info.as_ref().map(|i| i.metadata_url.to_string());
            let transaction_commission = pool_info.as_ref().map(|i| {
                i64::from(u32::from(PartsPerHundredThousands::from(i.commission_rates.transaction)))
            });
            let baking_commission = pool_info.as_ref().map(|i| {
                i64::from(u32::from(PartsPerHundredThousands::from(i.commission_rates.baking)))
            });
            let finalization_commission = pool_info.as_ref().map(|i| {
                i64::from(u32::from(PartsPerHundredThousands::from(
                    i.commission_rates.finalization,
                )))
            });
            sqlx::query!(
                "INSERT INTO bakers (id, staked, restake_earnings, open_status, metadata_url, \
                 transaction_commission, baking_commission, finalization_commission, \
                 pool_total_staked, pool_delegator_count)
        VALUES ($1, $2, $3, $4, $5, $6, $7, $8, $9, $10)",
                index,
                stake,
                restake_earnings,
                open_status as Option<BakerPoolOpenStatus>,
                metadata_url,
                transaction_commission,
                baking_commission,
                finalization_commission,
                stake,
                0
            )
            .execute(&mut *tx)
            .await?;
        }
    }

    tx.commit().await.context("Failed to commit SQL transaction")?;
    Ok(())
}

/// Preprocessed block which is ready to be saved in the database.
struct PreparedBlock {
    /// Hash of the block.
    hash: String,
    /// Absolute height of the block.
    height: i64,
    /// Block slot time (UTC).
    slot_time: DateTime<Utc>,
    /// Id of the validator which constructed the block. Is only None for the
    /// genesis block.
    baker_id: Option<i64>,
    /// Total amount of CCD in existence at the time of this block.
    total_amount: i64,
    /// Total staked CCD at the time of this block.
    total_staked: i64,
    /// Block hash of the last finalized block.
    block_last_finalized: String,
    /// Preprocessed block items, ready to be saved in the database.
    prepared_block_items: Vec<PreparedBlockItem>,
    /// Preprocessed block special items, ready to be saved in the database.
    special_transaction_outcomes: PreparedSpecialTransactionOutcomes,
    /// Unmark the baker and signers of the Quorum Certificate from being primed
    /// for suspension.
    baker_unmark_suspended: PreparedUnmarkPrimedForSuspension,
}

impl PreparedBlock {
    async fn prepare(node_client: &mut v2::Client, data: &BlockData) -> anyhow::Result<Self> {
        let height = i64::try_from(data.finalized_block_info.height.height)?;
        let hash = data.finalized_block_info.block_hash.to_string();
        let block_last_finalized = data.block_info.block_last_finalized.to_string();
        let slot_time = data.block_info.block_slot_time;
        let baker_id = if let Some(index) = data.block_info.block_baker {
            Some(i64::try_from(index.id.index)?)
        } else {
            None
        };
        let total_amount =
            i64::try_from(data.tokenomics_info.common_reward_data().total_amount.micro_ccd())?;
        let total_staked = i64::try_from(data.total_staked_capital.micro_ccd())?;
        let mut prepared_block_items = Vec::new();
        for (item_summary, item) in data.events.iter().zip(data.items.iter()) {
            prepared_block_items
                .push(PreparedBlockItem::prepare(node_client, data, item_summary, item).await?)
        }

        let special_transaction_outcomes = PreparedSpecialTransactionOutcomes::prepare(
            node_client,
            &data.block_info,
            &data.special_events,
        )
        .await?;
        let baker_unmark_suspended = PreparedUnmarkPrimedForSuspension::prepare(data)?;
        Ok(Self {
            hash,
            height,
            slot_time,
            baker_id,
            total_amount,
            total_staked,
            block_last_finalized,
            prepared_block_items,
            special_transaction_outcomes,
            baker_unmark_suspended,
        })
    }

    async fn batch_save(
        batch: &[Self],
        context: &mut BlockProcessingContext,
        tx: &mut sqlx::Transaction<'static, sqlx::Postgres>,
    ) -> anyhow::Result<()> {
        let mut heights = Vec::with_capacity(batch.len());
        let mut hashes = Vec::with_capacity(batch.len());
        let mut slot_times = Vec::with_capacity(batch.len());
        let mut baker_ids = Vec::with_capacity(batch.len());
        let mut total_amounts = Vec::with_capacity(batch.len());
        let mut total_staked = Vec::with_capacity(batch.len());
        let mut block_times = Vec::with_capacity(batch.len());
        let mut cumulative_num_txss = Vec::with_capacity(batch.len());

        let mut finalizers = Vec::with_capacity(batch.len());
        let mut last_finalizeds = Vec::with_capacity(batch.len());
        let mut finalizers_slot_time = Vec::with_capacity(batch.len());

        for block in batch {
            heights.push(block.height);
            hashes.push(block.hash.clone());
            slot_times.push(block.slot_time);
            baker_ids.push(block.baker_id);
            total_amounts.push(block.total_amount);
            total_staked.push(block.total_staked);
            block_times.push(
                block
                    .slot_time
                    .signed_duration_since(context.last_block_slot_time)
                    .num_milliseconds(),
            );
            context.last_cumulative_num_txs += block.prepared_block_items.len() as i64;
            cumulative_num_txss.push(context.last_cumulative_num_txs);
            context.last_block_slot_time = block.slot_time;

            // Check if this block knows of a new finalized block.
            // If so, note it down so we can mark the blocks since last time as finalized by
            // this block.
            if block.block_last_finalized != context.last_finalized_hash {
                finalizers.push(block.height);
                finalizers_slot_time.push(block.slot_time);
                last_finalizeds.push(block.block_last_finalized.clone());

                context.last_finalized_hash = block.block_last_finalized.clone();
            }
        }

        sqlx::query!(
            "INSERT INTO blocks
  (height, hash, slot_time, block_time, baker_id, total_amount, total_staked, cumulative_num_txs)
SELECT * FROM UNNEST(
  $1::BIGINT[],
  $2::TEXT[],
  $3::TIMESTAMPTZ[],
  $4::BIGINT[],
  $5::BIGINT[],
  $6::BIGINT[],
  $7::BIGINT[],
  $8::BIGINT[]
);",
            &heights,
            &hashes,
            &slot_times,
            &block_times,
            &baker_ids as &[Option<i64>],
            &total_amounts,
            &total_staked,
            &cumulative_num_txss
        )
        .execute(tx.as_mut())
        .await?;

        // With all blocks in the batch inserted we update blocks which we now can
        // compute the finalization time for. Using the list of finalizer blocks
        // (those containing a last finalized block different from its predecessor)
        // we update the blocks below which does not contain finalization time and
        // compute it to be the difference between the slot_time of the block and the
        // finalizer block.
        sqlx::query!(
            "UPDATE blocks SET
                finalization_time = (
                    EXTRACT(EPOCH FROM finalizer.slot_time - blocks.slot_time)::double precision
                        * 1000
                )::bigint,
                finalized_by = finalizer.height
            FROM UNNEST(
                $1::BIGINT[],
                $2::TEXT[],
                $3::TIMESTAMPTZ[]
            ) AS finalizer(height, finalized, slot_time)
            JOIN blocks last ON finalizer.finalized = last.hash
            WHERE blocks.finalization_time IS NULL AND blocks.height <= last.height",
            &finalizers,
            &last_finalizeds,
            &finalizers_slot_time
        )
        .execute(tx.as_mut())
        .await?;

        // With the finalization_time update for each finalized block, we also have to
        // update the cumulative_finalization_time for these blocks.
        // Returns the cumulative_finalization_time of the latest finalized block.
        let new_last_cumulative_finalization_time = sqlx::query_scalar!(
            "WITH cumulated AS (
                -- Compute the sum of finalization_time for the finalized missing the cumulative.
                SELECT
                    height,
                    -- Note this sum is only of those without a cumulative_finalization_time and
                    -- not the entire table.
                    SUM(finalization_time) OVER (
                        ORDER BY height
                        RANGE BETWEEN UNBOUNDED PRECEDING AND CURRENT ROW
                    ) AS time
                FROM blocks
                WHERE blocks.cumulative_finalization_time IS NULL
                    AND blocks.finalization_time IS NOT NULL
                ORDER BY height
            ), updated AS (
                -- Update the cumulative time from the previous known plus the newly computed.
                UPDATE blocks
                    SET cumulative_finalization_time = $1 + cumulated.time
                FROM cumulated
                WHERE blocks.height = cumulated.height
                RETURNING cumulated.height, cumulative_finalization_time
            )
            -- Return only the latest cumulative_finalization_time.
            SELECT updated.cumulative_finalization_time
            FROM updated
            ORDER BY updated.height DESC
            LIMIT 1",
            context.last_cumulative_finalization_time
        )
        .fetch_optional(tx.as_mut())
        .await?
        .flatten();
        if let Some(cumulative_finalization_time) = new_last_cumulative_finalization_time {
            context.last_cumulative_finalization_time = cumulative_finalization_time;
        }
        Ok(())
    }
}

/// Database operation for adding new row into the account statement table.
<<<<<<< HEAD
/// Notes the current balance of the account and assumes the balance is not yet
/// updated.
=======
/// This reads the current balance of the account and assumes the balance is
/// already updated with the amount part of the statement.
>>>>>>> 7d2b5120
struct PreparedAccountStatement {
    account_address:  Arc<String>,
    amount:           i64,
    block_height:     i64,
    transaction_type: AccountStatementEntryType,
}

impl PreparedAccountStatement {
    async fn save(
        &self,
        tx: &mut sqlx::Transaction<'static, sqlx::Postgres>,
        transaction_index: Option<i64>,
    ) -> anyhow::Result<()> {
        sqlx::query!(
            "WITH account_info AS (
            SELECT index AS account_index, amount AS current_balance
            FROM accounts
            WHERE address = $1
        )
        INSERT INTO account_statements (
            account_index,
            entry_type,
            amount,
            block_height,
            transaction_id,
            account_balance
        )
        SELECT
            account_index,
            $2,
            $3,
            $4,
            $5,
            current_balance
        FROM account_info",
            self.account_address.as_ref(),
            self.transaction_type as AccountStatementEntryType,
            self.amount,
            self.block_height,
            transaction_index
        )
        .execute(tx.as_mut())
        .await?;

        Ok(())
    }
}

/// Prepared block item (transaction), ready to be inserted in the database
struct PreparedBlockItem {
    /// Hash of the transaction
    block_item_hash:   String,
    /// Cost for the account signing the block item (in microCCD), always 0 for
    /// update and credential deployments.
    ccd_cost:          i64,
    /// Energy cost of the execution of the block item.
    energy_cost:       i64,
    /// Absolute height of the block.
    block_height:      i64,
    /// Base58check representation of the account address which signed the
    /// block, none for update and credential deployments.
    sender:            Option<String>,
    /// Whether the block item is an account transaction, update or credential
    /// deployment.
    transaction_type:  DbTransactionType,
    /// The type of account transaction, is none if not an account transaction
    /// or if the account transaction got rejected due to deserialization
    /// failing.
    account_type:      Option<AccountTransactionType>,
    /// The type of credential deployment transaction, is none if not a
    /// credential deployment transaction.
    credential_type:   Option<CredentialDeploymentTransactionType>,
    /// The type of update transaction, is none if not an update transaction.
    update_type:       Option<UpdateTransactionType>,
    /// Whether the block item was successful i.e. not rejected.
    success:           bool,
    /// Events of the block item. Is none for rejected block items.
    events:            Option<serde_json::Value>,
    /// Reject reason the block item. Is none for successful block items.
    reject:            Option<PreparedTransactionRejectReason>,
    /// All affected accounts for this transaction. Each entry is the `String`
    /// representation of an account address.
    affected_accounts: Vec<String>,
    /// Block item events prepared for inserting into the database.
    prepared_event:    PreparedBlockItemEvent,
}

impl PreparedBlockItem {
    async fn prepare(
        node_client: &mut v2::Client,
        data: &BlockData,
        item_summary: &BlockItemSummary,
        item: &BlockItem<EncodedPayload>,
    ) -> anyhow::Result<Self> {
        let block_height = i64::try_from(data.finalized_block_info.height.height)?;
        let block_item_hash = item_summary.hash.to_string();
        let ccd_cost =
            i64::try_from(data.chain_parameters.ccd_cost(item_summary.energy_cost).micro_ccd)?;
        let energy_cost = i64::try_from(item_summary.energy_cost.energy)?;
        let sender = item_summary.sender_account().map(|a| a.to_string());
        let (transaction_type, account_type, credential_type, update_type) =
            match &item_summary.details {
                BlockItemSummaryDetails::AccountTransaction(details) => {
                    let account_transaction_type =
                        details.transaction_type().map(AccountTransactionType::from);
                    (DbTransactionType::Account, account_transaction_type, None, None)
                }
                BlockItemSummaryDetails::AccountCreation(details) => {
                    let credential_type =
                        CredentialDeploymentTransactionType::from(details.credential_type);
                    (DbTransactionType::CredentialDeployment, None, Some(credential_type), None)
                }
                BlockItemSummaryDetails::Update(details) => {
                    let update_type = UpdateTransactionType::from(details.update_type());
                    (DbTransactionType::Update, None, None, Some(update_type))
                }
            };
        let success = item_summary.is_success();
        let (events, reject) = if success {
            let events = serde_json::to_value(events_from_summary(item_summary.details.clone())?)?;
            (Some(events), None)
        } else {
            let reject =
                if let BlockItemSummaryDetails::AccountTransaction(AccountTransactionDetails {
                    effects:
                        AccountTransactionEffects::None {
                            reject_reason,
                            ..
                        },
                    ..
                }) = &item_summary.details
                {
                    PreparedTransactionRejectReason::prepare(reject_reason.clone())?
                } else {
                    anyhow::bail!("Invariant violation: Failed transaction without a reject reason")
                };
            (None, Some(reject))
        };
        let affected_accounts =
            item_summary.affected_addresses().into_iter().map(|a| a.to_string()).collect();
        let prepared_event =
            PreparedBlockItemEvent::prepare(node_client, data, item_summary, item).await?;

        Ok(Self {
            block_item_hash,
            ccd_cost,
            energy_cost,
            block_height,
            sender,
            transaction_type,
            account_type,
            credential_type,
            update_type,
            success,
            events,
            reject,
            affected_accounts,
            prepared_event,
        })
    }

    async fn save(
        &self,
        tx: &mut sqlx::Transaction<'static, sqlx::Postgres>,
    ) -> anyhow::Result<()> {
        let reject = if let Some(reason) = &self.reject {
            Some(reason.process(tx).await?)
        } else {
            None
        };

        let tx_idx = sqlx::query_scalar!(
            "INSERT INTO transactions (
                index,
                hash,
                ccd_cost,
                energy_cost,
                block_height,
                sender_index,
                type,
                type_account,
                type_credential_deployment,
                type_update,
                success,
                events,
                reject
            ) VALUES (
                (SELECT COALESCE(MAX(index) + 1, 0) FROM transactions),
                $1,
                $2,
                $3,
                $4,
                (SELECT index FROM accounts WHERE address = $5),
                $6,
                $7,
                $8,
                $9,
                $10,
                $11,
                $12
            ) RETURNING index",
            self.block_item_hash,
            self.ccd_cost,
            self.energy_cost,
            self.block_height,
            self.sender,
            self.transaction_type as DbTransactionType,
            self.account_type as Option<AccountTransactionType>,
            self.credential_type as Option<CredentialDeploymentTransactionType>,
            self.update_type as Option<UpdateTransactionType>,
            self.success,
            self.events,
            reject
        )
        .fetch_one(tx.as_mut())
        .await?;

        // Note that this does not include account creation. We handle that when saving
        // the account creation event.
        sqlx::query!(
            "INSERT INTO affected_accounts (transaction_index, account_index)
            SELECT $1, index FROM accounts WHERE address = ANY($2)",
            tx_idx,
            &self.affected_accounts,
        )
        .execute(tx.as_mut())
        .await?;

        // We also need to keep track of the number of transactions on the accounts
        // table.
        sqlx::query!(
            "UPDATE accounts
            SET num_txs = num_txs + 1
            WHERE address = ANY($1)",
            &self.affected_accounts,
        )
        .execute(tx.as_mut())
        .await?;

        self.prepared_event.save(tx, tx_idx).await?;
        Ok(())
    }
}

/// Different types of block item events that can be prepared.
enum PreparedBlockItemEvent {
    /// A new account got created.
    AccountCreation(PreparedAccountCreation),
    /// An account transaction event.
    AccountTransaction(Box<PreparedAccountTransaction>),
    /// Chain update transaction event.
    ChainUpdate,
}

impl PreparedBlockItemEvent {
    async fn prepare(
        node_client: &mut v2::Client,
        data: &BlockData,
        item_summary: &BlockItemSummary,
        item: &BlockItem<EncodedPayload>,
    ) -> anyhow::Result<Self> {
        match &item_summary.details {
            BlockItemSummaryDetails::AccountCreation(details) => Ok(
                PreparedBlockItemEvent::AccountCreation(PreparedAccountCreation::prepare(details)?),
            ),
            BlockItemSummaryDetails::AccountTransaction(details) => {
                let sender = Arc::new(details.sender.to_string());
                let fee = PreparedUpdateAccountBalance::prepare(
                    sender.clone(),
                    -i64::try_from(details.cost.micro_ccd())?,
                    data.block_info.block_height,
                    AccountStatementEntryType::TransactionFee,
                )?;
                let event =
                    PreparedEvent::prepare(node_client, data, details, item, sender).await?;
                Ok(PreparedBlockItemEvent::AccountTransaction(Box::new(
                    PreparedAccountTransaction {
                        fee,
                        event,
                    },
                )))
            }
            BlockItemSummaryDetails::Update(_) => Ok(PreparedBlockItemEvent::ChainUpdate),
        }
    }

    async fn save(
        &self,
        tx: &mut sqlx::Transaction<'static, sqlx::Postgres>,
        transaction_index: i64,
    ) -> anyhow::Result<()> {
        match self {
            PreparedBlockItemEvent::AccountCreation(event) => {
                event.save(tx, transaction_index).await
            }
            PreparedBlockItemEvent::AccountTransaction(account_transaction_event) => {
                account_transaction_event.fee.save(tx, Some(transaction_index)).await?;
                account_transaction_event.event.save(tx, transaction_index).await
            }
            PreparedBlockItemEvent::ChainUpdate => Ok(()),
        }
    }
}

struct PreparedAccountTransaction {
    /// Update the balance of the sender account with the cost (transaction
    /// fee).
    fee:   PreparedUpdateAccountBalance,
    /// Updates based on the events of the account transaction.
    event: PreparedEvent,
}

enum PreparedEvent {
    /// A transfer of CCD from one account to another account.
    CcdTransfer(PreparedCcdTransferEvent),
    /// Event of moving funds either from or to the encrypted balance.
    EncryptedBalance(PreparedUpdateEncryptedBalance),
    /// Changes related to validators (previously referred to as bakers).
    BakerEvents(PreparedBakerEvents),
    /// Account delegation events
    AccountDelegationEvents(PreparedAccountDelegationEvents),
    /// Smart contract module got deployed.
    ModuleDeployed(PreparedModuleDeployed),
    /// Contract got initialized.
    ContractInitialized(PreparedContractInitialized),
    /// Contract got updated.
    ContractUpdate(PreparedContractUpdates),
    /// A scheduled transfer got executed.
    ScheduledTransfer(PreparedScheduledReleases),
    /// Rejected transaction.
    RejectedTransaction(PreparedRejectedEvent),
    /// No changes in the database was caused by this event.
    NoOperation,
}
impl PreparedEvent {
    async fn prepare(
        node_client: &mut v2::Client,
        data: &BlockData,
        details: &AccountTransactionDetails,
        item: &BlockItem<EncodedPayload>,
        sender: Arc<String>,
    ) -> anyhow::Result<Self> {
        let height = data.block_info.block_height;
        let prepared_event = match &details.effects {
            AccountTransactionEffects::None {
                transaction_type,
                reject_reason,
            } => {
                let rejected_event = match transaction_type.as_ref() {
                    Some(&TransactionType::InitContract) | Some(&TransactionType::DeployModule) => {
                        if let RejectReason::ModuleNotWF
                        | RejectReason::InvalidModuleReference {
                            ..
                        } = reject_reason
                        {
                            // Trying to initialize a smart contract from invalid module
                            // reference or deploying invalid smart contract modules are not
                            // indexed further.
                            PreparedRejectedEvent::NoEvent
                        } else {
                            let BlockItem::AccountTransaction(account_transaction) = item else {
                                anyhow::bail!(
                                    "Block item was expected to be an account transaction"
                                )
                            };
                            let decoded = account_transaction
                                .payload
                                .decode()
                                .context("Failed decoding account transaction payload")?;
                            let module_reference = match decoded {
                                Payload::InitContract {
                                    payload,
                                } => payload.mod_ref,
                                Payload::DeployModule {
                                    module,
                                } => module.get_module_ref(),
                                _ => anyhow::bail!(
                                    "Payload did not match InitContract or DeployModule as \
                                     expected"
                                ),
                            };

                            PreparedRejectedEvent::ModuleTransaction(
                                PreparedRejectModuleTransaction::prepare(module_reference)?,
                            )
                        }
                    }
                    Some(&TransactionType::Update) => {
                        if let RejectReason::InvalidContractAddress {
                            ..
                        } = reject_reason
                        {
                            // Updating a smart contract instances using invalid contract
                            // addresses, i.e. non existing
                            // instance, are not indexed further.
                            PreparedRejectedEvent::NoEvent
                        } else {
                            anyhow::ensure!(
                                matches!(
                                    reject_reason,
                                    RejectReason::InvalidReceiveMethod { .. }
                                        | RejectReason::RuntimeFailure
                                        | RejectReason::AmountTooLarge { .. }
                                        | RejectReason::OutOfEnergy
                                        | RejectReason::RejectedReceive { .. }
                                        | RejectReason::InvalidAccountReference { .. }
                                ),
                                "Unexpected reject reason for Contract Update transaction: {:?}",
                                reject_reason
                            );

                            let BlockItem::AccountTransaction(account_transaction) = item else {
                                anyhow::bail!(
                                    "Block item was expected to be an account transaction"
                                )
                            };
                            let payload = account_transaction
                                .payload
                                .decode()
                                .context("Failed decoding account transaction payload")?;
                            let Payload::Update {
                                payload,
                            } = payload
                            else {
                                anyhow::bail!(
                                    "Unexpected payload for transaction of type Update: {:?}",
                                    payload
                                )
                            };
                            PreparedRejectedEvent::ContractUpdateTransaction(
                                PreparedRejectContractUpdateTransaction::prepare(payload.address)?,
                            )
                        }
                    }
                    _ => PreparedRejectedEvent::NoEvent,
                };

                PreparedEvent::RejectedTransaction(rejected_event)
            }
            AccountTransactionEffects::ModuleDeployed {
                module_ref,
            } => PreparedEvent::ModuleDeployed(
                PreparedModuleDeployed::prepare(node_client, *module_ref).await?,
            ),
            AccountTransactionEffects::ContractInitialized {
                data: event_data,
            } => PreparedEvent::ContractInitialized(
                PreparedContractInitialized::prepare(node_client, data, event_data, sender).await?,
            ),
            AccountTransactionEffects::ContractUpdateIssued {
                effects,
            } => PreparedEvent::ContractUpdate(
                PreparedContractUpdates::prepare(node_client, data, effects).await?,
            ),
            AccountTransactionEffects::AccountTransfer {
                amount,
                to,
            }
            | AccountTransactionEffects::AccountTransferWithMemo {
                amount,
                to,
                ..
            } => PreparedEvent::CcdTransfer(PreparedCcdTransferEvent::prepare(
                sender,
                Arc::new(to.to_string()),
                *amount,
                height,
            )?),

            AccountTransactionEffects::BakerAdded {
                data: event_data,
            } => {
                let event = concordium_rust_sdk::types::BakerEvent::BakerAdded {
                    data: event_data.clone(),
                };
                let prepared = PreparedBakerEvent::prepare(&event)?;
                PreparedEvent::BakerEvents(PreparedBakerEvents {
                    events: vec![prepared],
                })
            }
            AccountTransactionEffects::BakerRemoved {
                baker_id,
            } => {
                let event = concordium_rust_sdk::types::BakerEvent::BakerRemoved {
                    baker_id: *baker_id,
                };
                let prepared = PreparedBakerEvent::prepare(&event)?;
                PreparedEvent::BakerEvents(PreparedBakerEvents {
                    events: vec![prepared],
                })
            }
            AccountTransactionEffects::BakerStakeUpdated {
                data: update,
            } => {
                let Some(update) = update else {
                    // No change in baker stake
                    return Ok(PreparedEvent::NoOperation);
                };

                let event = if update.increased {
                    concordium_rust_sdk::types::BakerEvent::BakerStakeIncreased {
                        baker_id:  update.baker_id,
                        new_stake: update.new_stake,
                    }
                } else {
                    concordium_rust_sdk::types::BakerEvent::BakerStakeDecreased {
                        baker_id:  update.baker_id,
                        new_stake: update.new_stake,
                    }
                };
                let prepared = PreparedBakerEvent::prepare(&event)?;

                PreparedEvent::BakerEvents(PreparedBakerEvents {
                    events: vec![prepared],
                })
            }
            AccountTransactionEffects::BakerRestakeEarningsUpdated {
                baker_id,
                restake_earnings,
            } => {
                let events = vec![PreparedBakerEvent::prepare(
                    &concordium_rust_sdk::types::BakerEvent::BakerRestakeEarningsUpdated {
                        baker_id:         *baker_id,
                        restake_earnings: *restake_earnings,
                    },
                )?];
                PreparedEvent::BakerEvents(PreparedBakerEvents {
                    events,
                })
            }
            AccountTransactionEffects::BakerKeysUpdated {
                ..
            } => PreparedEvent::NoOperation,
            AccountTransactionEffects::BakerConfigured {
                data: events,
            } => PreparedEvent::BakerEvents(PreparedBakerEvents {
                events: events
                    .iter()
                    .map(PreparedBakerEvent::prepare)
                    .collect::<anyhow::Result<Vec<_>>>()?,
            }),

            AccountTransactionEffects::EncryptedAmountTransferred {
                ..
            }
            | AccountTransactionEffects::EncryptedAmountTransferredWithMemo {
                ..
            } => PreparedEvent::NoOperation,
            AccountTransactionEffects::TransferredToEncrypted {
                data,
            } => PreparedEvent::EncryptedBalance(PreparedUpdateEncryptedBalance::prepare(
                sender,
                data.amount,
                height,
                CryptoOperation::Encrypt,
            )?),
            AccountTransactionEffects::TransferredToPublic {
                amount,
                ..
            } => PreparedEvent::EncryptedBalance(PreparedUpdateEncryptedBalance::prepare(
                sender,
                *amount,
                height,
                CryptoOperation::Decrypt,
            )?),
            AccountTransactionEffects::TransferredWithSchedule {
                to,
                amount: scheduled_releases,
            }
            | AccountTransactionEffects::TransferredWithScheduleAndMemo {
                to,
                amount: scheduled_releases,
                ..
            } => PreparedEvent::ScheduledTransfer(PreparedScheduledReleases::prepare(
                Arc::new(to.to_string()),
                sender,
                scheduled_releases,
                height,
            )?),
            AccountTransactionEffects::CredentialKeysUpdated {
                ..
            }
            | AccountTransactionEffects::CredentialsUpdated {
                ..
            }
            | AccountTransactionEffects::DataRegistered {
                ..
            } => PreparedEvent::NoOperation,
            AccountTransactionEffects::DelegationConfigured {
                data: events,
            } => PreparedEvent::AccountDelegationEvents(PreparedAccountDelegationEvents {
                events: events
                    .iter()
                    .map(PreparedAccountDelegationEvent::prepare)
                    .collect::<anyhow::Result<Vec<_>>>()?,
            }),
        };
        Ok(prepared_event)
    }

    async fn save(
        &self,
        tx: &mut sqlx::Transaction<'static, sqlx::Postgres>,
        tx_idx: i64,
    ) -> anyhow::Result<()> {
        match self {
            PreparedEvent::CcdTransfer(event) => event.save(tx, tx_idx).await,
            PreparedEvent::EncryptedBalance(event) => event.save(tx, tx_idx).await,
            PreparedEvent::BakerEvents(event) => event.save(tx, tx_idx).await,
            PreparedEvent::ModuleDeployed(event) => event.save(tx, tx_idx).await,
            PreparedEvent::ContractInitialized(event) => event.save(tx, tx_idx).await,
            PreparedEvent::ContractUpdate(event) => event.save(tx, tx_idx).await,
            PreparedEvent::AccountDelegationEvents(event) => event.save(tx).await,
            PreparedEvent::ScheduledTransfer(event) => event.save(tx, tx_idx).await,
            PreparedEvent::RejectedTransaction(event) => event.save(tx, tx_idx).await,
            PreparedEvent::NoOperation => Ok(()),
        }
    }
}

/// Prepared database insertion of a new account.
struct PreparedAccountCreation {
    /// The base58check representation of the canonical account address.
    account_address: String,
}

impl PreparedAccountCreation {
    fn prepare(
        details: &concordium_rust_sdk::types::AccountCreationDetails,
    ) -> anyhow::Result<Self> {
        Ok(Self {
            account_address: details.address.to_string(),
        })
    }

    async fn save(
        &self,
        tx: &mut sqlx::Transaction<'static, sqlx::Postgres>,
        transaction_index: i64,
    ) -> anyhow::Result<()> {
        let account_index = sqlx::query_scalar!(
            "INSERT INTO
                accounts (index, address, transaction_index)
            VALUES
                ((SELECT COALESCE(MAX(index) + 1, 0) FROM accounts), $1, $2)
            RETURNING index",
            self.account_address,
            transaction_index,
        )
        .fetch_one(tx.as_mut())
        .await?;

        sqlx::query!(
            "INSERT INTO affected_accounts (transaction_index, account_index)
            VALUES ($1, $2)",
            transaction_index,
            account_index
        )
        .execute(tx.as_mut())
        .await?;

        Ok(())
    }
}

/// Represents the events from an account configuring a delegator.
struct PreparedAccountDelegationEvents {
    /// Update the state of the delegator.
    events: Vec<PreparedAccountDelegationEvent>,
}

impl PreparedAccountDelegationEvents {
    async fn save(
        &self,
        tx: &mut sqlx::Transaction<'static, sqlx::Postgres>,
    ) -> anyhow::Result<()> {
        for event in &self.events {
            event.save(tx).await?;
        }
        Ok(())
    }
}

enum PreparedAccountDelegationEvent {
    StakeIncrease {
        account_id: i64,
        staked:     i64,
    },
    StakeDecrease {
        account_id: i64,
        staked:     i64,
    },
    SetRestakeEarnings {
        account_id:       i64,
        restake_earnings: bool,
    },
    Added {
        account_id: i64,
    },
    Removed {
        account_id: i64,
    },
    SetDelegationTarget {
        account_id: i64,
        target_id:  Option<i64>,
    },
    RemoveBaker(BakerRemoved),
}

impl PreparedAccountDelegationEvent {
    fn prepare(event: &concordium_rust_sdk::types::DelegationEvent) -> anyhow::Result<Self> {
        use concordium_rust_sdk::types::DelegationEvent;
        let prepared = match event {
            DelegationEvent::DelegationStakeIncreased {
                delegator_id,
                new_stake,
            } => PreparedAccountDelegationEvent::StakeIncrease {
                account_id: delegator_id.id.index.try_into()?,
                staked:     new_stake.micro_ccd.try_into()?,
            },
            DelegationEvent::DelegationStakeDecreased {
                delegator_id,
                new_stake,
            } => PreparedAccountDelegationEvent::StakeDecrease {
                account_id: delegator_id.id.index.try_into()?,
                staked:     new_stake.micro_ccd.try_into()?,
            },
            DelegationEvent::DelegationSetRestakeEarnings {
                delegator_id,
                restake_earnings,
            } => PreparedAccountDelegationEvent::SetRestakeEarnings {
                account_id:       delegator_id.id.index.try_into()?,
                restake_earnings: *restake_earnings,
            },
            DelegationEvent::DelegationSetDelegationTarget {
                delegator_id,
                delegation_target,
            } => PreparedAccountDelegationEvent::SetDelegationTarget {
                account_id: delegator_id.id.index.try_into()?,
                target_id:  if let DelegationTarget::Baker {
                    baker_id,
                } = delegation_target
                {
                    Some(baker_id.id.index.try_into()?)
                } else {
                    None
                },
            },
            DelegationEvent::DelegationAdded {
                delegator_id,
            } => PreparedAccountDelegationEvent::Added {
                account_id: delegator_id.id.index.try_into()?,
            },
            DelegationEvent::DelegationRemoved {
                delegator_id,
            } => PreparedAccountDelegationEvent::Removed {
                account_id: delegator_id.id.index.try_into()?,
            },
            DelegationEvent::BakerRemoved {
                baker_id,
            } => PreparedAccountDelegationEvent::RemoveBaker(BakerRemoved::prepare(baker_id)?),
        };
        Ok(prepared)
    }

    async fn save(
        &self,
        tx: &mut sqlx::Transaction<'static, sqlx::Postgres>,
    ) -> anyhow::Result<()> {
        match self {
            PreparedAccountDelegationEvent::StakeIncrease {
                account_id,
                staked,
            }
            | PreparedAccountDelegationEvent::StakeDecrease {
                account_id,
                staked,
            } => {
                // Update total stake of the pool first.
                sqlx::query!(
                    "UPDATE bakers
                     SET pool_total_staked = pool_total_staked + $1 - accounts.delegated_stake
                     FROM accounts
                     WHERE bakers.id = accounts.delegated_target_baker_id AND accounts.index = $2",
                    staked,
                    account_id
                )
                .execute(tx.as_mut())
                .await?;
                // Then the stake of the delegator.
                sqlx::query!(
                    "UPDATE accounts SET delegated_stake = $1 WHERE index = $2",
                    staked,
                    account_id
                )
                .execute(tx.as_mut())
                .await?;
            }
            PreparedAccountDelegationEvent::Added {
                account_id,
            }
            | PreparedAccountDelegationEvent::Removed {
                account_id,
            } => {
                // Update the total pool stake when removed.
                // Note that `Added` event is accommodated by a `StakeIncrease` event and
                // `SetDelegationTarget` event, meaning we don't have to handle pool state here.
                if let PreparedAccountDelegationEvent::Removed {
                    ..
                } = self
                {
                    sqlx::query!(
                        "UPDATE bakers
                         SET pool_total_staked = pool_total_staked - accounts.delegated_stake,
                             pool_delegator_count = pool_delegator_count - 1
                         FROM accounts
                         WHERE bakers.id = accounts.delegated_target_baker_id
                             AND accounts.index = $1",
                        account_id
                    )
                    .execute(tx.as_mut())
                    .await?;
                }
                sqlx::query!(
                    "UPDATE accounts SET delegated_stake = 0, delegated_restake_earnings = false, \
                     delegated_target_baker_id = NULL WHERE index = $1",
                    account_id
                )
                .execute(tx.as_mut())
                .await?;
            }

            PreparedAccountDelegationEvent::SetRestakeEarnings {
                account_id,
                restake_earnings,
            } => {
                sqlx::query!(
                    "UPDATE accounts SET delegated_restake_earnings = $1 WHERE index = $2",
                    *restake_earnings,
                    account_id
                )
                .execute(tx.as_mut())
                .await?;
            }
            PreparedAccountDelegationEvent::SetDelegationTarget {
                account_id,
                target_id,
            } => {
                // Update total pool stake and delegator count for the old target (if old pool
                // was the passive pool nothing happens).
                sqlx::query!(
                    "UPDATE bakers
                     SET
                         pool_total_staked = pool_total_staked - accounts.delegated_stake,
                         pool_delegator_count = pool_delegator_count - 1
                     FROM accounts
                     WHERE bakers.id = accounts.delegated_target_baker_id AND accounts.index = $1",
                    account_id
                )
                .execute(tx.as_mut())
                .await?;
                // Update total pool stake and delegator count for new target.
                if let Some(target) = target_id {
                    sqlx::query!(
                        "UPDATE bakers
                         SET pool_total_staked = pool_total_staked + accounts.delegated_stake,
                             pool_delegator_count = pool_delegator_count + 1
                         FROM accounts
                         WHERE bakers.id = $2 AND accounts.index = $1",
                        account_id,
                        target
                    )
                    .execute(tx.as_mut())
                    .await?;
                }
                // Set the new target on the delegator.
                sqlx::query!(
                    "UPDATE accounts SET delegated_target_baker_id = $1 WHERE index = $2",
                    *target_id,
                    account_id
                )
                .execute(tx.as_mut())
                .await?;
            }
            PreparedAccountDelegationEvent::RemoveBaker(baker_removed) => {
                baker_removed.save(tx).await?;
            }
        }
        Ok(())
    }
}

/// Represents the event of a baker being removed, resulting in the delegators
/// targeting the pool are moved to the passive pool.
struct BakerRemoved {
    move_delegators: MovePoolDelegatorsToPassivePool,
    remove_baker:    RemoveBaker,
}
impl BakerRemoved {
    fn prepare(baker_id: &sdk_types::BakerId) -> anyhow::Result<Self> {
        Ok(Self {
            move_delegators: MovePoolDelegatorsToPassivePool::prepare(baker_id)?,
            remove_baker:    RemoveBaker::prepare(baker_id)?,
        })
    }

    async fn save(
        &self,
        tx: &mut sqlx::Transaction<'static, sqlx::Postgres>,
    ) -> anyhow::Result<()> {
        self.move_delegators.save(tx).await?;
        self.remove_baker.save(tx).await?;
        Ok(())
    }
}

/// Represents the database operation of removing baker from the baker table.
struct RemoveBaker {
    baker_id: i64,
}
impl RemoveBaker {
    fn prepare(baker_id: &sdk_types::BakerId) -> anyhow::Result<Self> {
        Ok(Self {
            baker_id: baker_id.id.index.try_into()?,
        })
    }

    async fn save(
        &self,
        tx: &mut sqlx::Transaction<'static, sqlx::Postgres>,
    ) -> anyhow::Result<()> {
        sqlx::query!("DELETE FROM bakers WHERE id=$1", self.baker_id,).execute(tx.as_mut()).await?;
        Ok(())
    }
}

/// Represents the database operation of moving delegators for a pool to the
/// passive pool.
struct MovePoolDelegatorsToPassivePool {
    /// Baker ID of the pool to move delegators from.
    baker_id: i64,
}
impl MovePoolDelegatorsToPassivePool {
    fn prepare(baker_id: &sdk_types::BakerId) -> anyhow::Result<Self> {
        Ok(Self {
            baker_id: baker_id.id.index.try_into()?,
        })
    }

    async fn save(
        &self,
        tx: &mut sqlx::Transaction<'static, sqlx::Postgres>,
    ) -> anyhow::Result<()> {
        sqlx::query!(
            "UPDATE accounts
             SET delegated_target_baker_id = NULL
             WHERE delegated_target_baker_id = $1",
            self.baker_id
        )
        .execute(tx.as_mut())
        .await?;
        Ok(())
    }
}

/// Represent the events from configuring a baker.
struct PreparedBakerEvents {
    /// Update the status of the baker.
    events: Vec<PreparedBakerEvent>,
}

impl PreparedBakerEvents {
    async fn save(
        &self,
        tx: &mut sqlx::Transaction<'static, sqlx::Postgres>,
        transaction_index: i64,
    ) -> anyhow::Result<()> {
        for event in &self.events {
            event.save(tx, transaction_index).await?;
        }
        Ok(())
    }
}

/// Event changing state related to validators (bakers).
enum PreparedBakerEvent {
    Add {
        baker_id:         i64,
        staked:           i64,
        restake_earnings: bool,
    },
    Remove(BakerRemoved),
    StakeIncrease {
        baker_id: i64,
        staked:   i64,
    },
    StakeDecrease {
        baker_id: i64,
        staked:   i64,
    },
    SetRestakeEarnings {
        baker_id:         i64,
        restake_earnings: bool,
    },
    SetOpenStatus {
        baker_id:        i64,
        open_status:     BakerPoolOpenStatus,
        /// When set to ClosedForAll move delegators to passive pool.
        move_delegators: Option<MovePoolDelegatorsToPassivePool>,
    },
    SetMetadataUrl {
        baker_id:     i64,
        metadata_url: String,
    },
    SetTransactionFeeCommission {
        baker_id:   i64,
        commission: i64,
    },
    SetBakingRewardCommission {
        baker_id:   i64,
        commission: i64,
    },
    SetFinalizationRewardCommission {
        baker_id:   i64,
        commission: i64,
    },
    RemoveDelegation {
        delegator_id: i64,
    },
    Suspended {
        baker_id: i64,
    },
    Resumed {
        baker_id: i64,
    },
    NoOperation,
}
impl PreparedBakerEvent {
    fn prepare(event: &concordium_rust_sdk::types::BakerEvent) -> anyhow::Result<Self> {
        use concordium_rust_sdk::types::BakerEvent;
        let prepared = match event {
            BakerEvent::BakerAdded {
                data: details,
            } => PreparedBakerEvent::Add {
                baker_id:         details.keys_event.baker_id.id.index.try_into()?,
                staked:           details.stake.micro_ccd().try_into()?,
                restake_earnings: details.restake_earnings,
            },
            BakerEvent::BakerRemoved {
                baker_id,
            } => PreparedBakerEvent::Remove(BakerRemoved::prepare(baker_id)?),
            BakerEvent::BakerStakeIncreased {
                baker_id,
                new_stake,
            } => PreparedBakerEvent::StakeIncrease {
                baker_id: baker_id.id.index.try_into()?,
                staked:   new_stake.micro_ccd().try_into()?,
            },
            BakerEvent::BakerStakeDecreased {
                baker_id,
                new_stake,
            } => PreparedBakerEvent::StakeDecrease {
                baker_id: baker_id.id.index.try_into()?,
                staked:   new_stake.micro_ccd().try_into()?,
            },
            BakerEvent::BakerRestakeEarningsUpdated {
                baker_id,
                restake_earnings,
            } => PreparedBakerEvent::SetRestakeEarnings {
                baker_id:         baker_id.id.index.try_into()?,
                restake_earnings: *restake_earnings,
            },
            BakerEvent::BakerKeysUpdated {
                ..
            } => PreparedBakerEvent::NoOperation,
            BakerEvent::BakerSetOpenStatus {
                baker_id,
                open_status,
            } => {
                let open_status = open_status.to_owned().into();
                let move_delegators = if matches!(open_status, BakerPoolOpenStatus::ClosedForAll) {
                    Some(MovePoolDelegatorsToPassivePool::prepare(baker_id)?)
                } else {
                    None
                };
                PreparedBakerEvent::SetOpenStatus {
                    baker_id: baker_id.id.index.try_into()?,
                    open_status,
                    move_delegators,
                }
            }
            BakerEvent::BakerSetMetadataURL {
                baker_id,
                metadata_url,
            } => PreparedBakerEvent::SetMetadataUrl {
                baker_id:     baker_id.id.index.try_into()?,
                metadata_url: metadata_url.to_string(),
            },
            BakerEvent::BakerSetTransactionFeeCommission {
                baker_id,
                transaction_fee_commission,
            } => PreparedBakerEvent::SetTransactionFeeCommission {
                baker_id:   baker_id.id.index.try_into()?,
                commission: u32::from(PartsPerHundredThousands::from(*transaction_fee_commission))
                    .into(),
            },
            BakerEvent::BakerSetBakingRewardCommission {
                baker_id,
                baking_reward_commission,
            } => PreparedBakerEvent::SetBakingRewardCommission {
                baker_id:   baker_id.id.index.try_into()?,
                commission: u32::from(PartsPerHundredThousands::from(*baking_reward_commission))
                    .into(),
            },
            BakerEvent::BakerSetFinalizationRewardCommission {
                baker_id,
                finalization_reward_commission,
            } => PreparedBakerEvent::SetFinalizationRewardCommission {
                baker_id:   baker_id.id.index.try_into()?,
                commission: u32::from(PartsPerHundredThousands::from(
                    *finalization_reward_commission,
                ))
                .into(),
            },
            BakerEvent::DelegationRemoved {
                delegator_id,
            } => PreparedBakerEvent::RemoveDelegation {
                delegator_id: delegator_id.id.index.try_into()?,
            },
            BakerEvent::BakerSuspended {
                baker_id,
            } => PreparedBakerEvent::Suspended {
                baker_id: baker_id.id.index.try_into()?,
            },
            BakerEvent::BakerResumed {
                baker_id,
            } => PreparedBakerEvent::Resumed {
                baker_id: baker_id.id.index.try_into()?,
            },
        };
        Ok(prepared)
    }

    async fn save(
        &self,
        tx: &mut sqlx::Transaction<'static, sqlx::Postgres>,
        transaction_index: i64,
    ) -> anyhow::Result<()> {
        match self {
            PreparedBakerEvent::Add {
                baker_id,
                staked,
                restake_earnings,
            } => {
                sqlx::query!(
                    "INSERT INTO bakers (id, staked, restake_earnings, pool_total_staked, \
                     pool_delegator_count) VALUES ($1, $2, $3, $4, $5)",
                    baker_id,
                    staked,
                    restake_earnings,
                    staked,
                    0
                )
                .execute(tx.as_mut())
                .await?;
            }
            PreparedBakerEvent::Remove(baker_removed) => {
                baker_removed.save(tx).await?;
            }
            PreparedBakerEvent::StakeIncrease {
                baker_id,
                staked,
            } => {
                sqlx::query!(
                    "UPDATE bakers
                        SET pool_total_staked = pool_total_staked + $2 - staked,
                            staked = $2
                    WHERE id = $1",
                    baker_id,
                    staked,
                )
                .execute(tx.as_mut())
                .await?;
            }
            PreparedBakerEvent::StakeDecrease {
                baker_id,
                staked,
            } => {
                sqlx::query!(
                    "UPDATE bakers
                        SET pool_total_staked = pool_total_staked + $2 - staked,
                            staked = $2
                    WHERE id = $1",
                    baker_id,
                    staked,
                )
                .execute(tx.as_mut())
                .await?;
            }
            PreparedBakerEvent::SetRestakeEarnings {
                baker_id,
                restake_earnings,
            } => {
                sqlx::query!(
                    "UPDATE bakers SET restake_earnings = $2 WHERE id=$1",
                    baker_id,
                    restake_earnings,
                )
                .execute(tx.as_mut())
                .await?;
            }
            PreparedBakerEvent::SetOpenStatus {
                baker_id,
                open_status,
                move_delegators,
            } => {
                sqlx::query!(
                    "UPDATE bakers SET open_status = $2 WHERE id=$1",
                    baker_id,
                    *open_status as BakerPoolOpenStatus,
                )
                .execute(tx.as_mut())
                .await?;
                if let Some(move_operation) = move_delegators {
                    sqlx::query!(
                        "UPDATE bakers
                         SET pool_total_staked = bakers.staked,
                             pool_delegator_count = 0
                         WHERE id = $1",
                        baker_id
                    )
                    .execute(tx.as_mut())
                    .await?;
                    move_operation.save(tx).await?;
                }
            }
            PreparedBakerEvent::SetMetadataUrl {
                baker_id,
                metadata_url,
            } => {
                sqlx::query!(
                    "UPDATE bakers SET metadata_url = $2 WHERE id=$1",
                    baker_id,
                    metadata_url
                )
                .execute(tx.as_mut())
                .await?;
            }
            PreparedBakerEvent::SetTransactionFeeCommission {
                baker_id,
                commission,
            } => {
                sqlx::query!(
                    "UPDATE bakers SET transaction_commission = $2 WHERE id=$1",
                    baker_id,
                    commission
                )
                .execute(tx.as_mut())
                .await?;
            }
            PreparedBakerEvent::SetBakingRewardCommission {
                baker_id,
                commission,
            } => {
                sqlx::query!(
                    "UPDATE bakers SET baking_commission = $2 WHERE id=$1",
                    baker_id,
                    commission
                )
                .execute(tx.as_mut())
                .await?;
            }
            PreparedBakerEvent::SetFinalizationRewardCommission {
                baker_id,
                commission,
            } => {
                sqlx::query!(
                    "UPDATE bakers SET finalization_commission = $2 WHERE id=$1",
                    baker_id,
                    commission
                )
                .execute(tx.as_mut())
                .await?;
            }
            PreparedBakerEvent::RemoveDelegation {
                delegator_id,
            } => {
                // Update total pool stake of old pool (if not the passive pool).
                sqlx::query!(
                    "UPDATE bakers
                     SET pool_total_staked = pool_total_staked - accounts.delegated_stake
                     FROM accounts
                     WHERE bakers.id = accounts.delegated_target_baker_id AND accounts.index = $1",
                    delegator_id
                )
                .execute(tx.as_mut())
                .await?;
                // Set account information to not be delegating.
                sqlx::query!(
                    "UPDATE accounts
                        SET delegated_stake = 0,
                            delegated_restake_earnings = false,
                            delegated_target_baker_id = NULL
                       WHERE index = $1",
                    delegator_id
                )
                .execute(tx.as_mut())
                .await?;
            }
            PreparedBakerEvent::Suspended {
                baker_id,
            } => {
                sqlx::query!(
                    "UPDATE bakers
                     SET
                         self_suspended = $2,
                         inactive_suspended = NULL
                     WHERE id=$1",
                    baker_id,
                    transaction_index
                )
                .execute(tx.as_mut())
                .await?;
            }
            PreparedBakerEvent::Resumed {
                baker_id,
            } => {
                sqlx::query!(
                    "UPDATE bakers
                     SET
                         self_suspended = NULL,
                         inactive_suspended = NULL
                     WHERE id=$1",
                    baker_id
                )
                .execute(tx.as_mut())
                .await?;
            }
            PreparedBakerEvent::NoOperation => (),
        }
        Ok(())
    }
}

struct PreparedModuleDeployed {
    module_reference: String,
    schema:           Option<Vec<u8>>,
}

impl PreparedModuleDeployed {
    async fn prepare(
        node_client: &mut v2::Client,
        module_reference: sdk_types::hashes::ModuleReference,
    ) -> anyhow::Result<Self> {
        // The `get_module_source` query on old blocks are currently not performing
        // well in the node. We query on the `lastFinal` block here as a result (https://github.com/Concordium/concordium-scan/issues/534).
        let wasm_module = node_client
            .get_module_source(&module_reference, BlockIdentifier::LastFinal)
            .await?
            .response;
        let schema = match wasm_module.version {
            WasmVersion::V0 => get_embedded_schema_v0(wasm_module.source.as_ref()),
            WasmVersion::V1 => get_embedded_schema_v1(wasm_module.source.as_ref()),
        }
        .ok();

        let schema = schema.as_ref().map(to_bytes);

        Ok(Self {
            module_reference: module_reference.into(),
            schema,
        })
    }

    async fn save(
        &self,
        tx: &mut sqlx::Transaction<'static, sqlx::Postgres>,
        transaction_index: i64,
    ) -> anyhow::Result<()> {
        sqlx::query!(
            "INSERT INTO smart_contract_modules (
                module_reference,
                transaction_index,
                schema
            ) VALUES ($1, $2, $3)",
            self.module_reference,
            transaction_index,
            self.schema
        )
        .execute(tx.as_mut())
        .await?;
        Ok(())
    }
}

struct PreparedModuleLinkAction {
    module_reference:   String,
    contract_index:     i64,
    contract_sub_index: i64,
    link_action:        ModuleReferenceContractLinkAction,
}
impl PreparedModuleLinkAction {
    fn prepare(
        module_reference: sdk_types::hashes::ModuleReference,
        contract_address: sdk_types::ContractAddress,
        link_action: ModuleReferenceContractLinkAction,
    ) -> anyhow::Result<Self> {
        Ok(Self {
            contract_index: i64::try_from(contract_address.index)?,
            contract_sub_index: i64::try_from(contract_address.subindex)?,
            module_reference: module_reference.into(),
            link_action,
        })
    }

    async fn save(
        &self,
        tx: &mut sqlx::Transaction<'static, sqlx::Postgres>,
        transaction_index: i64,
    ) -> anyhow::Result<()> {
        sqlx::query!(
            r#"INSERT INTO link_smart_contract_module_transactions (
                index,
                module_reference,
                transaction_index,
                contract_index,
                contract_sub_index,
                link_action
            ) VALUES (
                (SELECT COALESCE(MAX(index) + 1, 0)
                 FROM link_smart_contract_module_transactions
                 WHERE module_reference = $1),
                $1, $2, $3, $4, $5)"#,
            self.module_reference,
            transaction_index,
            self.contract_index,
            self.contract_sub_index,
            self.link_action as ModuleReferenceContractLinkAction
        )
        .execute(tx.as_mut())
        .await?;
        Ok(())
    }
}

struct PreparedContractInitialized {
    index:                i64,
    sub_index:            i64,
    module_reference:     String,
    name:                 String,
    amount:               i64,
    module_link_event:    PreparedModuleLinkAction,
    transfer_to_contract: PreparedUpdateAccountBalance,
    cis2_token_events:    Vec<CisEvent>,
}

impl PreparedContractInitialized {
    async fn prepare(
        node_client: &mut v2::Client,
        data: &BlockData,
        event: &ContractInitializedEvent,
        sender_account: Arc<String>,
    ) -> anyhow::Result<Self> {
        let contract_address = event.address;
        let index = i64::try_from(event.address.index)?;
        let sub_index = i64::try_from(event.address.subindex)?;
        let module_reference = event.origin_ref;
        // We remove the `init_` prefix from the name to get the contract name.
        let name = event.init_name.as_contract_name().contract_name().to_string();
        let amount = i64::try_from(event.amount.micro_ccd())?;

        let module_link_event = PreparedModuleLinkAction::prepare(
            module_reference,
            event.address,
            ModuleReferenceContractLinkAction::Added,
        )?;
        let transfer_to_contract = PreparedUpdateAccountBalance::prepare(
            sender_account,
            -amount,
            data.block_info.block_height,
            AccountStatementEntryType::TransferOut,
        )?;

        // To track CIS2 tokens (e.g., token balances, total supply, token metadata
        // URLs), we gather the CIS2 events here. We check if logged contract
        // events can be parsed as CIS2 events. In addition, we check if the
        // contract supports the `CIS2` standard by calling the on-chain
        // `supports` endpoint before considering the CIS2 events valid.
        //
        // There are two edge cases that the indexer would not identify a CIS2 event
        // correctly. Nonetheless, to avoid complexity it was deemed acceptable
        // behavior.
        // - Edge case 1: A contract code upgrades and no longer
        // supports CIS2 then logging a CIS2-like event within the same block.
        // - Edge case 2: A contract logs a CIS2-like event and then upgrades to add
        // support for CIS2 in the same block.
        //
        // There are three chain events (`ContractInitializedEvent`,
        // `ContractInterruptedEvent` and `ContractUpdatedEvent`) that can generate
        // `contract_logs`. CIS2 events logged by the first chain event are
        // handled here while CIS2 events logged in the `ContractInterruptedEvent` and
        // `ContractUpdatedEvent` are handled at its corresponding
        // transaction type.
        let potential_cis2_events =
            event.events.iter().filter_map(|log| log.try_into().ok()).collect::<Vec<_>>();

        // If the vector `potential_cis2_events` is not empty, we verify that the smart
        // contract supports the CIS2 standard before accepting the events as
        // valid.
        let cis2_token_events = if potential_cis2_events.is_empty() {
            vec![]
        } else {
            let supports_cis2 = cis0::supports(
                node_client,
                &BlockIdentifier::AbsoluteHeight(data.block_info.block_height),
                contract_address,
                event.init_name.as_contract_name(),
                cis0::StandardIdentifier::CIS2,
            )
            .await
            .is_ok_and(|r| r.response.is_support());

            if supports_cis2 {
                potential_cis2_events.into_iter().map(|event: cis2::Event| event.into()).collect()
            } else {
                // If contract does not support `CIS2`, don't consider the events as CIS2
                // events.
                vec![]
            }
        };

        Ok(Self {
            index,
            sub_index,
            module_reference: module_reference.into(),
            name,
            amount,
            module_link_event,
            transfer_to_contract,
            cis2_token_events,
        })
    }

    async fn save(
        &self,
        tx: &mut sqlx::Transaction<'static, sqlx::Postgres>,
        transaction_index: i64,
    ) -> anyhow::Result<()> {
        sqlx::query!(
            "INSERT INTO contracts (
                index,
                sub_index,
                module_reference,
                name,
                amount,
                transaction_index
            ) VALUES ($1, $2, $3, $4, $5, $6)",
            self.index,
            self.sub_index,
            self.module_reference,
            self.name,
            self.amount,
            transaction_index
        )
        .execute(tx.as_mut())
        .await
        .context("Failed inserting new to 'contracts' table")?;

        self.module_link_event
            .save(tx, transaction_index)
            .await
            .context("Failed linking new contract to module")?;

        for log in self.cis2_token_events.iter() {
            process_cis2_token_event(log, self.index, self.sub_index, transaction_index, tx)
                .await
                .context("Failed processing a CIS-2 event")?
        }
        self.transfer_to_contract.save(tx, Some(transaction_index)).await?;
        Ok(())
    }
}

/// Represents updates related to rejected transactions.
enum PreparedRejectedEvent {
    /// Rejected transaction attempting to initialize a smart contract
    /// instance or redeploying a module reference.
    ModuleTransaction(PreparedRejectModuleTransaction),
    /// Rejected transaction attempting to update a smart contract instance.
    ContractUpdateTransaction(PreparedRejectContractUpdateTransaction),
    /// Nothing needs to be updated.
    NoEvent,
}

impl PreparedRejectedEvent {
    async fn save(
        &self,
        tx: &mut sqlx::Transaction<'static, sqlx::Postgres>,
        transaction_index: i64,
    ) -> anyhow::Result<()> {
        match self {
            PreparedRejectedEvent::ModuleTransaction(event) => {
                event.save(tx, transaction_index).await?
            }
            PreparedRejectedEvent::ContractUpdateTransaction(event) => {
                event.save(tx, transaction_index).await?
            }
            PreparedRejectedEvent::NoEvent => (),
        }
        Ok(())
    }
}

struct PreparedRejectModuleTransaction {
    module_reference: String,
}

impl PreparedRejectModuleTransaction {
    fn prepare(module_reference: sdk_types::hashes::ModuleReference) -> anyhow::Result<Self> {
        Ok(Self {
            module_reference: module_reference.into(),
        })
    }

    async fn save(
        &self,
        tx: &mut sqlx::Transaction<'static, sqlx::Postgres>,
        transaction_index: i64,
    ) -> anyhow::Result<()> {
        sqlx::query!(
            "INSERT INTO rejected_smart_contract_module_transactions (
                index,
                module_reference,
                transaction_index
            ) VALUES (
                (SELECT
                    COALESCE(MAX(index) + 1, 0)
                FROM rejected_smart_contract_module_transactions
                WHERE module_reference = $1),
            $1, $2)",
            self.module_reference,
            transaction_index
        )
        .execute(tx.as_mut())
        .await?;
        Ok(())
    }
}

struct PreparedContractUpdates {
    /// Additional events to track from the trace elements in the update
    /// transaction.
    trace_elements: Vec<PreparedTraceElement>,
}

impl PreparedContractUpdates {
    async fn prepare(
        node_client: &mut v2::Client,
        data: &BlockData,
        events: &[ContractTraceElement],
    ) -> anyhow::Result<Self> {
        let trace_elements =
            join_all(events.iter().enumerate().map(|(trace_element_index, effect)| {
                PreparedTraceElement::prepare(
                    node_client.clone(),
                    data,
                    effect,
                    trace_element_index,
                )
            }))
            .await
            .into_iter()
            .collect::<Result<Vec<_>, anyhow::Error>>()?;
        Ok(Self {
            trace_elements,
        })
    }

    async fn save(
        &self,
        tx: &mut sqlx::Transaction<'static, sqlx::Postgres>,
        transaction_index: i64,
    ) -> anyhow::Result<()> {
        for elm in &self.trace_elements {
            elm.save(tx, transaction_index).await?;
        }
        Ok(())
    }
}

struct PreparedTraceElement {
    height:              i64,
    contract_index:      i64,
    contract_sub_index:  i64,
    trace_element_index: i64,
    cis2_token_events:   Vec<CisEvent>,
    trace_event:         PreparedContractTraceEvent,
}

impl PreparedTraceElement {
    async fn prepare(
        mut node_client: v2::Client,
        data: &BlockData,
        event: &ContractTraceElement,
        trace_element_index: usize,
    ) -> anyhow::Result<Self> {
        let contract_address = event.affected_address();

        let trace_element_index = trace_element_index.try_into()?;
        let height = data.finalized_block_info.height;
        let index = i64::try_from(contract_address.index)?;
        let sub_index = i64::try_from(contract_address.subindex)?;

        let trace_event = match event {
            ContractTraceElement::Updated {
                data: update,
            } => PreparedContractTraceEvent::Update(PreparedTraceEventUpdate::prepare(
                update.instigator,
                update.address,
                update.amount,
                data.finalized_block_info.height,
            )?),
            ContractTraceElement::Transferred {
                from,
                amount,
                to,
            } => PreparedContractTraceEvent::Transfer(PreparedTraceEventTransfer::prepare(
                *from,
                Arc::new(to.to_string()),
                *amount,
                data.finalized_block_info.height,
            )?),
            ContractTraceElement::Interrupted {
                ..
            }
            | ContractTraceElement::Resumed {
                ..
            } => PreparedContractTraceEvent::NoEvent,
            ContractTraceElement::Upgraded {
                address,
                from,
                to,
            } => PreparedContractTraceEvent::Upgrade(PreparedTraceEventUpgrade::prepare(
                *address, *from, *to,
            )?),
        };

        // To track CIS2 tokens (e.g., token balances, total supply, token metadata
        // URLs), we gather the CIS2 events here. We check if logged contract
        // events can be parsed as CIS2 events. In addition, we check if the
        // contract supports the `CIS2` standard by calling the on-chain
        // `supports` endpoint before considering the CIS2 events valid.
        //
        // There are two edge cases that the indexer would not identify a CIS2 event
        // correctly. Nonetheless, to avoid complexity it was deemed acceptable
        // behavior.
        // - Edge case 1: A contract code upgrades and no longer
        // supports CIS2 then logging a CIS2-like event within the same block.
        // - Edge case 2: A contract logs a CIS2-like event and then upgrades to add
        // support for CIS2 in the same block.
        //
        // There are three chain events (`ContractInitializedEvent`,
        // `ContractInterruptedEvent` and `ContractUpdatedEvent`) that can generate
        // `contract_logs`. CIS2 events logged by the last two chain events are
        // handled here while CIS2 events logged in the
        // `ContractInitializedEvent` are handled at its corresponding
        // transaction type.
        let potential_cis2_events = match event {
            ContractTraceElement::Updated {
                data,
            } => data.events.iter().filter_map(|log| log.try_into().ok()).collect::<Vec<_>>(),
            ContractTraceElement::Transferred {
                ..
            } => vec![],
            ContractTraceElement::Interrupted {
                events,
                ..
            } => events.iter().filter_map(|log| log.try_into().ok()).collect::<Vec<_>>(),
            ContractTraceElement::Resumed {
                ..
            } => vec![],
            ContractTraceElement::Upgraded {
                ..
            } => vec![],
        };

        // If the vector `potential_cis2_events` is not empty, we verify that the smart
        // contract supports the CIS2 standard before accepting the events as
        // valid.
        let cis2_token_events = if potential_cis2_events.is_empty() {
            vec![]
        } else {
            let contract_info = node_client
                .get_instance_info(
                    contract_address,
                    &BlockIdentifier::AbsoluteHeight(data.block_info.block_height),
                )
                .await?;
            let contract_name = contract_info.response.name().as_contract_name();

            let supports_cis2 = cis0::supports(
                &mut node_client,
                &BlockIdentifier::AbsoluteHeight(data.block_info.block_height),
                contract_address,
                contract_name,
                cis0::StandardIdentifier::CIS2,
            )
            .await
            .is_ok_and(|r| r.response.is_support());

            if supports_cis2 {
                potential_cis2_events.into_iter().map(|event: cis2::Event| event.into()).collect()
            } else {
                // If contract does not support `CIS2`, don't consider the events as CIS2
                // events.
                vec![]
            }
        };

        Ok(Self {
            height: height.height.try_into()?,
            contract_index: index,
            contract_sub_index: sub_index,
            trace_element_index,
            cis2_token_events,
            trace_event,
        })
    }

    async fn save(
        &self,
        tx: &mut sqlx::Transaction<'static, sqlx::Postgres>,
        transaction_index: i64,
    ) -> anyhow::Result<()> {
        sqlx::query!(
            "INSERT INTO contract_events (
                transaction_index,
                trace_element_index,
                block_height,
                contract_index,
                contract_sub_index,
                event_index_per_contract
            )
            VALUES (
                $1, $2, $3, $4, $5, (SELECT COALESCE(MAX(event_index_per_contract) + 1, 0) FROM \
             contract_events WHERE contract_index = $4 AND contract_sub_index = $5)
            )",
            transaction_index,
            self.trace_element_index,
            self.height,
            self.contract_index,
            self.contract_sub_index
        )
        .execute(tx.as_mut())
        .await?;

        self.trace_event.save(tx, transaction_index).await?;

        for log in self.cis2_token_events.iter() {
            process_cis2_token_event(
                log,
                self.contract_index,
                self.contract_sub_index,
                transaction_index,
                tx,
            )
            .await?
        }
        Ok(())
    }
}

enum PreparedContractTraceEvent {
    /// Potential module link events from a smart contract upgrade
    Upgrade(PreparedTraceEventUpgrade),
    /// Transfer to account.
    Transfer(PreparedTraceEventTransfer),
    /// Send messages (and CCD) updating another contract.
    Update(PreparedTraceEventUpdate),
    /// Nothing further needs to be tracked.
    NoEvent,
}

impl PreparedContractTraceEvent {
    async fn save(
        &self,
        tx: &mut sqlx::Transaction<'static, sqlx::Postgres>,
        transaction_index: i64,
    ) -> anyhow::Result<()> {
        match self {
            PreparedContractTraceEvent::Upgrade(event) => event.save(tx, transaction_index).await,
            PreparedContractTraceEvent::Transfer(event) => event.save(tx, transaction_index).await,
            PreparedContractTraceEvent::Update(event) => event.save(tx, transaction_index).await,
            PreparedContractTraceEvent::NoEvent => Ok(()),
        }
    }
}

struct PreparedTraceEventUpgrade {
    module_removed:        PreparedModuleLinkAction,
    module_added:          PreparedModuleLinkAction,
    contract_last_upgrade: PreparedUpdateContractLastUpgrade,
}

impl PreparedTraceEventUpgrade {
    fn prepare(
        address: ContractAddress,
        from: sdk_types::hashes::ModuleReference,
        to: sdk_types::hashes::ModuleReference,
    ) -> anyhow::Result<Self> {
        Ok(Self {
            module_removed:        PreparedModuleLinkAction::prepare(
                from,
                address,
                ModuleReferenceContractLinkAction::Removed,
            )?,
            module_added:          PreparedModuleLinkAction::prepare(
                to,
                address,
                ModuleReferenceContractLinkAction::Added,
            )?,
            contract_last_upgrade: PreparedUpdateContractLastUpgrade::prepare(address)?,
        })
    }

    async fn save(
        &self,
        tx: &mut sqlx::Transaction<'static, sqlx::Postgres>,
        transaction_index: i64,
    ) -> anyhow::Result<()> {
        self.module_removed.save(tx, transaction_index).await?;
        self.module_added.save(tx, transaction_index).await?;
        self.contract_last_upgrade.save(tx, transaction_index).await
    }
}

struct PreparedUpdateContractLastUpgrade {
    contract_index:     i64,
    contract_sub_index: i64,
}
impl PreparedUpdateContractLastUpgrade {
    fn prepare(address: ContractAddress) -> anyhow::Result<Self> {
        Ok(Self {
            contract_index:     i64::try_from(address.index)?,
            contract_sub_index: i64::try_from(address.subindex)?,
        })
    }

    async fn save(
        &self,
        tx: &mut sqlx::Transaction<'static, sqlx::Postgres>,
        transaction_index: i64,
    ) -> anyhow::Result<()> {
        sqlx::query!(
            "UPDATE contracts
             SET last_upgrade_transaction_index = $1
             WHERE index = $2 AND sub_index = $3",
            transaction_index,
            self.contract_index,
            self.contract_sub_index
        )
        .execute(tx.as_mut())
        .await?;
        Ok(())
    }
}

/// Represent a transfer from contract to an account.
struct PreparedTraceEventTransfer {
    /// Update the contract balance with the transferred CCD.
    update_contract_balance:  PreparedUpdateContractBalance,
    /// Update the account balance receiving CCD.
    update_receiving_account: PreparedUpdateAccountBalance,
}

impl PreparedTraceEventTransfer {
    fn prepare(
        sender_contract: ContractAddress,
        receiving_account: Arc<String>,
        amount: Amount,
        block_height: AbsoluteBlockHeight,
    ) -> anyhow::Result<Self> {
        let amount: i64 = amount.micro_ccd().try_into()?;
        let update_contract_balance =
            PreparedUpdateContractBalance::prepare(sender_contract, -amount)?;
        let update_receiving_account = PreparedUpdateAccountBalance::prepare(
            receiving_account,
            amount,
            block_height,
            AccountStatementEntryType::TransferIn,
        )?;
        Ok(Self {
            update_contract_balance,
            update_receiving_account,
        })
    }

    async fn save(
        &self,
        tx: &mut sqlx::Transaction<'static, sqlx::Postgres>,
        transaction_index: i64,
    ) -> anyhow::Result<()> {
        self.update_contract_balance.save(tx).await?;
        self.update_receiving_account.save(tx, Some(transaction_index)).await?;
        Ok(())
    }
}

struct PreparedTraceEventUpdate {
    /// Update the caller balance (either an account or contract).
    sender:             PreparedTraceEventUpdateSender,
    /// Update the receiving contract balance.
    receiving_contract: PreparedUpdateContractBalance,
}

enum PreparedTraceEventUpdateSender {
    Account(PreparedUpdateAccountBalance),
    Contract(PreparedUpdateContractBalance),
}

impl PreparedTraceEventUpdate {
    fn prepare(
        sender: Address,
        receiver: ContractAddress,
        amount: Amount,
        block_height: AbsoluteBlockHeight,
    ) -> anyhow::Result<Self> {
        let amount: i64 = amount.micro_ccd().try_into()?;
        let sender = match sender {
            Address::Account(address) => {
                PreparedTraceEventUpdateSender::Account(PreparedUpdateAccountBalance::prepare(
                    Arc::new(address.to_string()),
                    -amount,
                    block_height,
                    AccountStatementEntryType::TransferOut,
                )?)
            }
            Address::Contract(contract) => PreparedTraceEventUpdateSender::Contract(
                PreparedUpdateContractBalance::prepare(contract, -amount)?,
            ),
        };
        let receiving_contract = PreparedUpdateContractBalance::prepare(receiver, amount)?;
        Ok(Self {
            sender,
            receiving_contract,
        })
    }

    async fn save(
        &self,
        tx: &mut sqlx::Transaction<'static, sqlx::Postgres>,
        transaction_index: i64,
    ) -> anyhow::Result<()> {
        match &self.sender {
            PreparedTraceEventUpdateSender::Account(sender) => {
                sender.save(tx, Some(transaction_index)).await?
            }
            PreparedTraceEventUpdateSender::Contract(sender) => sender.save(tx).await?,
        }
        self.receiving_contract.save(tx).await?;
        Ok(())
    }
}

/// Update of the balance of a contract
struct PreparedUpdateContractBalance {
    contract_index:     i64,
    contract_sub_index: i64,
    /// Difference in CCD balance.
    change:             i64,
}

impl PreparedUpdateContractBalance {
    fn prepare(contract: ContractAddress, change: i64) -> anyhow::Result<Self> {
        let contract_index: i64 = contract.index.try_into()?;
        let contract_sub_index: i64 = contract.subindex.try_into()?;
        Ok(Self {
            contract_index,
            contract_sub_index,
            change,
        })
    }

    async fn save(
        &self,
        tx: &mut sqlx::Transaction<'static, sqlx::Postgres>,
    ) -> anyhow::Result<()> {
        sqlx::query!(
            "UPDATE contracts SET amount = amount + $1 WHERE index = $2 AND sub_index = $3",
            self.change,
            self.contract_index,
            self.contract_sub_index
        )
        .execute(tx.as_mut())
        .await?;
        Ok(())
    }
}

struct PreparedRejectContractUpdateTransaction {
    contract_index:     i64,
    contract_sub_index: i64,
}
impl PreparedRejectContractUpdateTransaction {
    fn prepare(address: ContractAddress) -> anyhow::Result<Self> {
        Ok(Self {
            contract_index:     i64::try_from(address.index)?,
            contract_sub_index: i64::try_from(address.subindex)?,
        })
    }

    async fn save(
        &self,
        tx: &mut sqlx::Transaction<'static, sqlx::Postgres>,
        transaction_index: i64,
    ) -> anyhow::Result<()> {
        sqlx::query!(
            "INSERT INTO contract_reject_transactions (
                 contract_index,
                 contract_sub_index,
                 transaction_index,
                 transaction_index_per_contract
             ) VALUES (
                 $1,
                 $2,
                 $3,
                 (SELECT
                     COALESCE(MAX(transaction_index_per_contract) + 1, 0)
                  FROM contract_reject_transactions
                  WHERE
                      contract_index = $1 AND contract_sub_index = $2
                 )
             )",
            self.contract_index,
            self.contract_sub_index,
            transaction_index,
        )
        .execute(tx.as_mut())
        .await?;
        Ok(())
    }
}

async fn process_cis2_token_event(
    cis2_token_event: &CisEvent,
    contract_index: i64,
    contract_sub_index: i64,
    transaction_index: i64,
    tx: &mut sqlx::Transaction<'static, sqlx::Postgres>,
) -> anyhow::Result<()> {
    match cis2_token_event {
        // - The `total_supply` value of a token is inserted/updated in the database here.
        // Only `Mint` and `Burn` events affect the `total_supply` of a
        // token.
        // - The `balance` value of the token owner is inserted/updated in the database here.
        // Only `Mint`, `Burn`, and `Transfer` events affect the `balance` of a token owner.
        // - The `tokenEvent` is inserted in the database here.
        // Only `Mint`, `Burn`, `Transfer`, and `TokenMetadata` events are tracked as token events.
        cis2_mint_event @ CisEvent::Mint(CisMintEvent {
            raw_token_id,
            amount,
            owner,
        }) => {
            let token_address = TokenAddress::new(
                ContractAddress::new(contract_index as u64, contract_sub_index as u64),
                raw_token_id.clone(),
            )
            .to_string();

            // Note: Some `buggy` CIS2 token contracts might mint more tokens than the
            // MAX::TOKEN_AMOUNT specified in the CIS2 standard. The
            // `total_supply/balance` eventually overflows in that case.
            let tokens_minted = BigDecimal::from_biguint(amount.0.clone(), 0);
            // If the `token_address` does not exist, insert the new token with its
            // `total_supply` set to `tokens_minted`. If the `token_address` exists,
            // update the `total_supply` value by adding the `tokens_minted` to the existing
            // value in the database.
            sqlx::query!(
                "
                    INSERT INTO tokens (index, token_index_per_contract, token_address, \
                 contract_index, contract_sub_index, total_supply, token_id, \
                 init_transaction_index)
                    VALUES (
                        (SELECT COALESCE(MAX(index) + 1, 0) FROM tokens),
                        (SELECT COALESCE(MAX(token_index_per_contract) + 1, 0) FROM tokens WHERE \
                 contract_index = $2 AND contract_sub_index = $3),
                        $1,
                        $2,
                        $3,
                        $4,
                        $5,
                        $6
                    )
                    ON CONFLICT (token_address)
                    DO UPDATE SET total_supply = tokens.total_supply + EXCLUDED.total_supply",
                token_address,
                contract_index,
                contract_sub_index,
                tokens_minted.clone(),
                raw_token_id.to_string(),
                transaction_index
            )
            .execute(tx.as_mut())
            .await
            .context("Failed inserting or updating token from mint event")?;

            // If the owner doesn't already hold this token, insert a new row with a balance
            // of `tokens_minted`. Otherwise, update the existing row by
            // incrementing the owner's balance by `tokens_minted`.
            // Note: CCDScan currently only tracks token balances of accounts (issue #357).
            if let Address::Account(owner) = owner {
                sqlx::query!(
                    "
                    INSERT INTO account_tokens (index, account_index, token_index, balance)
                    SELECT
                        COALESCE((SELECT MAX(index) + 1 FROM account_tokens), 0),
                        accounts.index,
                        tokens.index,
                        $3
                    FROM accounts, tokens
                    WHERE accounts.address = $1
                        AND tokens.token_address = $2
                    ON CONFLICT (token_index, account_index)
                    DO UPDATE SET balance = account_tokens.balance + EXCLUDED.balance",
                    owner.to_string(),
                    token_address,
                    tokens_minted,
                )
                .execute(tx.as_mut())
                .await
                .context("Failed inserting or updating account balance from mint event")?;
            }

            // Insert the token event into the table.
            sqlx::query!(
                "INSERT INTO cis2_token_events (
                    index_per_token,
                    transaction_index,
                    token_index,
                    cis2_token_event
                )
                SELECT
                    COALESCE((SELECT MAX(index_per_token) + 1 FROM cis2_token_events WHERE \
                 cis2_token_events.token_index = tokens.index), 0),
                    $1,
                    tokens.index,
                    $3
                FROM tokens
                WHERE tokens.token_address = $2",
                transaction_index,
                token_address,
                serde_json::to_value(cis2_mint_event)?,
            )
            .execute(tx.as_mut())
            .await?;
        }

        // - The `total_supply` value of a token is inserted/updated in the database here.
        // Only `Mint` and `Burn` events affect the `total_supply` of a
        // token.
        // - The `balance` value of the token owner is inserted/updated in the database here.
        // Only `Mint`, `Burn`, and `Transfer` events affect the `balance` of a token owner.
        // - The `tokenEvent` is inserted in the database here.
        // Only `Mint`, `Burn`, `Transfer`, and `TokenMetadata` events are tracked as token events.
        // Note: Some `buggy` CIS2 token contracts might burn more tokens than they have
        // initially minted. The `total_supply/balance` can have a negative value in that case
        // and even underflow.
        cis2_burn_event @ CisEvent::Burn(CisBurnEvent {
            raw_token_id,
            amount,
            owner,
        }) => {
            let token_address = TokenAddress::new(
                ContractAddress::new(contract_index as u64, contract_sub_index as u64),
                raw_token_id.clone(),
            )
            .to_string();

            // Note: Some `buggy` CIS2 token contracts might burn more tokens than they have
            // initially minted. The `total_supply/balance` will be set to a negative value
            // and eventually underflow in that case.
            let tokens_burned = BigDecimal::from_biguint(amount.0.clone(), 0);
            // If the `token_address` does not exist (likely a `buggy` CIS2 token contract),
            // insert the new token with its `total_supply` set to `-tokens_burned`. If the
            // `token_address` exists, update the `total_supply` value by
            // subtracting the `tokens_burned` from the existing value in the
            // database.
            sqlx::query!(
                "
                    INSERT INTO tokens (index, token_index_per_contract, token_address, \
                 contract_index, contract_sub_index, total_supply, token_id, \
                 init_transaction_index)
                    VALUES (
                        (SELECT COALESCE(MAX(index) + 1, 0) FROM tokens),
                        (SELECT COALESCE(MAX(token_index_per_contract) + 1, 0) FROM tokens WHERE \
                 contract_index = $2 AND contract_sub_index = $3),
                        $1,
                        $2,
                        $3,
                        $4,
                        $5,
                        $6
                    )
                    ON CONFLICT (token_address)
                    DO UPDATE SET total_supply = tokens.total_supply + EXCLUDED.total_supply",
                token_address,
                contract_index,
                contract_sub_index,
                -tokens_burned.clone(),
                raw_token_id.to_string(),
                transaction_index
            )
            .execute(tx.as_mut())
            .await
            .context("Failed inserting or updating token from burn event")?;

            if let Address::Account(owner) = owner {
                sqlx::query!(
                    "
                    INSERT INTO account_tokens (index, account_index, token_index, balance)
                    SELECT
                        COALESCE((SELECT MAX(index) + 1 FROM account_tokens), 0),
                        accounts.index,
                        tokens.index,
                        $3
                    FROM accounts, tokens
                    WHERE accounts.address = $1
                        AND tokens.token_address = $2
                    ON CONFLICT (token_index, account_index)
                    DO UPDATE SET balance = account_tokens.balance + EXCLUDED.balance",
                    owner.to_string(),
                    token_address.to_string(),
                    -tokens_burned
                )
                .execute(tx.as_mut())
                .await
                .context("Failed inserting or updating account balance from burn event")?;
            }

            // Insert the token event into the table.
            sqlx::query!(
                "INSERT INTO cis2_token_events (
                    index_per_token,
                    transaction_index,
                    token_index,
                    cis2_token_event
                )
                SELECT
                    COALESCE((SELECT MAX(index_per_token) + 1 FROM cis2_token_events WHERE \
                 cis2_token_events.token_index = tokens.index), 0),
                    $1,
                    tokens.index,
                    $3
                FROM tokens
                WHERE tokens.token_address = $2",
                transaction_index,
                token_address,
                serde_json::to_value(cis2_burn_event)?,
            )
            .execute(tx.as_mut())
            .await?;
        }

        // - The `balance` values of the token are inserted/updated in the database here for the
        //   `from` and `to` addresses.
        // Only `Mint`, `Burn`, and `Transfer` events affect the `balance` of a token owner.
        // - The `tokenEvent` is inserted in the database here.
        // Only `Mint`, `Burn`, `Transfer`, and `TokenMetadata` events are tracked as token events.
        // Note: Some `buggy` CIS2 token contracts might transfer more tokens than an owner owns.
        // The `balance` can have a negative value in that case.
        cis2_transfer_event @ CisEvent::Transfer(CisTransferEvent {
            raw_token_id,
            amount,
            from,
            to,
        }) => {
            let token_address = TokenAddress::new(
                ContractAddress::new(contract_index as u64, contract_sub_index as u64),
                raw_token_id.clone(),
            )
            .to_string();

            let tokens_transferred = BigDecimal::from_biguint(amount.0.clone(), 0);

            // If the `from` address doesn't already hold this token, insert a new row with
            // a balance of `-tokens_transferred`. Otherwise, update the existing row
            // by decrementing the owner's balance by `tokens_transferred`.
            // Note: CCDScan currently only tracks token balances of accounts (issue #357).
            if let Address::Account(from) = from {
                sqlx::query!(
                    "
                    INSERT INTO account_tokens (index, account_index, token_index, balance)
                    SELECT
                        COALESCE((SELECT MAX(index) + 1 FROM account_tokens), 0),
                        accounts.index,
                        tokens.index,
                        $3
                    FROM accounts, tokens
                    WHERE accounts.address = $1
                        AND tokens.token_address = $2
                    ON CONFLICT (token_index, account_index)
                    DO UPDATE SET balance = account_tokens.balance + EXCLUDED.balance",
                    from.to_string(),
                    token_address,
                    -tokens_transferred.clone(),
                )
                .execute(tx.as_mut())
                .await
                .context(
                    "Failed inserting or updating account balance from transfer event (sender)",
                )?;
            }

            // If the `to` address doesn't already hold this token, insert a new row with a
            // balance of `tokens_transferred`. Otherwise, update the existing row by
            // incrementing the owner's balance by `tokens_transferred`.
            // Note: CCDScan currently only tracks token balances of accounts (issue #357).
            if let Address::Account(to) = to {
                sqlx::query!(
                    "
                    INSERT INTO account_tokens (index, account_index, token_index, balance)
                    SELECT
                        COALESCE((SELECT MAX(index) + 1 FROM account_tokens), 0),
                        accounts.index,
                        tokens.index,
                        $3
                    FROM accounts, tokens
                    WHERE accounts.address = $1
                        AND tokens.token_address = $2
                    ON CONFLICT (token_index, account_index)
                        DO UPDATE SET balance = account_tokens.balance + EXCLUDED.balance",
                    to.to_string(),
                    token_address,
                    tokens_transferred
                )
                .execute(tx.as_mut())
                .await
                .context("Failed inserting or updating account balance from transfer event (to)")?;
            }

            // Insert the token event into the table.
            sqlx::query!(
                "INSERT INTO cis2_token_events (
                    index_per_token,
                    transaction_index,
                    token_index,
                    cis2_token_event
                )
                SELECT
                    COALESCE((SELECT MAX(index_per_token) + 1 FROM cis2_token_events WHERE \
                 cis2_token_events.token_index = tokens.index), 0),
                    $1,
                    tokens.index,
                    $3
                FROM tokens
                WHERE tokens.token_address = $2",
                transaction_index,
                token_address,
                serde_json::to_value(cis2_transfer_event)?,
            )
            .execute(tx.as_mut())
            .await?;
        }

        // - The `metadata_url` of a token is inserted/updated in the database here.
        // Only `TokenMetadata` events affect the `metadata_url` of a
        // token.
        // - The `tokenEvent` is inserted in the database here.
        // Only `Mint`, `Burn`, `Transfer`, and `TokenMetadata` events are tracked as token events.
        cis2_token_metadata_event @ CisEvent::TokenMetadata(CisTokenMetadataEvent {
            raw_token_id,
            metadata_url,
        }) => {
            let token_address = TokenAddress::new(
                ContractAddress::new(contract_index as u64, contract_sub_index as u64),
                raw_token_id.clone(),
            )
            .to_string();

            // If the `token_address` does not exist, insert the new token.
            // If the `token_address` exists, update the `metadata_url` value in the
            // database.
            sqlx::query!(
                "
                    INSERT INTO tokens (index, token_index_per_contract, token_address, \
                 contract_index, contract_sub_index, metadata_url, token_id, \
                 init_transaction_index)
                    VALUES (
                        (SELECT COALESCE(MAX(index) + 1, 0) FROM tokens),
                        (SELECT COALESCE(MAX(token_index_per_contract) + 1, 0) FROM tokens WHERE \
                 contract_index = $2 AND contract_sub_index = $3),
                        $1,
                        $2,
                        $3,
                        $4,
                        $5,
                        $6
                    )
                    ON CONFLICT (token_address)
                    DO UPDATE SET metadata_url = EXCLUDED.metadata_url",
                token_address,
                contract_index,
                contract_sub_index,
                metadata_url.url(),
                raw_token_id.to_string(),
                transaction_index
            )
            .execute(tx.as_mut())
            .await
            .context("Failed inserting or updating token from token metadata event")?;

            // Insert the token event into the table.
            sqlx::query!(
                "INSERT INTO cis2_token_events (
                    index_per_token,
                    transaction_index,
                    token_index,
                    cis2_token_event
                )
                SELECT
                    COALESCE((SELECT MAX(index_per_token) + 1 FROM cis2_token_events WHERE \
                 cis2_token_events.token_index = tokens.index), 0),
                    $1,
                    tokens.index,
                    $3
                FROM tokens
                WHERE tokens.token_address = $2",
                transaction_index,
                token_address,
                serde_json::to_value(cis2_token_metadata_event)?,
            )
            .execute(tx.as_mut())
            .await?;
        }
        _ => (),
    }
    Ok(())
}

struct PreparedScheduledReleases {
    account_address: Arc<String>,
    release_times: Vec<DateTime<Utc>>,
    amounts: Vec<i64>,
    target_account_balance_update: PreparedUpdateAccountBalance,
    source_account_balance_update: PreparedUpdateAccountBalance,
}

impl PreparedScheduledReleases {
    fn prepare(
        target_address: Arc<String>,
        source_address: Arc<String>,
        scheduled_releases: &[(Timestamp, Amount)],
        block_height: AbsoluteBlockHeight,
    ) -> anyhow::Result<Self> {
        let capacity = scheduled_releases.len();
        let mut release_times: Vec<DateTime<Utc>> = Vec::with_capacity(capacity);
        let mut amounts: Vec<i64> = Vec::with_capacity(capacity);
        let mut total_amount = 0;
        for (timestamp, amount) in scheduled_releases.iter() {
            release_times.push(DateTime::<Utc>::try_from(*timestamp)?);
            let micro_ccd = i64::try_from(amount.micro_ccd())?;
            amounts.push(micro_ccd);
            total_amount += micro_ccd;
        }
        let target_account_balance_update = PreparedUpdateAccountBalance::prepare(
            target_address.clone(),
            total_amount,
            block_height,
            AccountStatementEntryType::TransferIn,
        )?;

        let source_account_balance_update = PreparedUpdateAccountBalance::prepare(
            source_address,
            -total_amount,
            block_height,
            AccountStatementEntryType::TransferOut,
        )?;
        Ok(Self {
            account_address: target_address,
            release_times,
            amounts,
            target_account_balance_update,
            source_account_balance_update,
        })
    }

    async fn save(
        &self,
        tx: &mut sqlx::Transaction<'static, sqlx::Postgres>,
        transaction_index: i64,
    ) -> anyhow::Result<()> {
        sqlx::query!(
            "INSERT INTO scheduled_releases (
                transaction_index,
                account_index,
                release_time,
                amount
            )
            SELECT
                $1,
                (SELECT index FROM accounts WHERE address = $2),
                UNNEST($3::TIMESTAMPTZ[]),
                UNNEST($4::BIGINT[])
            ",
            transaction_index,
            self.account_address.as_ref(),
            &self.release_times,
            &self.amounts
        )
        .execute(tx.as_mut())
        .await?;
        self.target_account_balance_update.save(tx, Some(transaction_index)).await?;
        self.source_account_balance_update.save(tx, Some(transaction_index)).await?;
        Ok(())
    }
}

/// Represents either moving funds from or to the encrypted balance.
struct PreparedUpdateEncryptedBalance {
    /// Update the public balance with the amount being moved.
    public_balance_change: PreparedUpdateAccountBalance,
}

impl PreparedUpdateEncryptedBalance {
    fn prepare(
        sender: Arc<String>,
        amount: Amount,
        block_height: AbsoluteBlockHeight,
        operation: CryptoOperation,
    ) -> anyhow::Result<Self> {
        let amount: i64 = amount.micro_ccd().try_into()?;
        let amount = match operation {
            CryptoOperation::Encrypt => -amount,
            CryptoOperation::Decrypt => amount,
        };

        let public_balance_change =
            PreparedUpdateAccountBalance::prepare(sender, amount, block_height, operation.into())?;
        Ok(Self {
            public_balance_change,
        })
    }

    pub async fn save(
        &self,
        tx: &mut sqlx::Transaction<'static, sqlx::Postgres>,
        transaction_index: i64,
    ) -> anyhow::Result<()> {
        self.public_balance_change.save(tx, Some(transaction_index)).await?;
        Ok(())
    }
}

/// Represents change in the balance of some account.
struct PreparedUpdateAccountBalance {
    /// Tracking the account statement causing the change in balance.
    account_statement: PreparedAccountStatement,
    /// Address of the account.
    account_address:   Arc<String>,
    /// Difference in the balance.
    change:            i64,
    /// Whether the update in balance is some reward.
    is_reward:         bool,
}

impl PreparedUpdateAccountBalance {
    fn prepare(
        sender: Arc<String>,
        amount: i64,
        block_height: AbsoluteBlockHeight,
        transaction_type: AccountStatementEntryType,
    ) -> anyhow::Result<Self> {
        let account_statement = PreparedAccountStatement {
            block_height: block_height.height.try_into()?,
            amount,
            account_address: sender.clone(),
            transaction_type,
        };
        Ok(Self {
            account_address: sender,
            change: amount,
            account_statement,
            is_reward: transaction_type.is_reward(),
        })
    }

    pub async fn save(
        &self,
        tx: &mut sqlx::Transaction<'static, sqlx::Postgres>,
        transaction_index: Option<i64>,
    ) -> anyhow::Result<()> {
        if self.change == 0 {
            // Difference of 0 means nothing needs to be updated.
            return Ok(());
        }
        // We update the account statement first, since this operation assumes the
        // balance is not updated yet.
        self.account_statement.save(tx, transaction_index).await?;
        // Then we update the balance. If this is a reward and
        // delegated_restake_earnings is not NULL we know this account is delegating and
        // if delegated_restake_earnings is true we update the delegated_stake as well.
        let account_info = sqlx::query!(
            "UPDATE accounts
             SET
                 amount = amount + $1,
                 delegated_stake = CASE
                         WHEN $3 AND delegated_restake_earnings THEN delegated_stake + $1
                         ELSE delegated_stake
                     END
             WHERE address = $2
             RETURNING index, delegated_restake_earnings, delegated_target_baker_id",
            self.change,
            self.account_address.as_ref(),
            self.is_reward
        )
        .fetch_one(tx.as_mut())
        .await?;
<<<<<<< HEAD

        if !self.is_reward {
            return Ok(());
        }
        if let Some(restake) = account_info.delegated_restake_earnings {
            // Account is delegating.
            if restake {
                // Restake is enabled
                if let Some(pool) = account_info.delegated_target_baker_id {
                    // delegating to a pool (and not the passive pool).
                    sqlx::query!(
                        "UPDATE bakers
                             SET pool_total_staked = pool_total_staked + $2
                         WHERE id = $1",
                        pool,
                        self.change,
                    )
                    .execute(tx.as_mut())
                    .await?;
                }
            }
        } else {
            // Account is not delegating and could be the pool owner, so
            // check and update the baker pool if restakeEarnings are enabled.
            sqlx::query!(
                "UPDATE bakers
                     SET
                         staked = staked + $2,
                         pool_total_staked = pool_total_staked + $2
                 WHERE id = $1 AND restake_earnings",
                account_info.index,
                self.change,
            )
            .execute(tx.as_mut())
            .await?;
        }

=======
        // Add the account statement, note that this operation assumes the account
        // balance is already updated.
        self.account_statement.save(tx, transaction_index).await?;
>>>>>>> 7d2b5120
        Ok(())
    }
}

/// Represent the event of a transfer of CCD from one account to another.
struct PreparedCcdTransferEvent {
    /// Updating the sender account balance.
    update_sender:   PreparedUpdateAccountBalance,
    /// Updating the receivers account balance.
    update_receiver: PreparedUpdateAccountBalance,
}

impl PreparedCcdTransferEvent {
    fn prepare(
        sender_address: Arc<String>,
        receiver_address: Arc<String>,
        amount: Amount,
        block_height: AbsoluteBlockHeight,
    ) -> anyhow::Result<Self> {
        let amount: i64 = amount.micro_ccd().try_into()?;
        let update_sender = PreparedUpdateAccountBalance::prepare(
            sender_address.clone(),
            -amount,
            block_height,
            AccountStatementEntryType::TransferOut,
        )?;
        let update_receiver = PreparedUpdateAccountBalance::prepare(
            receiver_address.clone(),
            amount,
            block_height,
            AccountStatementEntryType::TransferIn,
        )?;
        Ok(Self {
            update_sender,
            update_receiver,
        })
    }

    async fn save(
        &self,
        tx: &mut sqlx::Transaction<'static, sqlx::Postgres>,
        transaction_index: i64,
    ) -> anyhow::Result<()> {
        self.update_sender.save(tx, Some(transaction_index)).await?;
        self.update_receiver.save(tx, Some(transaction_index)).await?;
        Ok(())
    }
}

/// Represents changes in the database from special transaction outcomes from a
/// block.
struct PreparedSpecialTransactionOutcomes {
    /// Insert the special transaction outcomes for this block.
    insert_special_transaction_outcomes: PreparedInsertBlockSpecialTransacionOutcomes,
    /// Updates to various tables depending on the type of special transaction
    /// outcome.
    updates: Vec<PreparedSpecialTransactionOutcomeUpdate>,
    /// Present if block is a payday block with its associated updates.
    payday_updates: Option<PreparedPayDayBlock>,
}

impl PreparedSpecialTransactionOutcomes {
    async fn prepare(
        node_client: &mut v2::Client,
        block_info: &BlockInfo,
        events: &[SpecialTransactionOutcome],
    ) -> anyhow::Result<Self> {
        let is_payday_block = events.iter().any(|ev| {
            matches!(
                ev,
                SpecialTransactionOutcome::PaydayFoundationReward { .. }
                    | SpecialTransactionOutcome::PaydayAccountReward { .. }
                    | SpecialTransactionOutcome::PaydayPoolReward { .. }
            )
        });

        let payday_updates = if is_payday_block {
            Some(PreparedPayDayBlock::prepare(node_client, block_info).await?)
        } else {
            None
        };

        Ok(Self {
            insert_special_transaction_outcomes:
                PreparedInsertBlockSpecialTransacionOutcomes::prepare(
                    block_info.block_height,
                    events,
                )?,
            updates: events
                .iter()
                .map(|event| {
                    PreparedSpecialTransactionOutcomeUpdate::prepare(event, block_info.block_height)
                })
                .collect::<Result<_, _>>()?,
            payday_updates,
        })
    }

    async fn save(
        &self,
        tx: &mut sqlx::Transaction<'static, sqlx::Postgres>,
    ) -> anyhow::Result<()> {
        self.insert_special_transaction_outcomes.save(tx).await?;
        if let Some(payday_updates) = &self.payday_updates {
            payday_updates.save(tx).await?;
        }
        for update in self.updates.iter() {
            update.save(tx).await?;
        }
        Ok(())
    }
}

/// Insert special transaction outcomes for a particular block.
struct PreparedInsertBlockSpecialTransacionOutcomes {
    /// Height of the block containing these special events.
    block_height:        i64,
    /// Index of the outcome within this block in the order they
    /// occur in the block.
    block_outcome_index: Vec<i64>,
    /// The types of the special transaction outcomes in the order they
    /// occur in the block.
    outcome_type:        Vec<SpecialEventTypeFilter>,
    /// JSON serializations of `SpecialTransactionOutcome` in the order they
    /// occur in the block.
    outcomes:            Vec<serde_json::Value>,
}

impl PreparedInsertBlockSpecialTransacionOutcomes {
    fn prepare(
        block_height: AbsoluteBlockHeight,
        events: &[SpecialTransactionOutcome],
    ) -> anyhow::Result<Self> {
        let block_height = block_height.height.try_into()?;
        let mut block_outcome_index = Vec::with_capacity(events.len());
        let mut outcome_type = Vec::with_capacity(events.len());
        let mut outcomes = Vec::with_capacity(events.len());
        for (block_index, event) in events.iter().enumerate() {
            let outcome_index = block_index.try_into()?;
            let special_event = SpecialEvent::from_special_transaction_outcome(
                block_height,
                outcome_index,
                event.clone(),
            )?;
            block_outcome_index.push(outcome_index);
            outcome_type.push(event.into());
            outcomes.push(serde_json::to_value(special_event)?);
        }
        Ok(Self {
            block_height,
            block_outcome_index,
            outcome_type,
            outcomes,
        })
    }

    async fn save(
        &self,
        tx: &mut sqlx::Transaction<'static, sqlx::Postgres>,
    ) -> anyhow::Result<()> {
        sqlx::query!(
            "INSERT INTO block_special_transaction_outcomes
                 (block_height, block_outcome_index, outcome_type, outcome)
             SELECT $1, block_outcome_index, outcome_type, outcome
             FROM
                 UNNEST(
                     $2::BIGINT[],
                     $3::special_transaction_outcome_type[],
                     $4::JSONB[]
                 ) AS outcomes(
                     block_outcome_index,
                     outcome_type,
                     outcome
                 )",
            self.block_height,
            &self.block_outcome_index,
            &self.outcome_type as &[SpecialEventTypeFilter],
            &self.outcomes
        )
        .execute(tx.as_mut())
        .await?;
        Ok(())
    }
}

/// Represents updates in the database caused by a single special transaction
/// outcome in a block.
enum PreparedSpecialTransactionOutcomeUpdate {
    /// Distribution of various CCD rewards.
    Rewards(Vec<AccountReceivedReward>),
    /// Validator is primed for suspension.
    ValidatorPrimedForSuspension(PreparedValidatorPrimedForSuspension),
    /// Validator is suspended.
    ValidatorSuspended(PreparedValidatorSuspension),
}

impl PreparedSpecialTransactionOutcomeUpdate {
    fn prepare(
        event: &SpecialTransactionOutcome,
        block_height: AbsoluteBlockHeight,
    ) -> anyhow::Result<Self> {
        let results = match &event {
            SpecialTransactionOutcome::BakingRewards {
                baker_rewards,
                ..
            } => {
                let rewards = baker_rewards
                    .iter()
                    .map(|(account_address, amount)| {
                        AccountReceivedReward::prepare(
                            Arc::new(account_address.to_string()),
                            amount.micro_ccd.try_into()?,
                            block_height,
                            AccountStatementEntryType::BakerReward,
                        )
                    })
                    .collect::<Result<Vec<_>, _>>()?;
                Self::Rewards(rewards)
            }
            SpecialTransactionOutcome::Mint {
                foundation_account,
                mint_platform_development_charge,
                ..
            } => {
                let rewards = vec![AccountReceivedReward::prepare(
                    Arc::new(foundation_account.to_string()),
                    mint_platform_development_charge.micro_ccd.try_into()?,
                    block_height,
                    AccountStatementEntryType::FoundationReward,
                )?];
                Self::Rewards(rewards)
            }
            SpecialTransactionOutcome::FinalizationRewards {
                finalization_rewards,
                ..
            } => {
                let rewards = finalization_rewards
                    .iter()
                    .map(|(account_address, amount)| {
                        AccountReceivedReward::prepare(
                            Arc::new(account_address.to_string()),
                            amount.micro_ccd.try_into()?,
                            block_height,
                            AccountStatementEntryType::FinalizationReward,
                        )
                    })
                    .collect::<Result<Vec<_>, _>>()?;
                Self::Rewards(rewards)
            }
            SpecialTransactionOutcome::BlockReward {
                baker,
                foundation_account,
                baker_reward,
                foundation_charge,
                ..
            } => Self::Rewards(vec![
                AccountReceivedReward::prepare(
                    Arc::new(foundation_account.to_string()),
                    foundation_charge.micro_ccd.try_into()?,
                    block_height,
                    AccountStatementEntryType::FoundationReward,
                )?,
                AccountReceivedReward::prepare(
                    Arc::new(baker.to_string()),
                    baker_reward.micro_ccd.try_into()?,
                    block_height,
                    AccountStatementEntryType::BakerReward,
                )?,
            ]),
            SpecialTransactionOutcome::PaydayFoundationReward {
                foundation_account,
                development_charge,
            } => Self::Rewards(vec![AccountReceivedReward::prepare(
                Arc::new(foundation_account.to_string()),
                development_charge.micro_ccd.try_into()?,
                block_height,
                AccountStatementEntryType::FoundationReward,
            )?]),
            SpecialTransactionOutcome::PaydayAccountReward {
                account,
                transaction_fees,
                baker_reward,
                finalization_reward,
            } => {
                let account_address = Arc::new(account.to_string());
                Self::Rewards(vec![
                    AccountReceivedReward::prepare(
                        account_address.clone(),
                        transaction_fees.micro_ccd.try_into()?,
                        block_height,
                        AccountStatementEntryType::TransactionFeeReward,
                    )?,
                    AccountReceivedReward::prepare(
                        account_address.clone(),
                        baker_reward.micro_ccd.try_into()?,
                        block_height,
                        AccountStatementEntryType::BakerReward,
                    )?,
                    AccountReceivedReward::prepare(
                        account_address,
                        finalization_reward.micro_ccd.try_into()?,
                        block_height,
                        AccountStatementEntryType::FinalizationReward,
                    )?,
                ])
            }
            // TODO: Support these two types. (Deviates from Old CCDScan)
            SpecialTransactionOutcome::BlockAccrueReward {
                ..
            }
            | SpecialTransactionOutcome::PaydayPoolReward {
                ..
            } => Self::Rewards(Vec::new()),
            SpecialTransactionOutcome::ValidatorSuspended {
                baker_id,
                ..
            } => Self::ValidatorSuspended(PreparedValidatorSuspension::prepare(
                baker_id,
                block_height,
            )?),
            SpecialTransactionOutcome::ValidatorPrimedForSuspension {
                baker_id,
                ..
            } => Self::ValidatorPrimedForSuspension(PreparedValidatorPrimedForSuspension::prepare(
                baker_id,
                block_height,
            )?),
        };
        Ok(results)
    }

    async fn save(
        &self,
        tx: &mut sqlx::Transaction<'static, sqlx::Postgres>,
    ) -> anyhow::Result<()> {
        match self {
            Self::Rewards(events) => {
                for event in events {
                    event.save(tx).await?
                }
                Ok(())
            }
            Self::ValidatorPrimedForSuspension(event) => event.save(tx).await,
            Self::ValidatorSuspended(event) => event.save(tx).await,
        }
    }
}

/// Represents the event of an account receiving a reward.
struct AccountReceivedReward {
    /// Update the balance of the account.
    update_account_balance: PreparedUpdateAccountBalance,
    /// Update the stake if restake earnings.
    update_stake:           RestakeEarnings,
}

impl AccountReceivedReward {
    fn prepare(
        account_address: Arc<String>,
        amount: i64,
        block_height: AbsoluteBlockHeight,
        transaction_type: AccountStatementEntryType,
    ) -> anyhow::Result<Self> {
        Ok(Self {
            update_account_balance: PreparedUpdateAccountBalance::prepare(
                account_address.clone(),
                amount,
                block_height,
                transaction_type,
            )?,
            update_stake:           RestakeEarnings::prepare(account_address, amount),
        })
    }

    async fn save(
        &self,
        tx: &mut sqlx::Transaction<'static, sqlx::Postgres>,
    ) -> anyhow::Result<()> {
        self.update_account_balance.save(tx, None).await?;
        self.update_stake.save(tx).await?;
        Ok(())
    }
}

/// Represents the database operation of updating stake for a reward if restake
/// earnings are enabled.
struct RestakeEarnings {
    /// The account address of the receiver of the reward.
    account_address: Arc<String>,
    /// Amount of CCD received as reward.
    amount:          i64,
}

impl RestakeEarnings {
    fn prepare(account_address: Arc<String>, amount: i64) -> Self {
        Self {
            account_address,
            amount,
        }
    }

    async fn save(
        &self,
        tx: &mut sqlx::Transaction<'static, sqlx::Postgres>,
    ) -> anyhow::Result<()> {
        // Update the account if delegated_restake_earnings is set and is true, meaning
        // the account is delegating.
        let account_row = sqlx::query!(
            "UPDATE accounts
                SET
                    delegated_stake = CASE
                            WHEN delegated_restake_earnings THEN delegated_stake + $2
                            ELSE delegated_stake
                        END
                WHERE address = $1
                RETURNING index, delegated_restake_earnings",
            self.account_address.as_ref(),
            self.amount
        )
        .fetch_one(tx.as_mut())
        .await?;
        // When delegated_restake_earnings is None the account is not delegating, so it
        // might be baking.
        if account_row.delegated_restake_earnings.is_none() {
            sqlx::query!(
                "UPDATE bakers
                    SET
                        staked = CASE
                                WHEN restake_earnings THEN staked + $2
                                ELSE staked
                            END
                WHERE id = $1",
                account_row.index,
                self.amount
            )
            .execute(tx.as_mut())
            .await?;
        }
        Ok(())
    }
}

/// Update the flag on the baker, marking it primed for suspension.
struct PreparedValidatorPrimedForSuspension {
    /// Id of the baker/validator being primed for suspension.
    baker_id:     i64,
    /// Height of the block which contained the special transaction outcome
    /// causing it.
    block_height: i64,
}

impl PreparedValidatorPrimedForSuspension {
    fn prepare(baker_id: &BakerId, block_height: AbsoluteBlockHeight) -> anyhow::Result<Self> {
        Ok(Self {
            baker_id:     baker_id.id.index.try_into()?,
            block_height: block_height.height.try_into()?,
        })
    }

    async fn save(
        &self,
        tx: &mut sqlx::Transaction<'static, sqlx::Postgres>,
    ) -> anyhow::Result<()> {
        sqlx::query!(
            "UPDATE bakers
                SET
                    self_suspended = NULL,
                    inactive_suspended = NULL,
                    primed_for_suspension = $2
                WHERE id=$1",
            self.baker_id,
            self.block_height
        )
        .execute(tx.as_mut())
        .await?;
        Ok(())
    }
}

/// Represent the potential event of bakers being "unprimed" for suspension.
/// The baker of the block, plus the signers of the quorum certificate when
/// included in the block. This might include baker IDs which are not primed at
/// the time.
struct PreparedUnmarkPrimedForSuspension {
    baker_ids: Vec<i64>,
}

impl PreparedUnmarkPrimedForSuspension {
    fn prepare(data: &BlockData) -> anyhow::Result<Self> {
        if data.block_info.protocol_version < ProtocolVersion::P8 {
            // Baker suspension was introduced as part of Concordium Protocol Version 8,
            // meaning for blocks prior to that no baker can be primed for
            // suspension.
            return Ok(Self {
                baker_ids: Vec::new(),
            });
        }
        let mut baker_ids = Vec::new();
        if let Some(baker_id) = data.block_info.block_baker {
            baker_ids.push(baker_id.id.index.try_into()?);
        }
        if let Some(qc) = data.certificates.quorum_certificate.as_ref() {
            for signer in qc.signatories.iter() {
                baker_ids.push(signer.id.index.try_into()?);
            }
        }
        Ok(Self {
            baker_ids,
        })
    }

    async fn save(
        &self,
        tx: &mut sqlx::Transaction<'static, sqlx::Postgres>,
    ) -> anyhow::Result<()> {
        if self.baker_ids.is_empty() {
            return Ok(());
        }
        sqlx::query!(
            "UPDATE bakers
                SET primed_for_suspension = NULL
                WHERE
                    primed_for_suspension IS NOT NULL
                    AND id = ANY ($1)",
            &self.baker_ids,
        )
        .execute(tx.as_mut())
        .await?;
        Ok(())
    }
}

/// Update validator/baker to be suspended due to inactivity.
struct PreparedValidatorSuspension {
    /// Id of the validator/baker being suspended.
    baker_id:     i64,
    /// Block containing the special transaction outcome event causing it.
    block_height: i64,
}

/// Represents a payday block, its payday commission
/// rates, and the associated block height.
struct PreparedPayDayBlock {
    block_height:            i64,
    /// Represents the payday baker pool commission rates captured from
    /// the `get_bakers_reward_period` node endpoint.
    payday_commission_rates: PreparedPaydayCommissionRates,
    /// Represents the payday lottery power updates for bakers captured from
    /// the `get_election_info` node endpoint.
    bakers_lottery_powers:   PreparedPaydayLotteryPowers,
}

impl PreparedPayDayBlock {
    async fn prepare(node_client: &mut v2::Client, block_info: &BlockInfo) -> anyhow::Result<Self> {
        let block_height = block_info.block_height;

        // Fetching the `get_bakers_reward_period` endpoint prior to P4 results in a
        // InvalidArgument gRPC error, so we produce the empty vector of
        // `payday_pool_rewards` instead. The information of the last payday commission
        // rate of baker pools is expected to be used when the indexer has fully
        // caught up to the top of the chain.
        let baker_reward_period_infos: Vec<BakerRewardPeriodInfo> =
            if block_info.protocol_version >= ProtocolVersion::P4 {
                let stream = node_client
                    .get_bakers_reward_period(BlockIdentifier::AbsoluteHeight(block_height))
                    .await?
                    .response;

                stream.try_collect().await?
            } else {
                vec![]
            };
        let payday_commission_rates =
            PreparedPaydayCommissionRates::prepare(baker_reward_period_infos)?;

        let election_info = node_client
            .get_election_info(BlockIdentifier::AbsoluteHeight(block_height))
            .await?
            .response;
        let bakers_lottery_powers = PreparedPaydayLotteryPowers::prepare(election_info.bakers)?;

        Ok(Self {
            block_height: block_height.height.try_into()?,
            payday_commission_rates,
            bakers_lottery_powers,
        })
    }

    async fn save(
        &self,
        tx: &mut sqlx::Transaction<'static, sqlx::Postgres>,
    ) -> anyhow::Result<()> {
        // Save the commission rates to the database.
        self.payday_commission_rates.save(tx).await?;

        // Save the lottery_powers to the database.
        self.bakers_lottery_powers.save(tx).await?;

        sqlx::query!(
            "UPDATE current_chain_parameters
                SET last_payday_block_height = $1",
            self.block_height
        )
        .execute(tx.as_mut())
        .await?;
        Ok(())
    }
}

/// Represents the payday baker pool commission rates captured from
/// the `get_bakers_reward_period` node endpoint.
struct PreparedPaydayCommissionRates {
    baker_ids:                Vec<i64>,
    transaction_commissions:  Vec<i64>,
    baking_commissions:       Vec<i64>,
    finalization_commissions: Vec<i64>,
}

impl PreparedPaydayCommissionRates {
    fn prepare(baker_reward_period_info: Vec<BakerRewardPeriodInfo>) -> anyhow::Result<Self> {
        let capacity = baker_reward_period_info.len();
        let mut baker_ids: Vec<i64> = Vec::with_capacity(capacity);
        let mut transaction_commissions: Vec<i64> = Vec::with_capacity(capacity);
        let mut baking_commissions: Vec<i64> = Vec::with_capacity(capacity);
        let mut finalization_commissions: Vec<i64> = Vec::with_capacity(capacity);
        for info in baker_reward_period_info.iter() {
            baker_ids.push(i64::try_from(info.baker.baker_id.id.index)?);
            let commission_rates = info.commission_rates;

            transaction_commissions.push(i64::from(u32::from(PartsPerHundredThousands::from(
                commission_rates.transaction,
            ))));
            baking_commissions.push(i64::from(u32::from(PartsPerHundredThousands::from(
                commission_rates.baking,
            ))));
            finalization_commissions.push(i64::from(u32::from(PartsPerHundredThousands::from(
                commission_rates.finalization,
            ))));
        }

        Ok(Self {
            baker_ids,
            transaction_commissions,
            baking_commissions,
            finalization_commissions,
        })
    }

    async fn save(
        &self,
        tx: &mut sqlx::Transaction<'static, sqlx::Postgres>,
    ) -> anyhow::Result<()> {
        sqlx::query!(
            "DELETE FROM
                bakers_payday_commission_rates"
        )
        .execute(tx.as_mut())
        .await?;

        sqlx::query!(
            "INSERT INTO bakers_payday_commission_rates (
                id,
                payday_transaction_commission,
                payday_baking_commission,
                payday_finalization_commission
            )
            SELECT
                UNNEST($1::BIGINT[]) AS id,
                UNNEST($2::BIGINT[]) AS transaction_commission,
                UNNEST($3::BIGINT[]) AS baking_commission,
                UNNEST($4::BIGINT[]) AS finalization_commission",
            &self.baker_ids,
            &self.transaction_commissions,
            &self.baking_commissions,
            &self.finalization_commissions
        )
        .execute(tx.as_mut())
        .await?;
        Ok(())
    }
}

/// Represents the payday lottery power updates for bakers captured from
/// the `get_election_info` node endpoint.
struct PreparedPaydayLotteryPowers {
    baker_ids:             Vec<i64>,
    bakers_lottery_powers: Vec<BigDecimal>,
}

impl PreparedPaydayLotteryPowers {
    fn prepare(bakers: Vec<BirkBaker>) -> anyhow::Result<Self> {
        let capacity = bakers.len();
        let mut baker_ids: Vec<i64> = Vec::with_capacity(capacity);
        let mut bakers_lottery_powers: Vec<BigDecimal> = Vec::with_capacity(capacity);

        for baker in bakers.iter() {
            baker_ids.push(i64::try_from(baker.baker_id.id.index)?);
            bakers_lottery_powers.push(
                BigDecimal::from_f64(baker.baker_lottery_power)
                    .context(
                        "Expected f64 type (baker_lottery_power) to be converted correctly into \
                         BigDecimal type",
                    )
                    .map_err(RPCError::ParseError)?,
            );
        }

        Ok(Self {
            baker_ids,
            bakers_lottery_powers,
        })
    }

    async fn save(
        &self,
        tx: &mut sqlx::Transaction<'static, sqlx::Postgres>,
    ) -> anyhow::Result<()> {
        sqlx::query!(
            "DELETE FROM
                bakers_payday_lottery_powers"
        )
        .execute(tx.as_mut())
        .await?;

        sqlx::query!(
            "INSERT INTO bakers_payday_lottery_powers (
                id,
                payday_lottery_power
            )
            SELECT
                UNNEST($1::BIGINT[]) AS id,
                UNNEST($2::NUMERIC[]) AS payday_lottery_power",
            &self.baker_ids,
            &self.bakers_lottery_powers
        )
        .execute(tx.as_mut())
        .await?;
        Ok(())
    }
}

impl PreparedValidatorSuspension {
    fn prepare(baker_id: &BakerId, block_height: AbsoluteBlockHeight) -> anyhow::Result<Self> {
        Ok(Self {
            baker_id:     baker_id.id.index.try_into()?,
            block_height: block_height.height.try_into()?,
        })
    }

    async fn save(
        &self,
        tx: &mut sqlx::Transaction<'static, sqlx::Postgres>,
    ) -> anyhow::Result<()> {
        sqlx::query!(
            "UPDATE bakers
                SET
                    self_suspended = NULL,
                    inactive_suspended = $2,
                    primed_for_suspension = NULL
                WHERE id=$1",
            self.baker_id,
            self.block_height
        )
        .execute(tx.as_mut())
        .await?;
        Ok(())
    }
}<|MERGE_RESOLUTION|>--- conflicted
+++ resolved
@@ -1069,13 +1069,8 @@
 }
 
 /// Database operation for adding new row into the account statement table.
-<<<<<<< HEAD
-/// Notes the current balance of the account and assumes the balance is not yet
-/// updated.
-=======
 /// This reads the current balance of the account and assumes the balance is
 /// already updated with the amount part of the statement.
->>>>>>> 7d2b5120
 struct PreparedAccountStatement {
     account_address:  Arc<String>,
     amount:           i64,
@@ -3731,14 +3726,12 @@
 
 /// Represents change in the balance of some account.
 struct PreparedUpdateAccountBalance {
-    /// Tracking the account statement causing the change in balance.
-    account_statement: PreparedAccountStatement,
     /// Address of the account.
     account_address:   Arc<String>,
     /// Difference in the balance.
     change:            i64,
-    /// Whether the update in balance is some reward.
-    is_reward:         bool,
+    /// Tracking the account statement causing the change in balance.
+    account_statement: PreparedAccountStatement,
 }
 
 impl PreparedUpdateAccountBalance {
@@ -3758,7 +3751,6 @@
             account_address: sender,
             change: amount,
             account_statement,
-            is_reward: transaction_type.is_reward(),
         })
     }
 
@@ -3771,71 +3763,16 @@
             // Difference of 0 means nothing needs to be updated.
             return Ok(());
         }
-        // We update the account statement first, since this operation assumes the
-        // balance is not updated yet.
-        self.account_statement.save(tx, transaction_index).await?;
-        // Then we update the balance. If this is a reward and
-        // delegated_restake_earnings is not NULL we know this account is delegating and
-        // if delegated_restake_earnings is true we update the delegated_stake as well.
-        let account_info = sqlx::query!(
-            "UPDATE accounts
-             SET
-                 amount = amount + $1,
-                 delegated_stake = CASE
-                         WHEN $3 AND delegated_restake_earnings THEN delegated_stake + $1
-                         ELSE delegated_stake
-                     END
-             WHERE address = $2
-             RETURNING index, delegated_restake_earnings, delegated_target_baker_id",
+        sqlx::query!(
+            "UPDATE accounts SET amount = amount + $1 WHERE address = $2",
             self.change,
             self.account_address.as_ref(),
-            self.is_reward
         )
-        .fetch_one(tx.as_mut())
+        .execute(tx.as_mut())
         .await?;
-<<<<<<< HEAD
-
-        if !self.is_reward {
-            return Ok(());
-        }
-        if let Some(restake) = account_info.delegated_restake_earnings {
-            // Account is delegating.
-            if restake {
-                // Restake is enabled
-                if let Some(pool) = account_info.delegated_target_baker_id {
-                    // delegating to a pool (and not the passive pool).
-                    sqlx::query!(
-                        "UPDATE bakers
-                             SET pool_total_staked = pool_total_staked + $2
-                         WHERE id = $1",
-                        pool,
-                        self.change,
-                    )
-                    .execute(tx.as_mut())
-                    .await?;
-                }
-            }
-        } else {
-            // Account is not delegating and could be the pool owner, so
-            // check and update the baker pool if restakeEarnings are enabled.
-            sqlx::query!(
-                "UPDATE bakers
-                     SET
-                         staked = staked + $2,
-                         pool_total_staked = pool_total_staked + $2
-                 WHERE id = $1 AND restake_earnings",
-                account_info.index,
-                self.change,
-            )
-            .execute(tx.as_mut())
-            .await?;
-        }
-
-=======
         // Add the account statement, note that this operation assumes the account
         // balance is already updated.
         self.account_statement.save(tx, transaction_index).await?;
->>>>>>> 7d2b5120
         Ok(())
     }
 }
@@ -4251,23 +4188,38 @@
                             ELSE delegated_stake
                         END
                 WHERE address = $1
-                RETURNING index, delegated_restake_earnings",
+                RETURNING index, delegated_restake_earnings, delegated_target_baker_id",
             self.account_address.as_ref(),
             self.amount
         )
         .fetch_one(tx.as_mut())
         .await?;
-        // When delegated_restake_earnings is None the account is not delegating, so it
-        // might be baking.
-        if account_row.delegated_restake_earnings.is_none() {
+        if let Some(restake) = account_row.delegated_restake_earnings {
+            // Account is delegating.
+            if restake {
+                // Restake is enabled.
+                if let Some(pool) = account_row.delegated_target_baker_id {
+                    // delegating to a pool (and not the passive pool).
+                    sqlx::query!(
+                        "UPDATE bakers
+                             SET pool_total_staked = pool_total_staked + $2
+                         WHERE id = $1",
+                        pool,
+                        self.amount,
+                    )
+                    .execute(tx.as_mut())
+                    .await?;
+                }
+            }
+        } else {
+            // When delegated_restake_earnings is None the account is not delegating, so it
+            // might be baking.
             sqlx::query!(
                 "UPDATE bakers
                     SET
-                        staked = CASE
-                                WHEN restake_earnings THEN staked + $2
-                                ELSE staked
-                            END
-                WHERE id = $1",
+                        staked = staked + $2,
+                        pool_total_staked = pool_total_staked + $2
+                WHERE id = $1 AND restake_earnings",
                 account_row.index,
                 self.amount
             )
