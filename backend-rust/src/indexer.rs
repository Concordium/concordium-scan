#![allow(unused_variables)] // TODO Remove before first release
#![allow(dead_code)] // TODO Remove before first release

use crate::graphql_api::{
    events_from_summary, AccountTransactionType, BakerPoolOpenStatus,
    CredentialDeploymentTransactionType, DbTransactionType, UpdateTransactionType,
};
use anyhow::Context;
use chrono::{DateTime, Utc};
use concordium_rust_sdk::{
    base::{contracts_common::to_bytes, smart_contracts::WasmVersion},
    common::types::{Amount, Timestamp},
    indexer::{async_trait, Indexer, ProcessEvent, TraverseConfig, TraverseError},
    smart_contracts::engine::utils::{get_embedded_schema_v0, get_embedded_schema_v1},
    types::{
        self as sdk_types, queries::BlockInfo, AccountStakingInfo, AccountTransactionDetails,
        AccountTransactionEffects, BlockItemSummary, BlockItemSummaryDetails,
        ContractInitializedEvent, ContractTraceElement, DelegationTarget, PartsPerHundredThousands,
        RewardsOverview,
    },
    v2::{
        self, BlockIdentifier, ChainParameters, FinalizedBlockInfo, QueryError, QueryResult,
        RPCError,
    },
};
use futures::{StreamExt, TryStreamExt};
use prometheus_client::{
    metrics::{
        counter::Counter,
        family::Family,
        gauge::Gauge,
        histogram::{self, Histogram},
    },
    registry::Registry,
};
use sqlx::PgPool;
use tokio::{time::Instant, try_join};
use tokio_util::sync::CancellationToken;
use tracing::{error, info, warn};

/// Service traversing each block of the chain, indexing it into a database.
///
/// The indexer purposefully performs insertions in a sequential manner, such
/// that table indices can be strictly increasing without skipping any values.
/// Since no rows are ever deleted, this allows using the table indices to
/// quickly calculate the number of rows in a table, without having to actually
/// count all rows via a table scan.
pub struct IndexerService {
    /// List of Concordium nodes to cycle through when traversing.
    endpoints:           Vec<v2::Endpoint>,
    /// The block height to traversing from.
    start_height:        u64,
    /// State tracked by the block preprocessor during traversing.
    block_pre_processor: BlockPreProcessor,
    /// State tracked by the block processor, which is submitting to the
    /// database.
    block_processor:     BlockProcessor,
    config:              IndexerServiceConfig,
}

#[derive(clap::Args)]
pub struct IndexerServiceConfig {
    /// Maximum number of blocks being preprocessed in parallel.
    #[arg(
        long,
        env = "CCDSCAN_INDEXER_CONFIG_MAX_PARALLEL_BLOCK_PREPROCESSORS",
        default_value = "8"
    )]
    pub max_parallel_block_preprocessors: usize,
    /// Maximum number of blocks allowed to be batched into the same database
    /// transaction.
    #[arg(long, env = "CCDSCAN_INDEXER_CONFIG_MAX_PROCESSING_BATCH", default_value = "4")]
    pub max_processing_batch:             usize,
    /// Set the maximum amount of seconds the last finalized block of the node
    /// can be behind before it is deemed too far behind, and another node
    /// is tried.
    #[arg(long, env = "CCDSCAN_INDEXER_CONFIG_NODE_MAX_BEHIND", default_value = "60")]
    pub node_max_behind:                  u64,
    /// Set the max number of acceptable successive failures before shutting
    /// down the service.
    #[arg(long, env = "CCDSCAN_INDEXER_CONFIG_MAX_SUCCESSIVE_FAILURES", default_value = "10")]
    pub max_successive_failures:          u32,
}

impl IndexerService {
    /// Construct the service. This reads the current state from the database.
    pub async fn new(
        endpoints: Vec<v2::Endpoint>,
        pool: PgPool,
        registry: &mut Registry,
        config: IndexerServiceConfig,
    ) -> anyhow::Result<Self> {
        let last_height_stored = sqlx::query!(
            r#"
SELECT height FROM blocks ORDER BY height DESC LIMIT 1
"#
        )
        .fetch_optional(&pool)
        .await?
        .map(|r| r.height);

        let start_height = if let Some(height) = last_height_stored {
            u64::try_from(height)? + 1
        } else {
            save_genesis_data(endpoints[0].clone(), &pool).await?;
            1
        };
        let genesis_block_hash: sdk_types::hashes::BlockHash =
            sqlx::query!(r#"SELECT hash FROM blocks WHERE height=0"#)
                .fetch_one(&pool)
                .await?
                .hash
                .parse()?;

        let block_pre_processor = BlockPreProcessor::new(
            genesis_block_hash,
            config.max_successive_failures.into(),
            registry.sub_registry_with_prefix("preprocessor"),
        );
        let block_processor = BlockProcessor::new(
            pool,
            config.max_successive_failures,
            registry.sub_registry_with_prefix("processor"),
        )
        .await?;

        Ok(Self {
            endpoints,
            start_height,
            block_pre_processor,
            block_processor,
            config,
        })
    }

    /// Run the service. This future will only stop when signaled by the
    /// `cancel_token`.
    pub async fn run(self, cancel_token: CancellationToken) -> anyhow::Result<()> {
        // Set up endpoints to the node.
        let mut endpoints_with_schema = Vec::new();
        for endpoint in self.endpoints {
            if endpoint
                .uri()
                .scheme()
                .map_or(false, |x| x == &concordium_rust_sdk::v2::Scheme::HTTPS)
            {
                let new_endpoint = endpoint
                    .tls_config(tonic::transport::ClientTlsConfig::new())
                    .context("Unable to construct TLS configuration for the Concordium node.")?;
                endpoints_with_schema.push(new_endpoint);
            } else {
                endpoints_with_schema.push(endpoint);
            }
        }

        let traverse_config = TraverseConfig::new(endpoints_with_schema, self.start_height.into())
            .context("Failed setting up TraverseConfig")?
            .set_max_parallel(self.config.max_parallel_block_preprocessors)
            .set_max_behind(std::time::Duration::from_secs(self.config.node_max_behind));
        let processor_config = concordium_rust_sdk::indexer::ProcessorConfig::new()
            .set_stop_signal(cancel_token.cancelled_owned());

        let (sender, receiver) = tokio::sync::mpsc::channel(self.config.max_processing_batch);
        let receiver = tokio_stream::wrappers::ReceiverStream::from(receiver)
            .ready_chunks(self.config.max_processing_batch);
        let traverse_future =
            tokio::spawn(traverse_config.traverse(self.block_pre_processor, sender));
        let process_future =
            tokio::spawn(processor_config.process_event_stream(self.block_processor, receiver));
        info!("Indexing from block height {}", self.start_height);
        // Wait for both processes to exit, in case one of them results in an error,
        // wait for the other which then eventually will stop gracefully as either end
        // of their channel will get dropped.
        let (traverse_result, process_result) = futures::join!(traverse_future, process_future);
        process_result?;
        Ok(traverse_result??)
    }
}

/// Represents the labels used for metrics related to Concordium Node.
#[derive(Clone, Debug, Hash, PartialEq, Eq, prometheus_client::encoding::EncodeLabelSet)]
struct NodeMetricLabels {
    /// URI of the node
    node: String,
}
impl NodeMetricLabels {
    fn new(endpoint: &v2::Endpoint) -> Self {
        Self {
            node: endpoint.uri().to_string(),
        }
    }
}

/// State tracked during block preprocessing, this also holds the implementation
/// of [`Indexer`](concordium_rust_sdk::indexer::Indexer). Since several
/// preprocessors can run in parallel, this must be `Sync`.
struct BlockPreProcessor {
    /// Genesis hash, used to ensure the nodes are on the expected network.
    genesis_hash:                 sdk_types::hashes::BlockHash,
    /// Metric counting the total number of connections ever established to a
    /// node.
    established_node_connections: Family<NodeMetricLabels, Counter>,
    /// Metric counting the total number of failed attempts to preprocess
    /// blocks.
    preprocessing_failures:       Family<NodeMetricLabels, Counter>,
    /// Metric tracking the number of blocks currently being preprocessed.
    blocks_being_preprocessed:    Family<NodeMetricLabels, Gauge>,
    /// Histogram collecting the time it takes for fetching all the block data
    /// from the node.
    node_response_time:           Family<NodeMetricLabels, Histogram>,
    /// Max number of acceptable successive failures before shutting down the
    /// service.
    max_successive_failures:      u64,
}
impl BlockPreProcessor {
    fn new(
        genesis_hash: sdk_types::hashes::BlockHash,
        max_successive_failures: u64,
        registry: &mut Registry,
    ) -> Self {
        let established_node_connections = Family::default();
        registry.register(
            "established_node_connections",
            "Total number of established Concordium Node connections",
            established_node_connections.clone(),
        );
        let preprocessing_failures = Family::default();
        registry.register(
            "preprocessing_failures",
            "Total number of failed attempts to preprocess blocks",
            preprocessing_failures.clone(),
        );
        let blocks_being_preprocessed = Family::default();
        registry.register(
            "blocks_being_preprocessed",
            "Current number of blocks being preprocessed",
            blocks_being_preprocessed.clone(),
        );
        let node_response_time: Family<NodeMetricLabels, Histogram> =
            Family::new_with_constructor(|| {
                Histogram::new(histogram::exponential_buckets(0.010, 2.0, 10))
            });
        registry.register(
            "node_response_time_seconds",
            "Duration of seconds used to fetch all of the block information",
            node_response_time.clone(),
        );

        Self {
            genesis_hash,
            established_node_connections,
            preprocessing_failures,
            blocks_being_preprocessed,
            node_response_time,
            max_successive_failures,
        }
    }
}
#[async_trait]
impl Indexer for BlockPreProcessor {
    type Context = NodeMetricLabels;
    type Data = PreparedBlock;

    /// Called when a new connection is established to the given endpoint.
    /// The return value from this method is passed to each call of
    /// on_finalized.
    async fn on_connect<'a>(
        &mut self,
        endpoint: v2::Endpoint,
        client: &'a mut v2::Client,
    ) -> QueryResult<Self::Context> {
        let info = client.get_consensus_info().await?;
        if info.genesis_block != self.genesis_hash {
            error!(
                "Invalid client: {} is on network with genesis hash {} expected {}",
                endpoint.uri(),
                info.genesis_block,
                self.genesis_hash
            );
            return Err(QueryError::RPCError(RPCError::CallError(
                tonic::Status::failed_precondition(format!(
                    "Invalid client: {} is on network with genesis hash {} expected {}",
                    endpoint.uri(),
                    info.genesis_block,
                    self.genesis_hash
                )),
            )));
        }
        info!("Connection established to node at uri: {}", endpoint.uri());
        let label = NodeMetricLabels::new(&endpoint);
        self.established_node_connections.get_or_create(&label).inc();
        Ok(label)
    }

    /// The main method of this trait. It is called for each finalized block
    /// that the indexer discovers. Note that the indexer might call this
    /// concurrently for multiple blocks at the same time to speed up indexing.
    ///
    /// This method is meant to return errors that are unexpected, and if it
    /// does return an error the indexer will attempt to reconnect to the
    /// next endpoint.
    async fn on_finalized<'a>(
        &self,
        mut client: v2::Client,
        label: &'a Self::Context,
        fbi: FinalizedBlockInfo,
    ) -> QueryResult<Self::Data> {
        self.blocks_being_preprocessed.get_or_create(label).inc();
        // We block together the computation, so we can update the metric in the error
        // case, before returning early.
        let result = async move {
            let mut client1 = client.clone();
            let mut client2 = client.clone();
            let mut client3 = client.clone();
            let get_events = async move {
                let events = client3
                    .get_block_transaction_events(fbi.height)
                    .await?
                    .response
                    .try_collect::<Vec<_>>()
                    .await?;
                Ok(events)
            };

            let start_fetching = Instant::now();
            let (block_info, chain_parameters, events, tokenomics_info) = try_join!(
                client1.get_block_info(fbi.height),
                client2.get_block_chain_parameters(fbi.height),
                get_events,
                client.get_tokenomics_info(fbi.height)
            )?;
            let total_staked_capital = match tokenomics_info.response {
                RewardsOverview::V0 {
                    ..
                } => {
                    compute_total_stake_capital(
                        &mut client,
                        BlockIdentifier::AbsoluteHeight(fbi.height),
                    )
                    .await?
                }
                RewardsOverview::V1 {
                    total_staked_capital,
                    ..
                } => total_staked_capital,
            };

            let node_response_time = start_fetching.elapsed();
            self.node_response_time.get_or_create(label).observe(node_response_time.as_secs_f64());

            let data = BlockData {
                finalized_block_info: fbi,
                block_info: block_info.response,
                events,
                chain_parameters: chain_parameters.response,
                tokenomics_info: tokenomics_info.response,
                total_staked_capital,
            };
            let prepared_block =
                PreparedBlock::prepare(&mut client, &data).await.map_err(RPCError::ParseError)?;
            Ok(prepared_block)
        }
        .await;
        self.blocks_being_preprocessed.get_or_create(label).dec();
        result
    }

    /// Called when either connecting to the node or querying the node fails.
    /// The number of successive failures without progress is passed to the
    /// method which should return whether to stop indexing `true` or not
    /// `false`
    async fn on_failure(
        &mut self,
        endpoint: v2::Endpoint,
        successive_failures: u64,
        err: TraverseError,
    ) -> bool {
        info!("Failed preprocessing {} times in row: {}", successive_failures, err);
        self.preprocessing_failures.get_or_create(&NodeMetricLabels::new(&endpoint)).inc();
        successive_failures > self.max_successive_failures
    }
}

/// Compute the total stake capital by summing all the stake of the bakers.
/// This is only needed for older blocks, which does not provide this
/// information as part of the tokenomics info query.
async fn compute_total_stake_capital(
    client: &mut v2::Client,
    block_height: v2::BlockIdentifier,
) -> QueryResult<Amount> {
    let mut total_staked_capital = Amount::zero();
    let mut bakers = client.get_baker_list(block_height).await?.response;
    while let Some(baker_id) = bakers.try_next().await? {
        let account_info = client
            .get_account_info(&v2::AccountIdentifier::Index(baker_id.id), block_height)
            .await?
            .response;
        total_staked_capital += account_info
            .account_stake
            .context("Expected baker to have account stake information")
            .map_err(RPCError::ParseError)?
            .staked_amount();
    }
    Ok(total_staked_capital)
}

/// Type implementing the `ProcessEvent` handling the insertion of prepared
/// blocks.
struct BlockProcessor {
    /// Database connection pool
    pool: PgPool,
    /// Metric counting how many blocks was saved to the database successfully.
    blocks_processed: Counter,
    /// Metric counting the total number of failed attempts to process
    /// blocks.
    processing_failures: Counter,
    /// Histogram collecting the time it took to process a block.
    processing_duration_seconds: Histogram,
    /// Max number of acceptable successive failures before shutting down the
    /// service.
    max_successive_failures: u32,
    /// Starting context which is tracked across processing blocks.
    current_context: BlockProcessingContext,
}
impl BlockProcessor {
    /// Construct the block processor by loading the initial state from the
    /// database. This assumes at least the genesis block is in the
    /// database.
    async fn new(
        pool: PgPool,
        max_successive_failures: u32,
        registry: &mut Registry,
    ) -> anyhow::Result<Self> {
        let last_finalized_block = sqlx::query!(
            r#"
SELECT
  hash
FROM blocks
WHERE finalization_time IS NOT NULL
ORDER BY height DESC
LIMIT 1
"#
        )
        .fetch_one(&pool)
        .await
        .context("Failed to query data for save context")?;

        let last_block = sqlx::query!(
            r#"
SELECT
  slot_time,
  cumulative_num_txs
FROM blocks
ORDER BY height DESC
LIMIT 1
"#
        )
        .fetch_one(&pool)
        .await
        .context("Failed to query data for save context")?;

        let starting_context = BlockProcessingContext {
            last_finalized_hash:     last_finalized_block.hash,
            last_block_slot_time:    last_block.slot_time,
            last_cumulative_num_txs: last_block.cumulative_num_txs,
        };

        let blocks_processed = Counter::default();
        registry.register(
            "blocks_processed",
            "Number of blocks save to the database",
            blocks_processed.clone(),
        );
        let processing_failures = Counter::default();
        registry.register(
            "processing_failures",
            "Number of blocks save to the database",
            processing_failures.clone(),
        );
        let processing_duration_seconds =
            Histogram::new(histogram::exponential_buckets(0.01, 2.0, 10));
        registry.register(
            "processing_duration_seconds",
            "Time taken for processing a block",
            processing_duration_seconds.clone(),
        );

        Ok(Self {
            pool,
            current_context: starting_context,
            blocks_processed,
            processing_failures,
            processing_duration_seconds,
            max_successive_failures,
        })
    }
}

#[async_trait]
impl ProcessEvent for BlockProcessor {
    /// The type of events that are to be processed. Typically this will be all
    /// of the transactions of interest for a single block."]
    type Data = Vec<PreparedBlock>;
    /// A description returned by the [`process`](ProcessEvent::process) method.
    /// This message is logged by the [`ProcessorConfig`] and is intended to
    /// describe the data that was just processed.
    type Description = String;
    /// An error that can be signalled.
    type Error = anyhow::Error;

    /// Process a single item. This should work atomically in the sense that
    /// either the entire `data` is processed or none of it is in case of an
    /// error. This property is relied upon by the [`ProcessorConfig`] to retry
    /// failed attempts.
    async fn process(&mut self, batch: &Self::Data) -> Result<Self::Description, Self::Error> {
        let start_time = Instant::now();
        let mut out = format!("Processed {} blocks:", batch.len());
        let mut tx = self.pool.begin().await.context("Failed to create SQL transaction")?;
        // Clone the context, to avoid mutating the current context until we are certain
        // nothing fails.
        let mut new_context = self.current_context.clone();
        PreparedBlock::batch_save(batch, &mut new_context, &mut tx).await?;
        for block in batch {
            for item in block.prepared_block_items.iter() {
                item.save(&mut tx).await?;
            }
            out.push_str(format!("\n- {}:{}", block.height, block.hash).as_str())
        }
        process_release_schedules(new_context.last_block_slot_time, &mut tx)
            .await
            .context("Processing scheduled releases")?;
        tx.commit().await.context("Failed to commit SQL transaction")?;
        // Update metrics.
        let duration = start_time.elapsed();
        self.processing_duration_seconds.observe(duration.as_secs_f64() / batch.len() as f64);
        self.blocks_processed.inc_by(u64::try_from(batch.len())?);
        // Update the current context when we are certain that nothing failed during
        // processing.
        self.current_context = new_context;
        Ok(out)
    }

    /// The `on_failure` method is invoked by the [`ProcessorConfig`] when it
    /// fails to process an event. It is meant to retry to recreate the
    /// resources, such as a database connection, that might have been
    /// dropped. The return value should signal if the handler process
    /// should continue (`true`) or not.
    ///
    /// The function takes the `error` that occurred at the latest
    /// [`process`](Self::process) call that just failed, and the number of
    /// attempts of calling `process` that failed.
    async fn on_failure(
        &mut self,
        error: Self::Error,
        successive_failures: u32,
    ) -> Result<bool, Self::Error> {
        info!("Failed processing {} times in row: {}", successive_failures, error);
        self.processing_failures.inc();
        Ok(self.max_successive_failures >= successive_failures)
    }
}

#[derive(Clone)]
struct BlockProcessingContext {
    /// The last finalized block hash according to the latest indexed block.
    /// This is used when computing the finalization time.
    last_finalized_hash:     String,
    /// The slot time of the last processed block.
    /// This is used when computing the block time.
    last_block_slot_time:    DateTime<Utc>,
    /// The value of cumulative_num_txs from the last block.
    /// This, along with the number of transactions in the current block,
    /// is used to calculate the next cumulative_num_txs.
    last_cumulative_num_txs: i64,
}

/// Process schedule releases based on the slot time of the last processed
/// block.
async fn process_release_schedules(
    last_block_slot_time: DateTime<Utc>,
    tx: &mut sqlx::Transaction<'static, sqlx::Postgres>,
) -> anyhow::Result<()> {
    sqlx::query!(
        "DELETE FROM scheduled_releases
         WHERE release_time <= $1",
        last_block_slot_time
    )
    .execute(tx.as_mut())
    .await?;
    Ok(())
}

/// Raw block information fetched from a Concordium Node.
struct BlockData {
    finalized_block_info: FinalizedBlockInfo,
    block_info:           BlockInfo,
    events:               Vec<BlockItemSummary>,
    chain_parameters:     ChainParameters,
    tokenomics_info:      RewardsOverview,
    total_staked_capital: Amount,
}

/// Function for initializing the database with the genesis block.
/// This should only be called if the database is empty.
async fn save_genesis_data(endpoint: v2::Endpoint, pool: &PgPool) -> anyhow::Result<()> {
    let mut client = v2::Client::new(endpoint).await?;
    let mut tx = pool.begin().await.context("Failed to create SQL transaction")?;
    let genesis_height = v2::BlockIdentifier::AbsoluteHeight(0.into());
    {
        let genesis_block_info = client.get_block_info(genesis_height).await?.response;
        let block_hash = genesis_block_info.block_hash.to_string();
        let slot_time = genesis_block_info.block_slot_time;
        let genesis_tokenomics = client.get_tokenomics_info(genesis_height).await?.response;
        let total_staked = match genesis_tokenomics {
            RewardsOverview::V0 {
                ..
            } => {
                let total_staked_capital =
                    compute_total_stake_capital(&mut client, genesis_height).await?;
                i64::try_from(total_staked_capital.micro_ccd())?
            }
            RewardsOverview::V1 {
                total_staked_capital,
                ..
            } => i64::try_from(total_staked_capital.micro_ccd())?,
        };
        let total_amount =
            i64::try_from(genesis_tokenomics.common_reward_data().total_amount.micro_ccd())?;
        sqlx::query!(
            "INSERT INTO blocks (
                height,
                hash,
                slot_time,
                block_time,
                finalization_time,
                total_amount,
                total_staked,
                cumulative_num_txs
            ) VALUES (0, $1, $2, 0, 0, $3, $4, 0);",
            block_hash,
            slot_time,
            total_amount,
            total_staked,
        )
        .execute(&mut *tx)
        .await?;
    }

    let mut genesis_accounts = client.get_account_list(genesis_height).await?.response;
    while let Some(account) = genesis_accounts.try_next().await? {
        let info = client.get_account_info(&account.into(), genesis_height).await?.response;
        let index = i64::try_from(info.account_index.index)?;
        let account_address = account.to_string();
        let amount = i64::try_from(info.account_amount.micro_ccd)?;

        // Note that we override the usual default num_txs = 1 here
        // because the genesis accounts do not have a creation transaction.
        sqlx::query!(
            "INSERT INTO accounts (index, address, amount, num_txs)
            VALUES ($1, $2, $3, 0)",
            index,
            account_address,
            amount,
        )
        .execute(&mut *tx)
        .await?;

        if let Some(AccountStakingInfo::Baker {
            staked_amount,
            restake_earnings,
            baker_info: _,
            pending_change: _,
            pool_info,
        }) = info.account_stake
        {
            let stake = i64::try_from(staked_amount.micro_ccd())?;
            let open_status = pool_info.as_ref().map(|i| BakerPoolOpenStatus::from(i.open_status));
            let metadata_url = pool_info.as_ref().map(|i| i.metadata_url.to_string());
            let transaction_commission = pool_info.as_ref().map(|i| {
                i64::from(u32::from(PartsPerHundredThousands::from(i.commission_rates.transaction)))
            });
            let baking_commission = pool_info.as_ref().map(|i| {
                i64::from(u32::from(PartsPerHundredThousands::from(i.commission_rates.baking)))
            });
            let finalization_commission = pool_info.as_ref().map(|i| {
                i64::from(u32::from(PartsPerHundredThousands::from(
                    i.commission_rates.finalization,
                )))
            });
            sqlx::query!(
                r#"INSERT INTO bakers (id, staked, restake_earnings, open_status, metadata_url, transaction_commission, baking_commission, finalization_commission)
        VALUES ($1, $2, $3, $4, $5, $6, $7, $8)"#,
                index,
                stake,
                restake_earnings,
                open_status as Option<BakerPoolOpenStatus>,
                metadata_url,
                transaction_commission,
                baking_commission,
                finalization_commission
            )
            .execute(&mut *tx)
            .await?;
        }
    }

    tx.commit().await.context("Failed to commit SQL transaction")?;
    Ok(())
}

/// Preprocessed block which is ready to be saved in the database.
struct PreparedBlock {
    /// Hash of the block.
    hash:                 String,
    /// Absolute height of the block.
    height:               i64,
    /// Block slot time (UTC).
    slot_time:            DateTime<Utc>,
    /// Id of the validator which constructed the block. Is only None for the
    /// genesis block.
    baker_id:             Option<i64>,
    /// Total amount of CCD in existence at the time of this block.
    total_amount:         i64,
    /// Total staked CCD at the time of this block.
    total_staked:         i64,
    /// Block hash of the last finalized block.
    block_last_finalized: String,
    /// Preprocessed block items, ready to be saved in the database.
    prepared_block_items: Vec<PreparedBlockItem>,
}

impl PreparedBlock {
    async fn prepare(node_client: &mut v2::Client, data: &BlockData) -> anyhow::Result<Self> {
        let height = i64::try_from(data.finalized_block_info.height.height)?;
        let hash = data.finalized_block_info.block_hash.to_string();
        let block_last_finalized = data.block_info.block_last_finalized.to_string();
        let slot_time = data.block_info.block_slot_time;
        let baker_id = if let Some(index) = data.block_info.block_baker {
            Some(i64::try_from(index.id.index)?)
        } else {
            None
        };
        let total_amount =
            i64::try_from(data.tokenomics_info.common_reward_data().total_amount.micro_ccd())?;
        let total_staked = i64::try_from(data.total_staked_capital.micro_ccd())?;
        let mut prepared_block_items = Vec::new();
        for block_item in data.events.iter() {
            prepared_block_items
                .push(PreparedBlockItem::prepare(node_client, data, block_item).await?)
        }
        Ok(Self {
            hash,
            height,
            slot_time,
            baker_id,
            total_amount,
            total_staked,
            block_last_finalized,
            prepared_block_items,
        })
    }

    async fn batch_save(
        batch: &[Self],
        context: &mut BlockProcessingContext,
        tx: &mut sqlx::Transaction<'static, sqlx::Postgres>,
    ) -> anyhow::Result<()> {
        let mut heights = Vec::with_capacity(batch.len());
        let mut hashes = Vec::with_capacity(batch.len());
        let mut slot_times = Vec::with_capacity(batch.len());
        let mut baker_ids = Vec::with_capacity(batch.len());
        let mut total_amounts = Vec::with_capacity(batch.len());
        let mut total_staked = Vec::with_capacity(batch.len());
        let mut block_times = Vec::with_capacity(batch.len());
        let mut cumulative_num_txss = Vec::with_capacity(batch.len());

        let mut finalizers = Vec::with_capacity(batch.len());
        let mut last_finalizeds = Vec::with_capacity(batch.len());
        let mut finalizers_slot_time = Vec::with_capacity(batch.len());

        for block in batch {
            heights.push(block.height);
            hashes.push(block.hash.clone());
            slot_times.push(block.slot_time);
            baker_ids.push(block.baker_id);
            total_amounts.push(block.total_amount);
            total_staked.push(block.total_staked);
            block_times.push(
                block
                    .slot_time
                    .signed_duration_since(context.last_block_slot_time)
                    .num_milliseconds(),
            );
            context.last_cumulative_num_txs += block.prepared_block_items.len() as i64;
            cumulative_num_txss.push(context.last_cumulative_num_txs);
            context.last_block_slot_time = block.slot_time;

            // Check if this block knows of a new finalized block.
            // If so, note it down so we can mark the blocks since last time as finalized by
            // this block.
            if block.block_last_finalized != context.last_finalized_hash {
                finalizers.push(block.height);
                finalizers_slot_time.push(block.slot_time);
                last_finalizeds.push(block.block_last_finalized.clone());

                context.last_finalized_hash = block.block_last_finalized.clone();
            }
        }

        sqlx::query!(
            r#"INSERT INTO blocks
  (height, hash, slot_time, block_time, baker_id, total_amount, total_staked, cumulative_num_txs)
SELECT * FROM UNNEST(
  $1::BIGINT[],
  $2::TEXT[],
  $3::TIMESTAMPTZ[],
  $4::BIGINT[],
  $5::BIGINT[],
  $6::BIGINT[],
  $7::BIGINT[],
  $8::BIGINT[]
);"#,
            &heights,
            &hashes,
            &slot_times,
            &block_times,
            &baker_ids as &[Option<i64>],
            &total_amounts,
            &total_staked,
            &cumulative_num_txss
        )
        .execute(tx.as_mut())
        .await?;

        // With all blocks in the batch inserted we update blocks which we now can
        // compute the finalization time for. Using the list of finalizer blocks
        // (those containing a last finalized block different from its predecessor)
        // we update the blocks below which does not contain finalization time and
        // compute it to be the difference between the slot_time of the block and the
        // finalizer block.
        let rec = sqlx::query!(
            r#"
UPDATE blocks
   SET finalization_time = EXTRACT("MILLISECONDS" FROM finalizer.slot_time - blocks.slot_time),
       finalized_by = finalizer.height
FROM UNNEST($1::BIGINT[], $2::TEXT[], $3::TIMESTAMPTZ[]) AS finalizer(height, finalized, slot_time)
JOIN blocks last ON finalizer.finalized = last.hash
WHERE blocks.finalization_time IS NULL AND blocks.height <= last.height
"#,
            &finalizers,
            &last_finalizeds,
            &finalizers_slot_time
        )
        .execute(tx.as_mut())
        .await?;
        Ok(())
    }
}

/// Prepared block item (transaction), ready to be inserted in the database.
struct PreparedBlockItem {
    /// Index of the block item within the block.
    block_item_index:  i64,
    /// Hash of the transaction
    block_item_hash:   String,
    /// Cost for the account signing the block item (in microCCD), always 0 for
    /// update and credential deployments.
    ccd_cost:          i64,
    /// Energy cost of the execution of the block item.
    energy_cost:       i64,
    /// Absolute height of the block.
    block_height:      i64,
    /// Base58check representation of the account address which signed the
    /// block, none for update and credential deployments.
    sender:            Option<String>,
    /// Whether the block item is an account transaction, update or credential
    /// deployment.
    transaction_type:  DbTransactionType,
    /// The type of account transaction, is none if not an account transaction
    /// or if the account transaction got rejected due to deserialization
    /// failing.
    account_type:      Option<AccountTransactionType>,
    /// The type of credential deployment transaction, is none if not a
    /// credential deployment transaction.
    credential_type:   Option<CredentialDeploymentTransactionType>,
    /// The type of update transaction, is none if not an update transaction.
    update_type:       Option<UpdateTransactionType>,
    /// Whether the block item was successful i.e. not rejected.
    success:           bool,
    /// Events of the block item. Is none for rejected block items.
    events:            Option<serde_json::Value>,
    /// Reject reason the block item. Is none for successful block items.
    reject:            Option<serde_json::Value>,
    /// All affected accounts for this transaction. Each entry is the `String`
    /// representation of an account address.
    affected_accounts: Vec<String>,
    // This is an option temporarily, until we are able to handle every type of event.
    /// Block item events prepared for inserting into the database.
    prepared_event:    Option<PreparedEvent>,
}

impl PreparedBlockItem {
    async fn prepare(
        node_client: &mut v2::Client,
        data: &BlockData,
        block_item: &BlockItemSummary,
    ) -> anyhow::Result<Self> {
        let block_height = i64::try_from(data.finalized_block_info.height.height)?;
        let block_item_index = i64::try_from(block_item.index.index)?;
        let block_item_hash = block_item.hash.to_string();
        let ccd_cost =
            i64::try_from(data.chain_parameters.ccd_cost(block_item.energy_cost).micro_ccd)?;
        let energy_cost = i64::try_from(block_item.energy_cost.energy)?;
        let sender = block_item.sender_account().map(|a| a.to_string());
        let (transaction_type, account_type, credential_type, update_type) =
            match &block_item.details {
                BlockItemSummaryDetails::AccountTransaction(details) => {
                    let account_transaction_type =
                        details.transaction_type().map(AccountTransactionType::from);
                    (DbTransactionType::Account, account_transaction_type, None, None)
                }
                BlockItemSummaryDetails::AccountCreation(details) => {
                    let credential_type =
                        CredentialDeploymentTransactionType::from(details.credential_type);
                    (DbTransactionType::CredentialDeployment, None, Some(credential_type), None)
                }
                BlockItemSummaryDetails::Update(details) => {
                    let update_type = UpdateTransactionType::from(details.update_type());
                    (DbTransactionType::Update, None, None, Some(update_type))
                }
            };
        let success = block_item.is_success();
        let (events, reject) = if success {
            let events = serde_json::to_value(events_from_summary(block_item.details.clone())?)?;
            (Some(events), None)
        } else {
            let reject =
                if let BlockItemSummaryDetails::AccountTransaction(AccountTransactionDetails {
                    effects:
                        AccountTransactionEffects::None {
                            reject_reason,
                            ..
                        },
                    ..
                }) = &block_item.details
                {
                    serde_json::to_value(crate::graphql_api::TransactionRejectReason::try_from(
                        reject_reason.clone(),
                    )?)?
                } else {
                    anyhow::bail!("Invariant violation: Failed transaction without a reject reason")
                };
            (None, Some(reject))
        };
        let affected_accounts =
            block_item.affected_addresses().into_iter().map(|a| a.to_string()).collect();

        let prepared_event = PreparedEvent::prepare(node_client, data, block_item).await?;

        Ok(Self {
            block_item_index,
            block_item_hash,
            ccd_cost,
            energy_cost,
            block_height,
            sender,
            transaction_type,
            account_type,
            credential_type,
            update_type,
            success,
            events,
            reject,
            affected_accounts,
            prepared_event,
        })
    }

    async fn save(
        &self,
        tx: &mut sqlx::Transaction<'static, sqlx::Postgres>,
    ) -> anyhow::Result<()> {
        let tx_idx = sqlx::query_scalar!(
            "INSERT INTO transactions (
                index,
                hash,
                ccd_cost,
                energy_cost,
                block_height,
                sender,
                type,
                type_account,
                type_credential_deployment,
                type_update,
                success,
                events,
                reject
            ) VALUES (
                (SELECT COALESCE(MAX(index) + 1, 0) FROM transactions),
                $1,
                $2,
                $3,
                $4,
                (SELECT index FROM accounts WHERE address = $5),
                $6,
                $7,
                $8,
                $9,
                $10,
                $11,
                $12
            ) RETURNING index",
            self.block_item_hash,
            self.ccd_cost,
            self.energy_cost,
            self.block_height,
            self.sender,
            self.transaction_type as DbTransactionType,
            self.account_type as Option<AccountTransactionType>,
            self.credential_type as Option<CredentialDeploymentTransactionType>,
            self.update_type as Option<UpdateTransactionType>,
            self.success,
            self.events,
            self.reject
        )
        .fetch_one(tx.as_mut())
        .await?;

        // Note that this does not include account creation. We handle that when saving
        // the account creation event.
        sqlx::query!(
            "INSERT INTO affected_accounts (transaction_index, account_index)
            SELECT $1, index FROM accounts WHERE address = ANY($2)",
            tx_idx,
            &self.affected_accounts,
        )
        .execute(tx.as_mut())
        .await?;

        // We also need to keep track of the number of transactions on the accounts
        // table.
        sqlx::query!(
            "UPDATE accounts
            SET num_txs = num_txs + 1
            WHERE address = ANY($1)",
            &self.affected_accounts,
        )
        .execute(tx.as_mut())
        .await?;

        if let Some(prepared_event) = &self.prepared_event {
            prepared_event.save(tx, tx_idx).await?;
        }

        Ok(())
    }
}

/// Different types of block item events that can be prepared.
enum PreparedEvent {
    /// A new account got created.
    AccountCreation(PreparedAccountCreation),
    /// Changes related to validators (previously referred to as bakers).
    BakerEvents(Vec<PreparedBakerEvent>),
    /// Account delegation events
    AccountDelegationEvents(Vec<PreparedAccountDelegationEvent>),
    /// Smart contract module got deployed.
    ModuleDeployed(PreparedModuleDeployed),
    /// Contract got initialized.
    ContractInitialized(PreparedContractInitialized),
    /// Contract got updated.
    ContractUpdate(Vec<PreparedContractUpdate>),
    /// A scheduled transfer got executed.
    ScheduledTransfer(PreparedScheduledReleases),
    /// No changes in the database was caused by this event.
    NoOperation,
}
impl PreparedEvent {
    async fn prepare(
        node_client: &mut v2::Client,
        data: &BlockData,
        block_item: &BlockItemSummary,
    ) -> anyhow::Result<Option<Self>> {
        let prepared_event = match &block_item.details {
            BlockItemSummaryDetails::AccountCreation(details) => {
                Some(PreparedEvent::AccountCreation(PreparedAccountCreation::prepare(
                    data, block_item, details,
                )?))
            }
            BlockItemSummaryDetails::AccountTransaction(details) => match &details.effects {
                AccountTransactionEffects::None {
                    transaction_type,
                    reject_reason,
                } => None,
                AccountTransactionEffects::ModuleDeployed {
                    module_ref,
                } => Some(PreparedEvent::ModuleDeployed(
                    PreparedModuleDeployed::prepare(node_client, data, block_item, *module_ref)
                        .await?,
                )),
                AccountTransactionEffects::ContractInitialized {
                    data: event_data,
                } => Some(PreparedEvent::ContractInitialized(
                    PreparedContractInitialized::prepare(data, block_item, event_data)?,
                )),
                AccountTransactionEffects::ContractUpdateIssued {
                    effects,
                } => Some(PreparedEvent::ContractUpdate(
                    effects
                        .iter()
                        .enumerate()
                        .map(|(trace_element_index, effect)| {
                            PreparedContractUpdate::prepare(
                                data,
                                block_item,
                                effect,
                                trace_element_index,
                            )
                        })
                        .collect::<anyhow::Result<Vec<_>>>()?,
                )),
                AccountTransactionEffects::AccountTransfer {
                    amount,
                    to,
                } => None,
                AccountTransactionEffects::AccountTransferWithMemo {
                    amount,
                    to,
                    memo,
                } => None,
                AccountTransactionEffects::BakerAdded {
                    data: event_data,
                } => {
                    let event = concordium_rust_sdk::types::BakerEvent::BakerAdded {
                        data: event_data.clone(),
                    };
                    let prepared = PreparedBakerEvent::prepare(&event)?;
                    Some(PreparedEvent::BakerEvents(vec![prepared]))
                }
                AccountTransactionEffects::BakerRemoved {
                    baker_id,
                } => {
                    let event = concordium_rust_sdk::types::BakerEvent::BakerRemoved {
                        baker_id: *baker_id,
                    };
                    let prepared = PreparedBakerEvent::prepare(&event)?;
                    Some(PreparedEvent::BakerEvents(vec![prepared]))
                }
                AccountTransactionEffects::BakerStakeUpdated {
                    data: update,
                } => {
                    if let Some(update) = update {
                        let event = if update.increased {
                            concordium_rust_sdk::types::BakerEvent::BakerStakeIncreased {
                                baker_id:  update.baker_id,
                                new_stake: update.new_stake,
                            }
                        } else {
                            concordium_rust_sdk::types::BakerEvent::BakerStakeDecreased {
                                baker_id:  update.baker_id,
                                new_stake: update.new_stake,
                            }
                        };
                        let prepared = PreparedBakerEvent::prepare(&event)?;
                        Some(PreparedEvent::BakerEvents(vec![prepared]))
                    } else {
                        Some(PreparedEvent::NoOperation)
                    }
                }
                AccountTransactionEffects::BakerRestakeEarningsUpdated {
                    baker_id,
                    restake_earnings,
                } => {
                    let prepared = PreparedEvent::BakerEvents(vec![PreparedBakerEvent::prepare(
                        &concordium_rust_sdk::types::BakerEvent::BakerRestakeEarningsUpdated {
                            baker_id:         *baker_id,
                            restake_earnings: *restake_earnings,
                        },
                    )?]);
                    Some(prepared)
                }
                AccountTransactionEffects::BakerKeysUpdated {
                    ..
                } => Some(PreparedEvent::NoOperation),
                AccountTransactionEffects::BakerConfigured {
                    data: events,
                } => Some(PreparedEvent::BakerEvents(
                    events
                        .iter()
                        .map(PreparedBakerEvent::prepare)
                        .collect::<anyhow::Result<Vec<_>>>()?,
                )),

                AccountTransactionEffects::EncryptedAmountTransferred {
                    removed,
                    added,
                } => None,
                AccountTransactionEffects::EncryptedAmountTransferredWithMemo {
                    removed,
                    added,
                    memo,
                } => None,
                AccountTransactionEffects::TransferredToEncrypted {
                    data,
                } => None,
                AccountTransactionEffects::TransferredToPublic {
                    removed,
                    amount,
                } => None,
                AccountTransactionEffects::TransferredWithSchedule {
                    to,
                    amount: scheduled_releases,
                } => Some(PreparedEvent::ScheduledTransfer(PreparedScheduledReleases::prepare(
                    to.to_string(),
                    scheduled_releases,
                )?)),
                AccountTransactionEffects::TransferredWithScheduleAndMemo {
                    to,
                    amount: scheduled_releases,
                    memo,
                } => Some(PreparedEvent::ScheduledTransfer(PreparedScheduledReleases::prepare(
                    to.to_string(),
                    scheduled_releases,
                )?)),
                AccountTransactionEffects::CredentialKeysUpdated {
                    cred_id,
                } => None,
                AccountTransactionEffects::CredentialsUpdated {
                    new_cred_ids,
                    removed_cred_ids,
                    new_threshold,
                } => None,
                AccountTransactionEffects::DataRegistered {
                    data,
                } => None,

                AccountTransactionEffects::DelegationConfigured {
                    data,
                } => None,
            },
            details => {
                warn!("details = \n {:#?}", details);
                None
            }
        };
        Ok(prepared_event)
    }

    async fn save(
        &self,
        tx: &mut sqlx::Transaction<'static, sqlx::Postgres>,
        tx_idx: i64,
    ) -> anyhow::Result<()> {
        match self {
            PreparedEvent::AccountCreation(event) => event.save(tx, tx_idx).await,
            PreparedEvent::BakerEvents(events) => {
                for event in events {
                    event.save(tx).await?;
                }
                Ok(())
            }
            PreparedEvent::ModuleDeployed(event) => event.save(tx, tx_idx).await,
            PreparedEvent::ContractInitialized(event) => event.save(tx, tx_idx).await,
            PreparedEvent::ContractUpdate(events) => {
                for event in events {
                    event.save(tx, tx_idx).await?;
                }
                Ok(())
            }
<<<<<<< HEAD
            PreparedEvent::ScheduledTransfer(event) => event.save(tx, tx_idx).await,
=======
            PreparedEvent::AccountDelegationEvents(events) => {
                for event in events {
                    event.save(tx).await?;
                }
                Ok(())
            }
>>>>>>> 8c336d55
            PreparedEvent::NoOperation => Ok(()),
        }
    }
}

/// Prepared database insertion of a new account.
struct PreparedAccountCreation {
    /// The base58check representation of the canonical account address.
    account_address:  String,
    /// The absolute block height for the block creating this account.
    block_height:     i64,
    /// The transaction index within the block creating this account.
    block_item_index: i64,
}

impl PreparedAccountCreation {
    fn prepare(
        data: &BlockData,
        block_item: &BlockItemSummary,
        details: &concordium_rust_sdk::types::AccountCreationDetails,
    ) -> anyhow::Result<Self> {
        Ok(Self {
            account_address:  details.address.to_string(),
            block_height:     i64::try_from(data.finalized_block_info.height.height)?,
            block_item_index: i64::try_from(block_item.index.index)?,
        })
    }

    async fn save(
        &self,
        tx: &mut sqlx::Transaction<'static, sqlx::Postgres>,
        transaction_index: i64,
    ) -> anyhow::Result<()> {
        let account_index = sqlx::query_scalar!(
            "INSERT INTO
                accounts (index, address, transaction_index)
            VALUES
                ((SELECT COALESCE(MAX(index) + 1, 0) FROM accounts), $1, $2)
            RETURNING index",
            self.account_address,
            transaction_index,
        )
        .fetch_one(tx.as_mut())
        .await?;

        sqlx::query!(
            "INSERT INTO affected_accounts (transaction_index, account_index)
            VALUES ($1, $2)",
            transaction_index,
            account_index
        )
        .execute(tx.as_mut())
        .await?;

        Ok(())
    }
}

enum PreparedAccountDelegationEvent {
    StakeIncrease {
        account_id: i64,
        staked:     i64,
    },
    StakeDecrease {
        account_id: i64,
        staked:     i64,
    },
    SetRestakeEarnings {
        account_id:       i64,
        restake_earnings: bool,
    },
    Added {
        account_id: i64,
    },
    Removed {
        account_id: i64,
    },
    SetDelegationTarget {
        account_id: i64,
        target_id:  Option<i64>,
    },
    NoOperation,
}

impl PreparedAccountDelegationEvent {
    fn prepare(event: &concordium_rust_sdk::types::DelegationEvent) -> anyhow::Result<Self> {
        use concordium_rust_sdk::types::DelegationEvent;
        let prepared = match event {
            DelegationEvent::DelegationStakeIncreased {
                delegator_id,
                new_stake,
            } => PreparedAccountDelegationEvent::StakeIncrease {
                account_id: delegator_id.id.index.try_into()?,
                staked:     new_stake.micro_ccd.try_into()?,
            },
            DelegationEvent::DelegationStakeDecreased {
                delegator_id,
                new_stake,
            } => PreparedAccountDelegationEvent::StakeIncrease {
                account_id: delegator_id.id.index.try_into()?,
                staked:     new_stake.micro_ccd.try_into()?,
            },
            DelegationEvent::DelegationSetRestakeEarnings {
                delegator_id,
                restake_earnings,
            } => PreparedAccountDelegationEvent::SetRestakeEarnings {
                account_id:       delegator_id.id.index.try_into()?,
                restake_earnings: *restake_earnings,
            },
            DelegationEvent::DelegationSetDelegationTarget {
                delegator_id,
                delegation_target,
            } => PreparedAccountDelegationEvent::SetDelegationTarget {
                account_id: delegator_id.id.index.try_into()?,
                target_id:  if let DelegationTarget::Baker {
                    baker_id,
                } = delegation_target
                {
                    Some(baker_id.id.index.try_into()?)
                } else {
                    None
                },
            },
            DelegationEvent::DelegationAdded {
                delegator_id,
            } => PreparedAccountDelegationEvent::Added {
                account_id: delegator_id.id.index.try_into()?,
            },
            DelegationEvent::DelegationRemoved {
                delegator_id,
            } => PreparedAccountDelegationEvent::Removed {
                account_id: delegator_id.id.index.try_into()?,
            },
            DelegationEvent::BakerRemoved {
                baker_id,
            } => PreparedAccountDelegationEvent::NoOperation,
        };
        Ok(prepared)
    }

    async fn save(
        &self,
        tx: &mut sqlx::Transaction<'static, sqlx::Postgres>,
    ) -> anyhow::Result<()> {
        match self {
            PreparedAccountDelegationEvent::StakeIncrease {
                account_id,
                staked,
            }
            | PreparedAccountDelegationEvent::StakeDecrease {
                account_id,
                staked,
            } => {
                sqlx::query!(
                    r#"UPDATE accounts SET delegated_stake = $1 WHERE index = $2"#,
                    staked,
                    account_id
                )
                .execute(tx.as_mut())
                .await?;
            }
            PreparedAccountDelegationEvent::Added {
                account_id,
            }
            | PreparedAccountDelegationEvent::Removed {
                account_id,
            } => {
                sqlx::query!(
                    r#"UPDATE accounts SET delegated_stake = 0, delegated_restake_earnings = false, delegated_target_baker_id = NULL WHERE index = $1"#,
                    account_id
                )
                .execute(tx.as_mut())
                .await?;
            }

            PreparedAccountDelegationEvent::SetRestakeEarnings {
                account_id,
                restake_earnings,
            } => {
                sqlx::query!(
                    r#"UPDATE accounts SET delegated_restake_earnings = $1 WHERE index = $2"#,
                    *restake_earnings,
                    account_id
                )
                .execute(tx.as_mut())
                .await?;
            }
            PreparedAccountDelegationEvent::SetDelegationTarget {
                account_id,
                target_id,
            } => {
                sqlx::query!(
                    r#"UPDATE accounts SET delegated_target_baker_id = $1 WHERE index = $2"#,
                    *target_id,
                    account_id
                )
                .execute(tx.as_mut())
                .await?;
            }
            PreparedAccountDelegationEvent::NoOperation {} => (),
        }
        Ok(())
    }
}

/// Event changing state related to validators (bakers).
enum PreparedBakerEvent {
    Add {
        baker_id:         i64,
        staked:           i64,
        restake_earnings: bool,
    },
    Remove {
        baker_id: i64,
    },
    StakeIncrease {
        baker_id: i64,
        staked:   i64,
    },
    StakeDecrease {
        baker_id: i64,
        staked:   i64,
    },
    SetRestakeEarnings {
        baker_id:         i64,
        restake_earnings: bool,
    },
    SetOpenStatus {
        baker_id:    i64,
        open_status: BakerPoolOpenStatus,
    },
    SetMetadataUrl {
        baker_id:     i64,
        metadata_url: String,
    },
    SetTransactionFeeCommission {
        baker_id:   i64,
        commission: i64,
    },
    SetBakingRewardCommission {
        baker_id:   i64,
        commission: i64,
    },
    SetFinalizationRewardCommission {
        baker_id:   i64,
        commission: i64,
    },
    RemoveDelegation {
        delegator_id: i64,
    },
    NoOperation,
}
impl PreparedBakerEvent {
    fn prepare(event: &concordium_rust_sdk::types::BakerEvent) -> anyhow::Result<Self> {
        use concordium_rust_sdk::types::BakerEvent;
        let prepared = match event {
            BakerEvent::BakerAdded {
                data: details,
            } => PreparedBakerEvent::Add {
                baker_id:         details.keys_event.baker_id.id.index.try_into()?,
                staked:           details.stake.micro_ccd().try_into()?,
                restake_earnings: details.restake_earnings,
            },
            BakerEvent::BakerRemoved {
                baker_id,
            } => PreparedBakerEvent::Remove {
                baker_id: baker_id.id.index.try_into()?,
            },
            BakerEvent::BakerStakeIncreased {
                baker_id,
                new_stake,
            } => PreparedBakerEvent::StakeIncrease {
                baker_id: baker_id.id.index.try_into()?,
                staked:   new_stake.micro_ccd().try_into()?,
            },
            BakerEvent::BakerStakeDecreased {
                baker_id,
                new_stake,
            } => PreparedBakerEvent::StakeDecrease {
                baker_id: baker_id.id.index.try_into()?,
                staked:   new_stake.micro_ccd().try_into()?,
            },
            BakerEvent::BakerRestakeEarningsUpdated {
                baker_id,
                restake_earnings,
            } => PreparedBakerEvent::SetRestakeEarnings {
                baker_id:         baker_id.id.index.try_into()?,
                restake_earnings: *restake_earnings,
            },
            BakerEvent::BakerKeysUpdated {
                ..
            } => PreparedBakerEvent::NoOperation,
            BakerEvent::BakerSetOpenStatus {
                baker_id,
                open_status,
            } => PreparedBakerEvent::SetOpenStatus {
                baker_id:    baker_id.id.index.try_into()?,
                open_status: open_status.to_owned().into(),
            },
            BakerEvent::BakerSetMetadataURL {
                baker_id,
                metadata_url,
            } => PreparedBakerEvent::SetMetadataUrl {
                baker_id:     baker_id.id.index.try_into()?,
                metadata_url: metadata_url.to_string(),
            },
            BakerEvent::BakerSetTransactionFeeCommission {
                baker_id,
                transaction_fee_commission,
            } => PreparedBakerEvent::SetTransactionFeeCommission {
                baker_id:   baker_id.id.index.try_into()?,
                commission: u32::from(PartsPerHundredThousands::from(*transaction_fee_commission))
                    .into(),
            },
            BakerEvent::BakerSetBakingRewardCommission {
                baker_id,
                baking_reward_commission,
            } => PreparedBakerEvent::SetBakingRewardCommission {
                baker_id:   baker_id.id.index.try_into()?,
                commission: u32::from(PartsPerHundredThousands::from(*baking_reward_commission))
                    .into(),
            },
            BakerEvent::BakerSetFinalizationRewardCommission {
                baker_id,
                finalization_reward_commission,
            } => PreparedBakerEvent::SetFinalizationRewardCommission {
                baker_id:   baker_id.id.index.try_into()?,
                commission: u32::from(PartsPerHundredThousands::from(
                    *finalization_reward_commission,
                ))
                .into(),
            },
            BakerEvent::DelegationRemoved {
                delegator_id,
            } => PreparedBakerEvent::RemoveDelegation {
                delegator_id: delegator_id.id.index.try_into()?,
            },
        };
        Ok(prepared)
    }

    async fn save(
        &self,
        tx: &mut sqlx::Transaction<'static, sqlx::Postgres>,
    ) -> anyhow::Result<()> {
        match self {
            PreparedBakerEvent::Add {
                baker_id,
                staked,
                restake_earnings,
            } => {
                sqlx::query!(
                    r#"INSERT INTO bakers (id, staked, restake_earnings) VALUES ($1, $2, $3)"#,
                    baker_id,
                    staked,
                    restake_earnings,
                )
                .execute(tx.as_mut())
                .await?;
            }
            PreparedBakerEvent::Remove {
                baker_id,
            } => {
                sqlx::query!(r#"DELETE FROM bakers WHERE id=$1"#, baker_id,)
                    .execute(tx.as_mut())
                    .await?;
            }
            PreparedBakerEvent::StakeIncrease {
                baker_id,
                staked,
            } => {
                sqlx::query!(r#"UPDATE bakers SET staked = $2 WHERE id=$1"#, baker_id, staked,)
                    .execute(tx.as_mut())
                    .await?;
            }
            PreparedBakerEvent::StakeDecrease {
                baker_id,
                staked,
            } => {
                sqlx::query!(r#"UPDATE bakers SET staked = $2 WHERE id=$1"#, baker_id, staked,)
                    .execute(tx.as_mut())
                    .await?;
            }
            PreparedBakerEvent::SetRestakeEarnings {
                baker_id,
                restake_earnings,
            } => {
                sqlx::query!(
                    r#"UPDATE bakers SET restake_earnings = $2 WHERE id=$1"#,
                    baker_id,
                    restake_earnings,
                )
                .execute(tx.as_mut())
                .await?;
            }
            PreparedBakerEvent::SetOpenStatus {
                baker_id,
                open_status,
            } => {
                sqlx::query!(
                    r#"UPDATE bakers SET open_status = $2 WHERE id=$1"#,
                    baker_id,
                    *open_status as BakerPoolOpenStatus,
                )
                .execute(tx.as_mut())
                .await?;
            }
            PreparedBakerEvent::SetMetadataUrl {
                baker_id,
                metadata_url,
            } => {
                sqlx::query!(
                    r#"UPDATE bakers SET metadata_url = $2 WHERE id=$1"#,
                    baker_id,
                    metadata_url
                )
                .execute(tx.as_mut())
                .await?;
            }
            PreparedBakerEvent::SetTransactionFeeCommission {
                baker_id,
                commission,
            } => {
                sqlx::query!(
                    r#"UPDATE bakers SET transaction_commission = $2 WHERE id=$1"#,
                    baker_id,
                    commission
                )
                .execute(tx.as_mut())
                .await?;
            }
            PreparedBakerEvent::SetBakingRewardCommission {
                baker_id,
                commission,
            } => {
                sqlx::query!(
                    r#"UPDATE bakers SET baking_commission = $2 WHERE id=$1"#,
                    baker_id,
                    commission
                )
                .execute(tx.as_mut())
                .await?;
            }
            PreparedBakerEvent::SetFinalizationRewardCommission {
                baker_id,
                commission,
            } => {
                sqlx::query!(
                    r#"UPDATE bakers SET finalization_commission = $2 WHERE id=$1"#,
                    baker_id,
                    commission
                )
                .execute(tx.as_mut())
                .await?;
            }
            PreparedBakerEvent::RemoveDelegation {
                delegator_id,
            } => {
                sqlx::query!(
                    r#"UPDATE accounts SET delegated_stake = 0, delegated_restake_earnings = false, delegated_target_baker_id = NULL WHERE index = $1"#,
                    delegator_id
                )
                .execute(tx.as_mut())
                .await?;
            }
            PreparedBakerEvent::NoOperation => (),
        }
        Ok(())
    }
}

struct PreparedModuleDeployed {
    module_reference: String,
    schema:           Option<Vec<u8>>,
}

impl PreparedModuleDeployed {
    async fn prepare(
        node_client: &mut v2::Client,
        data: &BlockData,
        block_item: &BlockItemSummary,
        module_reference: sdk_types::hashes::ModuleReference,
    ) -> anyhow::Result<Self> {
        let block_height = data.finalized_block_info.height;

        let wasm_module = node_client
            .get_module_source(&module_reference, BlockIdentifier::AbsoluteHeight(block_height))
            .await?
            .response;
        let schema = match wasm_module.version {
            WasmVersion::V0 => get_embedded_schema_v0(wasm_module.source.as_ref()),
            WasmVersion::V1 => get_embedded_schema_v1(wasm_module.source.as_ref()),
        }
        .ok();

        let schema = schema.as_ref().map(to_bytes);

        Ok(Self {
            module_reference: module_reference.into(),
            schema,
        })
    }

    async fn save(
        &self,
        tx: &mut sqlx::Transaction<'static, sqlx::Postgres>,
        transaction_index: i64,
    ) -> anyhow::Result<()> {
        sqlx::query!(
            "INSERT INTO smart_contract_modules (
                module_reference,
                transaction_index,
                schema
            ) VALUES ($1, $2, $3)",
            self.module_reference,
            transaction_index,
            self.schema
        )
        .execute(tx.as_mut())
        .await?;
        Ok(())
    }
}

struct PreparedContractInitialized {
    index:            i64,
    sub_index:        i64,
    module_reference: String,
    name:             String,
    amount:           i64,
    height:           i64,
}

impl PreparedContractInitialized {
    fn prepare(
        data: &BlockData,
        block_item: &BlockItemSummary,
        event: &ContractInitializedEvent,
    ) -> anyhow::Result<Self> {
        let index = i64::try_from(event.address.index)?;
        let sub_index = i64::try_from(event.address.subindex)?;
        let module_reference = event.origin_ref;
        // We remove the `init_` prefix from the name to get the contract name.
        let name = event.init_name.as_contract_name().contract_name().to_string();
        let amount = i64::try_from(event.amount.micro_ccd)?;
        let height = i64::try_from(data.finalized_block_info.height.height)?;

        Ok(Self {
            index,
            sub_index,
            module_reference: module_reference.into(),
            name,
            amount,
            height,
        })
    }

    async fn save(
        &self,
        tx: &mut sqlx::Transaction<'static, sqlx::Postgres>,
        transaction_index: i64,
    ) -> anyhow::Result<()> {
        sqlx::query!(
            "INSERT INTO contracts (
                index,
                sub_index,
                module_reference,
                name,
                amount,
                transaction_index
            ) VALUES ($1, $2, $3, $4, $5, $6)",
            self.index,
            self.sub_index,
            self.module_reference,
            self.name,
            self.amount,
            transaction_index
        )
        .execute(tx.as_mut())
        .await?;

        Ok(())
    }
}

struct PreparedContractUpdate {
    trace_element_index: i64,
    height:              i64,
    contract_index:      i64,
    contract_sub_index:  i64,
}

impl PreparedContractUpdate {
    fn prepare(
        data: &BlockData,
        block_item: &BlockItemSummary,
        event: &ContractTraceElement,
        trace_element_index: usize,
    ) -> anyhow::Result<Self> {
        let contract_address = event.affected_address();

        let trace_element_index = trace_element_index.try_into()?;
        let height = i64::try_from(data.finalized_block_info.height.height)?;
        let index = i64::try_from(contract_address.index)?;
        let sub_index = i64::try_from(contract_address.subindex)?;

        Ok(Self {
            trace_element_index,
            height,
            contract_index: index,
            contract_sub_index: sub_index,
        })
    }

    async fn save(
        &self,
        tx: &mut sqlx::Transaction<'static, sqlx::Postgres>,
        transaction_index: i64,
    ) -> anyhow::Result<()> {
        sqlx::query!(
            r#"INSERT INTO contract_events (
                transaction_index,
                trace_element_index,
                block_height,
                contract_index,
                contract_sub_index,
                event_index_per_contract
            )
            VALUES (
                $1, $2, $3, $4, $5, (SELECT COALESCE(MAX(event_index_per_contract) + 1, 0) FROM contract_events WHERE contract_index = $4 AND contract_sub_index = $5)
            )"#,
            transaction_index,
            self.trace_element_index,
            self.height,
            self.contract_index,
            self.contract_sub_index
        )
        .execute(tx.as_mut())
        .await?;

        Ok(())
    }
}

struct PreparedScheduledReleases {
    account_address: String,
    release_times:   Vec<DateTime<Utc>>,
    amounts:         Vec<i64>,
    total_amount:    i64,
}

impl PreparedScheduledReleases {
    fn prepare(to: String, scheduled_releases: &[(Timestamp, Amount)]) -> anyhow::Result<Self> {
        let capacity = scheduled_releases.len();
        let mut release_times: Vec<DateTime<Utc>> = Vec::with_capacity(capacity);
        let mut amounts: Vec<i64> = Vec::with_capacity(capacity);
        let mut total_amount = 0;
        for (timestamp, amount) in scheduled_releases.iter() {
            release_times.push(DateTime::<Utc>::try_from(*timestamp)?);
            let micro_ccd = i64::try_from(amount.micro_ccd())?;
            amounts.push(micro_ccd);
            total_amount += micro_ccd;
        }

        Ok(Self {
            account_address: to,
            release_times,
            amounts,
            total_amount,
        })
    }

    async fn save(
        &self,
        tx: &mut sqlx::Transaction<'static, sqlx::Postgres>,
        transaction_index: i64,
    ) -> anyhow::Result<()> {
        sqlx::query!(
            "INSERT INTO scheduled_releases (
                transaction_index,
                account_index,
                release_time,
                amount
            )
            SELECT
                $1,
                (SELECT index FROM accounts WHERE address = $2),
                UNNEST($3::TIMESTAMPTZ[]),
                UNNEST($4::BIGINT[])
            ",
            transaction_index,
            self.account_address,
            &self.release_times,
            &self.amounts
        )
        .execute(tx.as_mut())
        .await?;
        sqlx::query!(
            "UPDATE accounts
               SET amount = amount + $1
             WHERE address = $2",
            &self.total_amount,
            self.account_address,
        )
        .execute(tx.as_mut())
        .await?;
        Ok(())
    }
}<|MERGE_RESOLUTION|>--- conflicted
+++ resolved
@@ -1267,16 +1267,13 @@
                 }
                 Ok(())
             }
-<<<<<<< HEAD
-            PreparedEvent::ScheduledTransfer(event) => event.save(tx, tx_idx).await,
-=======
             PreparedEvent::AccountDelegationEvents(events) => {
                 for event in events {
                     event.save(tx).await?;
                 }
                 Ok(())
             }
->>>>>>> 8c336d55
+            PreparedEvent::ScheduledTransfer(event) => event.save(tx, tx_idx).await,
             PreparedEvent::NoOperation => Ok(()),
         }
     }
