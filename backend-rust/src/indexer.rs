--- conflicted
+++ resolved
@@ -557,15 +557,11 @@
     last_finalized_hash:     String,
     /// The slot time of the last processed block.
     /// This is used when computing the block time.
-<<<<<<< HEAD
-    last_block_slot_time:    NaiveDateTime,
+    last_block_slot_time: DateTime<Utc>,
     /// The value of cumulative_num_txs from the last block.
     /// This, along with the number of transactions in the current block,
     /// is used to calculate the next cumulative_num_txs.
     last_cumulative_num_txs: i64,
-=======
-    last_block_slot_time: DateTime<Utc>,
->>>>>>> 759f1c4f
 }
 
 /// Raw block information fetched from a Concordium Node.
