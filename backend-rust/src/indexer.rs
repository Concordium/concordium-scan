use crate::{
    block_special_event::{SpecialEvent, SpecialEventTypeFilter},
    graphql_api::AccountStatementEntryType,
    transaction_event::{
        baker::BakerPoolOpenStatus, events_from_summary,
        smart_contracts::ModuleReferenceContractLinkAction, CisBurnEvent, CisEvent, CisMintEvent,
        CisTokenMetadataEvent, CisTransferEvent,
    },
    transaction_reject::PreparedTransactionRejectReason,
    transaction_type::{
        AccountTransactionType, CredentialDeploymentTransactionType, DbTransactionType,
        UpdateTransactionType,
    },
};
use anyhow::Context;
use bigdecimal::BigDecimal;
use chrono::{DateTime, Utc};
use concordium_rust_sdk::{
    base::{
        contracts_common::{to_bytes, AccountAddress, CanonicalAccountAddress},
        smart_contracts::WasmVersion,
        transactions::{BlockItem, EncodedPayload, Payload},
    },
    cis0,
    cis2::{self, TokenAddress},
    common::types::{Address, Amount, Timestamp},
    indexer::{async_trait, Indexer, ProcessEvent, TraverseConfig, TraverseError},
    smart_contracts::engine::utils::{get_embedded_schema_v0, get_embedded_schema_v1},
    types::{
        self as sdk_types, block_certificates::BlockCertificates, queries::BlockInfo,
        AbsoluteBlockHeight, AccountStakingInfo, AccountTransactionDetails,
        AccountTransactionEffects, BakerId, BakerRewardPeriodInfo, BirkBaker, BlockItemSummary,
        BlockItemSummaryDetails, ContractAddress, ContractInitializedEvent, ContractTraceElement,
        DelegationTarget, PartsPerHundredThousands, ProtocolVersion, RejectReason, RewardsOverview,
        SpecialTransactionOutcome, TransactionType,
    },
    v2::{
        self, BlockIdentifier, ChainParameters, FinalizedBlockInfo, QueryError, QueryResult,
        RPCError,
    },
};
use futures::{future::join_all, StreamExt, TryStreamExt};
use num_traits::FromPrimitive;
use prometheus_client::{
    metrics::{
        counter::Counter,
        family::Family,
        gauge::Gauge,
        histogram::{self, Histogram},
    },
    registry::Registry,
};
use sqlx::PgPool;
use std::{collections::HashSet, convert::TryInto};
use tokio::{time::Instant, try_join};
use tokio_util::sync::CancellationToken;
use tracing::{debug, error, info};
mod db;
mod ensure_affected_rows;
mod statistics;
use crate::indexer::statistics::{
<<<<<<< HEAD
    Field::{Added, Removed},
=======
    BakerField::{Added, Removed},
>>>>>>> 6a73253b
    Statistics,
};
use ensure_affected_rows::EnsureAffectedRows;

/// Service traversing each block of the chain, indexing it into a database.
///
/// The indexer purposefully performs insertions in a sequential manner, such
/// that table indices can be strictly increasing without skipping any values.
/// Since no rows are ever deleted, this allows using the table indices to
/// quickly calculate the number of rows in a table, without having to actually
/// count all rows via a table scan.
pub struct IndexerService {
    /// List of Concordium nodes to cycle through when traversing.
    endpoints:           Vec<v2::Endpoint>,
    /// The block height to traversing from.
    start_height:        u64,
    /// State tracked by the block preprocessor during traversing.
    block_pre_processor: BlockPreProcessor,
    /// State tracked by the block processor, which is submitting to the
    /// database.
    block_processor:     BlockProcessor,
    config:              IndexerServiceConfig,
}

#[derive(clap::Args)]
pub struct IndexerServiceConfig {
    /// Request timeout in seconds when querying a Concordium Node.
    #[arg(long, env = "CCDSCAN_INDEXER_CONFIG_NODE_REQUEST_TIMEOUT", default_value = "60")]
    pub node_request_timeout:             u64,
    /// Connection timeout in seconds when connecting a Concordium Node.
    #[arg(long, env = "CCDSCAN_INDEXER_CONFIG_NODE_CONNECT_TIMEOUT", default_value = "10")]
    pub node_connect_timeout:             u64,
    /// Maximum number of blocks being preprocessed in parallel.
    #[arg(
        long,
        env = "CCDSCAN_INDEXER_CONFIG_MAX_PARALLEL_BLOCK_PREPROCESSORS",
        default_value = "8"
    )]
    pub max_parallel_block_preprocessors: usize,
    /// Maximum number of blocks allowed to be batched into the same database
    /// transaction.
    #[arg(long, env = "CCDSCAN_INDEXER_CONFIG_MAX_PROCESSING_BATCH", default_value = "4")]
    pub max_processing_batch:             usize,
    /// Set the maximum amount of seconds the last finalized block of the node
    /// can be behind before it is deemed too far behind, and another node
    /// is tried.
    #[arg(long, env = "CCDSCAN_INDEXER_CONFIG_NODE_MAX_BEHIND", default_value = "60")]
    pub node_max_behind:                  u64,
    /// Enables rate limit on the number of requests send through
    /// each connection to the node.
    /// Provided as the number of requests per second.
    #[arg(long, env = "CCDSCAN_INDEXER_CONFIG_NODE_REQUEST_RATE_LIMIT")]
    pub node_request_rate_limit:          Option<u64>,
    /// Enables limit on the number of concurrent requests send through each
    /// connection to the node.
    #[arg(long, env = "CCDSCAN_INDEXER_CONFIG_NODE_REQUEST_CONCURRENCY_LIMIT")]
    pub node_request_concurrency_limit:   Option<usize>,
    /// Set the max number of acceptable successive failures before shutting
    /// down the service.
    #[arg(long, env = "CCDSCAN_INDEXER_CONFIG_MAX_SUCCESSIVE_FAILURES", default_value = "10")]
    pub max_successive_failures:          u32,
}

impl IndexerService {
    /// Construct the service. This reads the current state from the database.
    pub async fn new(
        endpoints: Vec<v2::Endpoint>,
        pool: PgPool,
        registry: &mut Registry,
        config: IndexerServiceConfig,
    ) -> anyhow::Result<Self> {
        let last_height_stored = sqlx::query!(
            "
                SELECT height 
                FROM blocks 
                ORDER BY height 
                DESC LIMIT 1
            "
        )
        .fetch_optional(&pool)
        .await?
        .map(|r| r.height);

        let start_height = if let Some(height) = last_height_stored {
            u64::try_from(height)? + 1
        } else {
            save_genesis_data(endpoints[0].clone(), &pool)
                .await
                .context("Failed initializing the database with the genesis block")?;
            1
        };
        let genesis_block_hash: sdk_types::hashes::BlockHash =
            sqlx::query!("SELECT hash FROM blocks WHERE height=0")
                .fetch_one(&pool)
                .await?
                .hash
                .parse()?;

        let block_pre_processor = BlockPreProcessor::new(
            genesis_block_hash,
            config.max_successive_failures.into(),
            registry.sub_registry_with_prefix("preprocessor"),
        );
        let block_processor = BlockProcessor::new(
            pool,
            config.max_successive_failures,
            registry.sub_registry_with_prefix("processor"),
        )
        .await?;

        Ok(Self {
            endpoints,
            start_height,
            block_pre_processor,
            block_processor,
            config,
        })
    }

    /// Run the service. This future will only stop when signaled by the
    /// `cancel_token`.
    pub async fn run(self, cancel_token: CancellationToken) -> anyhow::Result<()> {
        let traverse_config = TraverseConfig::new(self.endpoints, self.start_height.into())
            .context("Failed setting up TraverseConfig")?
            .set_max_parallel(self.config.max_parallel_block_preprocessors)
            .set_max_behind(std::time::Duration::from_secs(self.config.node_max_behind));
        let processor_config = concordium_rust_sdk::indexer::ProcessorConfig::new()
            .set_stop_signal(cancel_token.cancelled_owned());

        let (sender, receiver) = tokio::sync::mpsc::channel(self.config.max_processing_batch);
        let receiver = tokio_stream::wrappers::ReceiverStream::from(receiver)
            .ready_chunks(self.config.max_processing_batch);
        let traverse_future =
            tokio::spawn(traverse_config.traverse(self.block_pre_processor, sender));
        let process_future =
            tokio::spawn(processor_config.process_event_stream(self.block_processor, receiver));
        info!("Indexing from block height {}", self.start_height);
        // Wait for both processes to exit, in case one of them results in an error,
        // wait for the other which then eventually will stop gracefully as either end
        // of their channel will get dropped.
        let (traverse_result, process_result) = futures::join!(traverse_future, process_future);
        process_result?;
        Ok(traverse_result??)
    }
}

/// Represents the labels used for metrics related to Concordium Node.
#[derive(Clone, Debug, Hash, PartialEq, Eq, prometheus_client::encoding::EncodeLabelSet)]
struct NodeMetricLabels {
    /// URI of the node
    node: String,
}
impl NodeMetricLabels {
    fn new(endpoint: &v2::Endpoint) -> Self {
        Self {
            node: endpoint.uri().to_string(),
        }
    }
}

/// State tracked during block preprocessing, this also holds the implementation
/// of [`Indexer`](concordium_rust_sdk::indexer::Indexer). Since several
/// preprocessors can run in parallel, this must be `Sync`.
struct BlockPreProcessor {
    /// Genesis hash, used to ensure the nodes are on the expected network.
    genesis_hash:                 sdk_types::hashes::BlockHash,
    /// Metric counting the total number of connections ever established to a
    /// node.
    established_node_connections: Family<NodeMetricLabels, Counter>,
    /// Metric counting the total number of failed attempts to preprocess
    /// blocks.
    preprocessing_failures:       Family<NodeMetricLabels, Counter>,
    /// Metric tracking the number of blocks currently being preprocessed.
    blocks_being_preprocessed:    Family<NodeMetricLabels, Gauge>,
    /// Histogram collecting the time it takes for fetching all the block data
    /// from the node.
    node_response_time:           Family<NodeMetricLabels, Histogram>,
    /// Max number of acceptable successive failures before shutting down the
    /// service.
    max_successive_failures:      u64,
}
impl BlockPreProcessor {
    fn new(
        genesis_hash: sdk_types::hashes::BlockHash,
        max_successive_failures: u64,
        registry: &mut Registry,
    ) -> Self {
        let established_node_connections = Family::default();
        registry.register(
            "established_node_connections",
            "Total number of established Concordium Node connections",
            established_node_connections.clone(),
        );
        let preprocessing_failures = Family::default();
        registry.register(
            "preprocessing_failures",
            "Total number of failed attempts to preprocess blocks",
            preprocessing_failures.clone(),
        );
        let blocks_being_preprocessed = Family::default();
        registry.register(
            "blocks_being_preprocessed",
            "Current number of blocks being preprocessed",
            blocks_being_preprocessed.clone(),
        );
        let node_response_time: Family<NodeMetricLabels, Histogram> =
            Family::new_with_constructor(|| {
                Histogram::new(histogram::exponential_buckets(0.010, 2.0, 10))
            });
        registry.register(
            "node_response_time_seconds",
            "Duration of seconds used to fetch all of the block information",
            node_response_time.clone(),
        );

        Self {
            genesis_hash,
            established_node_connections,
            preprocessing_failures,
            blocks_being_preprocessed,
            node_response_time,
            max_successive_failures,
        }
    }
}
#[async_trait]
impl Indexer for BlockPreProcessor {
    type Context = NodeMetricLabels;
    type Data = PreparedBlock;

    /// Called when a new connection is established to the given endpoint.
    /// The return value from this method is passed to each call of
    /// on_finalized.
    async fn on_connect<'a>(
        &mut self,
        endpoint: v2::Endpoint,
        client: &'a mut v2::Client,
    ) -> QueryResult<Self::Context> {
        let info = client.get_consensus_info().await?;
        if info.genesis_block != self.genesis_hash {
            error!(
                "Invalid client: {} is on network with genesis hash {} expected {}",
                endpoint.uri(),
                info.genesis_block,
                self.genesis_hash
            );
            return Err(QueryError::RPCError(RPCError::CallError(
                tonic::Status::failed_precondition(format!(
                    "Invalid client: {} is on network with genesis hash {} expected {}",
                    endpoint.uri(),
                    info.genesis_block,
                    self.genesis_hash
                )),
            )));
        }
        info!("Connection established to node at uri: {}", endpoint.uri());
        let label = NodeMetricLabels::new(&endpoint);
        self.established_node_connections.get_or_create(&label).inc();
        Ok(label)
    }

    /// The main method of this trait. It is called for each finalized block
    /// that the indexer discovers. Note that the indexer might call this
    /// concurrently for multiple blocks at the same time to speed up indexing.
    ///
    /// This method is meant to return errors that are unexpected, and if it
    /// does return an error the indexer will attempt to reconnect to the
    /// next endpoint.
    async fn on_finalized<'a>(
        &self,
        mut client: v2::Client,
        label: &'a Self::Context,
        fbi: FinalizedBlockInfo,
    ) -> QueryResult<Self::Data> {
        self.blocks_being_preprocessed.get_or_create(label).inc();
        debug!("Preprocessing block {}:{}", fbi.height, fbi.block_hash);
        // We block together the computation, so we can update the metric in the error
        // case, before returning early.
        let result = async move {
            let mut client1 = client.clone();
            let mut client2 = client.clone();
            let mut client3 = client.clone();
            let mut client4 = client.clone();
            let mut client5 = client.clone();
            let mut client6 = client.clone();
            let get_block_info = async move {
                let block_info = client1.get_block_info(fbi.height).await?.response;
                // Fetching the block certificates prior to P6 results in a InvalidArgument gRPC
                // error, so we produce the empty type of certificates instead.
                // The information is only used when preparing blocks for P8 and up.
                let certificates = if block_info.protocol_version < ProtocolVersion::P8 {
                    BlockCertificates {
                        quorum_certificate:       None,
                        timeout_certificate:      None,
                        epoch_finalization_entry: None,
                    }
                } else {
                    let response = client1.get_block_certificates(fbi.height).await?;
                    response.response
                };
                Ok((block_info, certificates))
            };

            let get_events = async move {
                let events = client2
                    .get_block_transaction_events(fbi.height)
                    .await?
                    .response
                    .try_collect::<Vec<_>>()
                    .await?;
                Ok(events)
            };

            let get_tokenomics_info = async move {
                let tokenomics_info = client3.get_tokenomics_info(fbi.height).await?.response;
                let total_staked_capital = match &tokenomics_info {
                    RewardsOverview::V0 {
                        ..
                    } => {
                        compute_total_stake_capital(
                            &mut client3,
                            BlockIdentifier::AbsoluteHeight(fbi.height),
                        )
                        .await?
                    }
                    RewardsOverview::V1 {
                        total_staked_capital,
                        ..
                    } => *total_staked_capital,
                };
                Ok((tokenomics_info, total_staked_capital))
            };

            let get_items = async move {
                let items = client4
                    .get_block_items(fbi.height)
                    .await?
                    .response
                    .try_collect::<Vec<_>>()
                    .await?;
                Ok(items)
            };

            let get_special_items = async move {
                let items = client5
                    .get_block_special_events(fbi.height)
                    .await?
                    .response
                    .try_collect::<Vec<_>>()
                    .await?;
                Ok(items)
            };
            let start_fetching = Instant::now();
            let (
                (block_info, certificates),
                chain_parameters,
                (tokenomics_info, total_staked_capital),
                events,
                items,
                special_events,
            ) = try_join!(
                get_block_info,
                client6.get_block_chain_parameters(fbi.height),
                get_tokenomics_info,
                get_events,
                get_items,
                get_special_items
            )?;
            let node_response_time = start_fetching.elapsed();
            self.node_response_time.get_or_create(label).observe(node_response_time.as_secs_f64());

            let data = BlockData {
                finalized_block_info: fbi,
                block_info,
                events,
                items,
                chain_parameters: chain_parameters.response,
                tokenomics_info,
                total_staked_capital,
                special_events,
                certificates,
            };

            let prepared_block =
                PreparedBlock::prepare(&mut client, &data).await.map_err(RPCError::ParseError)?;
            Ok(prepared_block)
        }
        .await;
        self.blocks_being_preprocessed.get_or_create(label).dec();
        debug!("Preprocessing block {}:{} completed", fbi.height, fbi.block_hash);
        result
    }

    /// Called when either connecting to the node or querying the node fails.
    /// The number of successive failures without progress is passed to the
    /// method which should return whether to stop indexing `true` or not
    /// `false`
    async fn on_failure(
        &mut self,
        endpoint: v2::Endpoint,
        successive_failures: u64,
        err: TraverseError,
    ) -> bool {
        info!("Failed preprocessing {} times in row: {}", successive_failures, err);
        self.preprocessing_failures.get_or_create(&NodeMetricLabels::new(&endpoint)).inc();
        successive_failures > self.max_successive_failures
    }
}

enum CryptoOperation {
    Decrypt,
    Encrypt,
}

impl From<CryptoOperation> for AccountStatementEntryType {
    fn from(operation: CryptoOperation) -> Self {
        match operation {
            CryptoOperation::Decrypt => AccountStatementEntryType::AmountDecrypted,
            CryptoOperation::Encrypt => AccountStatementEntryType::AmountEncrypted,
        }
    }
}

/// Compute the total stake capital by summing all the stake of the bakers.
/// This is only needed for older blocks, which does not provide this
/// information as part of the tokenomics info query.
async fn compute_total_stake_capital(
    client: &mut v2::Client,
    block_height: v2::BlockIdentifier,
) -> QueryResult<Amount> {
    let mut total_staked_capital = Amount::zero();
    let mut bakers = client.get_baker_list(block_height).await?.response;
    while let Some(baker_id) = bakers.try_next().await? {
        let account_info = client
            .get_account_info(&v2::AccountIdentifier::Index(baker_id.id), block_height)
            .await?
            .response;
        total_staked_capital += account_info
            .account_stake
            .context("Expected baker to have account stake information")
            .map_err(RPCError::ParseError)?
            .staked_amount();
    }
    Ok(total_staked_capital)
}

/// Type implementing the `ProcessEvent` handling the insertion of prepared
/// blocks.
struct BlockProcessor {
    /// Database connection pool
    pool: PgPool,
    /// Histogram collecting batch size
    batch_size: Histogram,
    /// Metric counting the total number of failed attempts to process
    /// blocks.
    processing_failures: Counter,
    /// Histogram collecting the time it took to process a block.
    processing_duration_seconds: Histogram,
    /// Max number of acceptable successive failures before shutting down the
    /// service.
    max_successive_failures: u32,
    /// Starting context which is tracked across processing blocks.
    current_context: BlockProcessingContext,
}
impl BlockProcessor {
    /// Construct the block processor by loading the initial state from the
    /// database. This assumes at least the genesis block is in the
    /// database.
    async fn new(
        pool: PgPool,
        max_successive_failures: u32,
        registry: &mut Registry,
    ) -> anyhow::Result<Self> {
        let last_finalized_block = sqlx::query!(
            "
            SELECT
                hash,
                cumulative_finalization_time
            FROM blocks
            WHERE finalization_time IS NOT NULL
            ORDER BY height DESC
            LIMIT 1
            "
        )
        .fetch_one(&pool)
        .await
        .context("Failed to query data for save context")?;

        let last_block = sqlx::query!(
            "
            SELECT
                slot_time,
                cumulative_num_txs
            FROM blocks
            ORDER BY height DESC
            LIMIT 1
            "
        )
        .fetch_one(&pool)
        .await
        .context("Failed to query data for save context")?;

        let starting_context = BlockProcessingContext {
            last_finalized_hash:               last_finalized_block.hash,
            last_block_slot_time:              last_block.slot_time,
            last_cumulative_num_txs:           last_block.cumulative_num_txs,
            last_cumulative_finalization_time: last_finalized_block
                .cumulative_finalization_time
                .unwrap_or(0),
        };

        let processing_failures = Counter::default();
        registry.register(
            "processing_failures",
            "Number of blocks save to the database",
            processing_failures.clone(),
        );
        let processing_duration_seconds =
            Histogram::new(histogram::exponential_buckets(0.01, 2.0, 10));
        registry.register(
            "processing_duration_seconds",
            "Time taken for processing a block",
            processing_duration_seconds.clone(),
        );
        let batch_size = Histogram::new(histogram::linear_buckets(1.0, 1.0, 10));
        registry.register("batch_size", "Batch sizes", batch_size.clone());

        Ok(Self {
            pool,
            current_context: starting_context,
            batch_size,
            processing_failures,
            processing_duration_seconds,
            max_successive_failures,
        })
    }
}

#[async_trait]
impl ProcessEvent for BlockProcessor {
    /// The type of events that are to be processed. Typically this will be all
    /// of the transactions of interest for a single block."]
    type Data = Vec<PreparedBlock>;
    /// A description returned by the [`process`](ProcessEvent::process) method.
    /// This message is logged by the [`ProcessorConfig`] and is intended to
    /// describe the data that was just processed.
    type Description = String;
    /// An error that can be signalled.
    type Error = anyhow::Error;

    /// Process a single item. This should work atomically in the sense that
    /// either the entire `data` is processed or none of it is in case of an
    /// error. This property is relied upon by the [`ProcessorConfig`] to retry
    /// failed attempts.
    async fn process(&mut self, batch: &Self::Data) -> Result<Self::Description, Self::Error> {
        let start_time = Instant::now();
        let mut out = format!("Processed {} blocks:", batch.len());
        let mut tx = self.pool.begin().await.context("Failed to create SQL transaction")?;
        // Clone the context, to avoid mutating the current context until we are certain
        // nothing fails.
        let mut new_context = self.current_context.clone();
        PreparedBlock::batch_save(batch, &mut new_context, &mut tx).await?;
        for block in batch {
            let mut statistics = Statistics::new(block.height);
            for item in block.prepared_block_items.iter() {
                item.save(&mut tx, &mut statistics).await.with_context(|| {
                    format!(
                        "Failed processing block item with hash {} for block height {}",
                        item.block_item_hash, item.block_height
                    )
                })?;
            }
            block.statistics.save(&mut tx).await?;
            block.special_transaction_outcomes.save(&mut tx).await?;
            block.baker_unmark_suspended.save(&mut tx).await?;
<<<<<<< HEAD
            statistics.save(&mut tx).await?;
=======
>>>>>>> 6a73253b
            out.push_str(format!("\n- {}:{}", block.height, block.hash).as_str());
        }
        process_release_schedules(new_context.last_block_slot_time, &mut tx)
            .await
            .context("Processing scheduled releases")?;
        tx.commit().await.context("Failed to commit SQL transaction")?;
        self.batch_size.observe(batch.len() as f64);
        let duration = start_time.elapsed();
        self.processing_duration_seconds.observe(duration.as_secs_f64());
        self.current_context = new_context;
        Ok(out)
    }

    /// The `on_failure` method is invoked by the [`ProcessorConfig`] when it
    /// fails to process an event. It is meant to retry to recreate the
    /// resources, such as a database connection, that might have been
    /// dropped. The return value should signal if the handler process
    /// should continue (`true`) or not.
    ///
    /// The function takes the `error` that occurred at the latest
    /// [`process`](Self::process) call that just failed, and the number of
    /// attempts of calling `process` that failed.
    async fn on_failure(
        &mut self,
        error: Self::Error,
        successive_failures: u32,
    ) -> Result<bool, Self::Error> {
        info!("Failed processing {} times in row: \n{:?}", successive_failures, error);
        self.processing_failures.inc();
        Ok(self.max_successive_failures >= successive_failures)
    }
}

#[derive(Clone)]
struct BlockProcessingContext {
    /// The last finalized block hash according to the latest indexed block.
    /// This is used when computing the finalization time.
    last_finalized_hash:               String,
    /// The slot time of the last processed block.
    /// This is used when computing the block time.
    last_block_slot_time:              DateTime<Utc>,
    /// The value of cumulative_num_txs from the last block.
    /// This, along with the number of transactions in the current block,
    /// is used to calculate the next cumulative_num_txs.
    last_cumulative_num_txs:           i64,
    /// The cumulative_finalization_time in milliseconds of the last finalized
    /// block. This is used to efficiently update the
    /// cumulative_finalization_time of newly finalized blocks.
    last_cumulative_finalization_time: i64,
}

/// Process schedule releases based on the slot time of the last processed
/// block.
async fn process_release_schedules(
    last_block_slot_time: DateTime<Utc>,
    tx: &mut sqlx::Transaction<'static, sqlx::Postgres>,
) -> anyhow::Result<()> {
    sqlx::query!(
        "DELETE FROM scheduled_releases
         WHERE release_time <= $1",
        last_block_slot_time
    )
    .execute(tx.as_mut())
    .await?;
    Ok(())
}

/// Raw block information fetched from a Concordium Node.
struct BlockData {
    finalized_block_info: FinalizedBlockInfo,
    block_info:           BlockInfo,
    events:               Vec<BlockItemSummary>,
    items:                Vec<BlockItem<EncodedPayload>>,
    chain_parameters:     ChainParameters,
    tokenomics_info:      RewardsOverview,
    total_staked_capital: Amount,
    special_events:       Vec<SpecialTransactionOutcome>,
    /// Certificates included in the block.
    certificates:         BlockCertificates,
}

/// Function for initializing the database with the genesis block.
/// This should only be called if the database is empty.
async fn save_genesis_data(endpoint: v2::Endpoint, pool: &PgPool) -> anyhow::Result<()> {
    let mut client = v2::Client::new(endpoint)
        .await
        .context("Failed to establish connection to Concordium Node")?;
    let mut tx = pool.begin().await.context("Failed to create SQL transaction")?;
    let genesis_height = v2::BlockIdentifier::AbsoluteHeight(0.into());

    let genesis_block_info = client.get_block_info(genesis_height).await?.response;
    let block_hash = genesis_block_info.block_hash.to_string();
    let slot_time = genesis_block_info.block_slot_time;
    let genesis_tokenomics = client.get_tokenomics_info(genesis_height).await?.response;
    let total_staked = match genesis_tokenomics {
        RewardsOverview::V0 {
            ..
        } => {
            let total_staked_capital =
                compute_total_stake_capital(&mut client, genesis_height).await?;
            i64::try_from(total_staked_capital.micro_ccd())?
        }
        RewardsOverview::V1 {
            total_staked_capital,
            ..
        } => i64::try_from(total_staked_capital.micro_ccd())?,
    };
    let total_amount =
        i64::try_from(genesis_tokenomics.common_reward_data().total_amount.micro_ccd())?;
    sqlx::query!(
        "INSERT INTO blocks (
            height,
            hash,
            slot_time,
            block_time,
            finalization_time,
            total_amount,
            total_staked,
            cumulative_num_txs
        ) VALUES (0, $1, $2, 0, 0, $3, $4, 0);",
        block_hash,
        slot_time,
        total_amount,
        total_staked,
    )
    .execute(&mut *tx)
    .await?;
    let genesis_bakers_count: i64 =
        client.get_baker_list(genesis_height).await?.response.count().await.try_into()?;
    sqlx::query!(
        "INSERT INTO metrics_bakers (block_height, total_bakers_added, total_bakers_removed)
        VALUES (0, $1, 0)",
        genesis_bakers_count,
    )
    .execute(&mut *tx)
    .await?;

    let mut genesis_accounts = client.get_account_list(genesis_height).await?.response;
    while let Some(account) = genesis_accounts.try_next().await? {
        let info = client.get_account_info(&account.into(), genesis_height).await?.response;
        let index = i64::try_from(info.account_index.index)?;
        let account_address = account.to_string();
        let canonical_address = account.get_canonical_address();
        let amount = i64::try_from(info.account_amount.micro_ccd)?;

        // Note that we override the usual default num_txs = 1 here
        // because the genesis accounts do not have a creation transaction.
        sqlx::query!(
            "INSERT INTO accounts (index, address, amount, canonical_address, num_txs)
            VALUES ($1, $2, $3, $4, 0)",
            index,
            account_address,
            amount,
            canonical_address.0.as_slice()
        )
        .execute(&mut *tx)
        .await?;

        if let Some(AccountStakingInfo::Baker {
            staked_amount,
            restake_earnings,
            baker_info: _,
            pending_change: _,
            pool_info,
            is_suspended: _,
        }) = info.account_stake
        {
            let stake = i64::try_from(staked_amount.micro_ccd())?;
            let open_status = pool_info.as_ref().map(|i| BakerPoolOpenStatus::from(i.open_status));
            let metadata_url = pool_info.as_ref().map(|i| i.metadata_url.to_string());
            let transaction_commission = pool_info.as_ref().map(|i| {
                i64::from(u32::from(PartsPerHundredThousands::from(i.commission_rates.transaction)))
            });
            let baking_commission = pool_info.as_ref().map(|i| {
                i64::from(u32::from(PartsPerHundredThousands::from(i.commission_rates.baking)))
            });
            let finalization_commission = pool_info.as_ref().map(|i| {
                i64::from(u32::from(PartsPerHundredThousands::from(
                    i.commission_rates.finalization,
                )))
            });
            sqlx::query!(
                "INSERT INTO bakers (id, staked, restake_earnings, open_status, metadata_url, \
                 transaction_commission, baking_commission, finalization_commission, \
                 pool_total_staked, pool_delegator_count)
        VALUES ($1, $2, $3, $4, $5, $6, $7, $8, $9, $10)",
                index,
                stake,
                restake_earnings,
                open_status as Option<BakerPoolOpenStatus>,
                metadata_url,
                transaction_commission,
                baking_commission,
                finalization_commission,
                stake,
                0
            )
            .execute(&mut *tx)
            .await?;
        }
    }

    tx.commit().await.context("Failed to commit SQL transaction")?;
    Ok(())
}

/// Preprocessed block which is ready to be saved in the database.
struct PreparedBlock {
    /// Hash of the block.
    hash: String,
    /// Absolute height of the block.
    height: i64,
    /// Block slot time (UTC).
    slot_time: DateTime<Utc>,
    /// Id of the validator which constructed the block. Is only None for the
    /// genesis block.
    baker_id: Option<i64>,
    /// Total amount of CCD in existence at the time of this block.
    total_amount: i64,
    /// Total staked CCD at the time of this block.
    total_staked: i64,
    /// Block hash of the last finalized block.
    block_last_finalized: String,
    /// Preprocessed block items, ready to be saved in the database.
    prepared_block_items: Vec<PreparedBlockItem>,
    /// Preprocessed block special items, ready to be saved in the database.
    special_transaction_outcomes: PreparedSpecialTransactionOutcomes,
    /// Unmark the baker and signers of the Quorum Certificate from being primed
    /// for suspension.
    baker_unmark_suspended: PreparedUnmarkPrimedForSuspension,
    /// Statistics gathered about frequency of events
    statistics: Statistics,
}

impl PreparedBlock {
    async fn prepare(node_client: &mut v2::Client, data: &BlockData) -> anyhow::Result<Self> {
        let height = i64::try_from(data.finalized_block_info.height.height)?;
        let hash = data.finalized_block_info.block_hash.to_string();
        let block_last_finalized = data.block_info.block_last_finalized.to_string();
        let slot_time = data.block_info.block_slot_time;
        let baker_id = if let Some(index) = data.block_info.block_baker {
            Some(i64::try_from(index.id.index)?)
        } else {
            None
        };
        let mut statistics = Statistics::new(height);
        let total_amount =
            i64::try_from(data.tokenomics_info.common_reward_data().total_amount.micro_ccd())?;
        let total_staked = i64::try_from(data.total_staked_capital.micro_ccd())?;
        let mut prepared_block_items = Vec::new();
        for (item_summary, item) in data.events.iter().zip(data.items.iter()) {
            prepared_block_items.push(
                PreparedBlockItem::prepare(node_client, data, item_summary, item, &mut statistics)
                    .await?,
            )
        }

        let special_transaction_outcomes = PreparedSpecialTransactionOutcomes::prepare(
            node_client,
            &data.block_info,
            &data.special_events,
        )
        .await?;
        let baker_unmark_suspended = PreparedUnmarkPrimedForSuspension::prepare(data)?;
        Ok(Self {
            hash,
            height,
            slot_time,
            baker_id,
            total_amount,
            total_staked,
            block_last_finalized,
            prepared_block_items,
            special_transaction_outcomes,
            baker_unmark_suspended,
            statistics,
        })
    }

    async fn batch_save(
        batch: &[Self],
        context: &mut BlockProcessingContext,
        tx: &mut sqlx::Transaction<'static, sqlx::Postgres>,
    ) -> anyhow::Result<()> {
        let mut heights = Vec::with_capacity(batch.len());
        let mut hashes = Vec::with_capacity(batch.len());
        let mut slot_times = Vec::with_capacity(batch.len());
        let mut baker_ids = Vec::with_capacity(batch.len());
        let mut total_amounts = Vec::with_capacity(batch.len());
        let mut total_staked = Vec::with_capacity(batch.len());
        let mut block_times = Vec::with_capacity(batch.len());
        let mut cumulative_num_txss = Vec::with_capacity(batch.len());

        let mut finalizers = Vec::with_capacity(batch.len());
        let mut last_finalizeds = Vec::with_capacity(batch.len());
        let mut finalizers_slot_time = Vec::with_capacity(batch.len());

        for block in batch {
            heights.push(block.height);
            hashes.push(block.hash.clone());
            slot_times.push(block.slot_time);
            baker_ids.push(block.baker_id);
            total_amounts.push(block.total_amount);
            total_staked.push(block.total_staked);
            block_times.push(
                block
                    .slot_time
                    .signed_duration_since(context.last_block_slot_time)
                    .num_milliseconds(),
            );
            context.last_cumulative_num_txs += block.prepared_block_items.len() as i64;
            cumulative_num_txss.push(context.last_cumulative_num_txs);
            context.last_block_slot_time = block.slot_time;

            // Check if this block knows of a new finalized block.
            // If so, note it down so we can mark the blocks since last time as finalized by
            // this block.
            if block.block_last_finalized != context.last_finalized_hash {
                finalizers.push(block.height);
                finalizers_slot_time.push(block.slot_time);
                last_finalizeds.push(block.block_last_finalized.clone());

                context.last_finalized_hash = block.block_last_finalized.clone();
            }
        }

        sqlx::query!(
            "INSERT INTO blocks (
                height, 
                hash, 
                slot_time, 
                block_time, 
                baker_id, 
                total_amount, 
                total_staked, 
                cumulative_num_txs
            )
            SELECT * FROM UNNEST(
                $1::BIGINT[],
                $2::TEXT[],
                $3::TIMESTAMPTZ[],
                $4::BIGINT[],
                $5::BIGINT[],
                $6::BIGINT[],
                $7::BIGINT[],
                $8::BIGINT[]
            );",
            &heights,
            &hashes,
            &slot_times,
            &block_times,
            &baker_ids as &[Option<i64>],
            &total_amounts,
            &total_staked,
            &cumulative_num_txss
        )
        .execute(tx.as_mut())
        .await?;

        // With all blocks in the batch inserted we update blocks which we now can
        // compute the finalization time for. Using the list of finalizer blocks
        // (those containing a last finalized block different from its predecessor)
        // we update the blocks below which does not contain finalization time and
        // compute it to be the difference between the slot_time of the block and the
        // finalizer block.
        sqlx::query!(
            "UPDATE blocks SET
                finalization_time = (
                    EXTRACT(EPOCH FROM finalizer.slot_time - blocks.slot_time)::double precision
                        * 1000
                )::bigint,
                finalized_by = finalizer.height
            FROM UNNEST(
                $1::BIGINT[],
                $2::TEXT[],
                $3::TIMESTAMPTZ[]
            ) AS finalizer(height, finalized, slot_time)
            JOIN blocks last ON finalizer.finalized = last.hash
            WHERE blocks.finalization_time IS NULL AND blocks.height <= last.height",
            &finalizers,
            &last_finalizeds,
            &finalizers_slot_time
        )
        .execute(tx.as_mut())
        .await?;

        // With the finalization_time update for each finalized block, we also have to
        // update the cumulative_finalization_time for these blocks.
        // Returns the cumulative_finalization_time of the latest finalized block.
        let new_last_cumulative_finalization_time = sqlx::query_scalar!(
            "WITH cumulated AS (
                -- Compute the sum of finalization_time for the finalized missing the cumulative.
                SELECT
                    height,
                    -- Note this sum is only of those without a cumulative_finalization_time and
                    -- not the entire table.
                    SUM(finalization_time) OVER (
                        ORDER BY height
                        RANGE BETWEEN UNBOUNDED PRECEDING AND CURRENT ROW
                    ) AS time
                FROM blocks
                WHERE blocks.cumulative_finalization_time IS NULL
                    AND blocks.finalization_time IS NOT NULL
                ORDER BY height
            ), updated AS (
                -- Update the cumulative time from the previous known plus the newly computed.
                UPDATE blocks
                    SET cumulative_finalization_time = $1 + cumulated.time
                FROM cumulated
                WHERE blocks.height = cumulated.height
                RETURNING cumulated.height, cumulative_finalization_time
            )
            -- Return only the latest cumulative_finalization_time.
            SELECT updated.cumulative_finalization_time
            FROM updated
            ORDER BY updated.height DESC
            LIMIT 1",
            context.last_cumulative_finalization_time
        )
        .fetch_optional(tx.as_mut())
        .await?
        .flatten();
        if let Some(cumulative_finalization_time) = new_last_cumulative_finalization_time {
            context.last_cumulative_finalization_time = cumulative_finalization_time;
        }
        Ok(())
    }
}

/// Database operation for adding new row into the account statement table.
/// This reads the current balance of the account and assumes the balance is
/// already updated with the amount part of the statement.
#[derive(Debug)]
struct PreparedAccountStatement {
    canonical_address: CanonicalAccountAddress,
    amount:            i64,
    block_height:      i64,
    transaction_type:  AccountStatementEntryType,
}

impl PreparedAccountStatement {
    async fn save(
        &self,
        tx: &mut sqlx::Transaction<'static, sqlx::Postgres>,
        transaction_index: Option<i64>,
    ) -> anyhow::Result<()> {
        sqlx::query!(
            "WITH account_info AS (
            SELECT index AS account_index, amount AS current_balance
            FROM accounts
            WHERE canonical_address = $1
        )
        INSERT INTO account_statements (
            account_index,
            entry_type,
            amount,
            block_height,
            transaction_id,
            account_balance
        )
        SELECT
            account_index,
            $2,
            $3,
            $4,
            $5,
            current_balance
        FROM account_info",
            self.canonical_address.0.as_slice(),
            self.transaction_type as AccountStatementEntryType,
            self.amount,
            self.block_height,
            transaction_index
        )
        .execute(tx.as_mut())
        .await?
        .ensure_affected_one_row()
        .with_context(|| format!("Failed insert into account_statements: {:?}", self))?;

        Ok(())
    }
}

/// Prepared block item (transaction), ready to be inserted in the database
#[derive(Debug)]
struct PreparedBlockItem {
    /// Hash of the transaction
    block_item_hash:   String,
    /// Cost for the account signing the block item (in microCCD), always 0 for
    /// update and credential deployments.
    ccd_cost:          i64,
    /// Energy cost of the execution of the block item.
    energy_cost:       i64,
    /// Absolute height of the block.
    block_height:      i64,
    /// Base58check representation of the account address which signed the
    /// block, none for update and credential deployments.
    sender:            Option<String>,
    /// Whether the block item is an account transaction, update or credential
    /// deployment.
    transaction_type:  DbTransactionType,
    /// The type of account transaction, is none if not an account transaction
    /// or if the account transaction got rejected due to deserialization
    /// failing.
    account_type:      Option<AccountTransactionType>,
    /// The type of credential deployment transaction, is none if not a
    /// credential deployment transaction.
    credential_type:   Option<CredentialDeploymentTransactionType>,
    /// The type of update transaction, is none if not an update transaction.
    update_type:       Option<UpdateTransactionType>,
    /// Whether the block item was successful i.e. not rejected.
    success:           bool,
    /// Events of the block item. Is none for rejected block items.
    events:            Option<serde_json::Value>,
    /// Reject reason the block item. Is none for successful block items.
    reject:            Option<PreparedTransactionRejectReason>,
    /// All affected accounts for this transaction. Each entry is the binary
    /// representation of an account address.
    affected_accounts: Vec<Vec<u8>>,
    /// Block item events prepared for inserting into the database.
    prepared_event:    PreparedBlockItemEvent,
}

impl PreparedBlockItem {
    async fn prepare(
        node_client: &mut v2::Client,
        data: &BlockData,
        item_summary: &BlockItemSummary,
        item: &BlockItem<EncodedPayload>,
        statistics: &mut Statistics,
    ) -> anyhow::Result<Self> {
        let block_height = i64::try_from(data.finalized_block_info.height.height)?;
        let block_item_hash = item_summary.hash.to_string();
        let ccd_cost =
            i64::try_from(data.chain_parameters.ccd_cost(item_summary.energy_cost).micro_ccd)?;
        let energy_cost = i64::try_from(item_summary.energy_cost.energy)?;
        let sender = item_summary.sender_account().map(|a| a.to_string());
        let (transaction_type, account_type, credential_type, update_type) =
            match &item_summary.details {
                BlockItemSummaryDetails::AccountTransaction(details) => {
                    let account_transaction_type =
                        details.transaction_type().map(AccountTransactionType::from);
                    (DbTransactionType::Account, account_transaction_type, None, None)
                }
                BlockItemSummaryDetails::AccountCreation(details) => {
                    let credential_type =
                        CredentialDeploymentTransactionType::from(details.credential_type);
                    (DbTransactionType::CredentialDeployment, None, Some(credential_type), None)
                }
                BlockItemSummaryDetails::Update(details) => {
                    let update_type = UpdateTransactionType::from(details.update_type());
                    (DbTransactionType::Update, None, None, Some(update_type))
                }
            };
        let success = item_summary.is_success();
        let (events, reject) = if success {
            let events = serde_json::to_value(events_from_summary(item_summary.details.clone())?)?;
            (Some(events), None)
        } else {
            let reject =
                if let BlockItemSummaryDetails::AccountTransaction(AccountTransactionDetails {
                    effects:
                        AccountTransactionEffects::None {
                            reject_reason,
                            ..
                        },
                    ..
                }) = &item_summary.details
                {
                    PreparedTransactionRejectReason::prepare(reject_reason.clone())?
                } else {
                    anyhow::bail!("Invariant violation: Failed transaction without a reject reason")
                };
            (None, Some(reject))
        };
        let affected_accounts = item_summary
            .affected_addresses()
            .iter()
            .map(|acc| acc.get_canonical_address().0.to_vec())
            .collect::<HashSet<Vec<u8>>>()
            .into_iter()
            .collect();

        let prepared_event =
            PreparedBlockItemEvent::prepare(node_client, data, item_summary, item, statistics)
                .await?;

        Ok(Self {
            block_item_hash,
            ccd_cost,
            energy_cost,
            block_height,
            sender,
            transaction_type,
            account_type,
            credential_type,
            update_type,
            success,
            events,
            reject,
            affected_accounts,
            prepared_event,
        })
    }

    async fn save(
        &self,
        tx: &mut sqlx::Transaction<'static, sqlx::Postgres>,
        statistics: &mut Statistics,
    ) -> anyhow::Result<()> {
        let reject = if let Some(reason) = &self.reject {
            Some(reason.process(tx).await?)
        } else {
            None
        };

        let tx_idx = sqlx::query_scalar!(
            "INSERT INTO transactions (
                index,
                hash,
                ccd_cost,
                energy_cost,
                block_height,
                sender_index,
                type,
                type_account,
                type_credential_deployment,
                type_update,
                success,
                events,
                reject
            ) VALUES (
                (SELECT COALESCE(MAX(index) + 1, 0) FROM transactions),
                $1,
                $2,
                $3,
                $4,
                (SELECT index FROM accounts WHERE address = $5),
                $6,
                $7,
                $8,
                $9,
                $10,
                $11,
                $12
            ) RETURNING index",
            self.block_item_hash,
            self.ccd_cost,
            self.energy_cost,
            self.block_height,
            self.sender,
            self.transaction_type as DbTransactionType,
            self.account_type as Option<AccountTransactionType>,
            self.credential_type as Option<CredentialDeploymentTransactionType>,
            self.update_type as Option<UpdateTransactionType>,
            self.success,
            self.events,
            reject
        )
        .fetch_one(tx.as_mut())
        .await
        .context("Failed inserting into transactions")?;
        // Note that this does not include account creation. We handle that when saving
        // the account creation event.
        sqlx::query!(
            "INSERT INTO affected_accounts (transaction_index, account_index)
            SELECT $1, index FROM accounts WHERE canonical_address = ANY($2)",
            tx_idx,
            &self.affected_accounts,
        )
        .execute(tx.as_mut())
        .await?
        .ensure_affected_rows(self.affected_accounts.len().try_into()?)
        .context("Failed insert into affected_accounts")?;

        // We also need to keep track of the number of transactions on the accounts
        // table.
        sqlx::query!(
            "UPDATE accounts
            SET num_txs = num_txs + 1
            WHERE canonical_address = ANY($1)",
            &self.affected_accounts,
        )
        .execute(tx.as_mut())
        .await?
        .ensure_affected_rows(self.affected_accounts.len().try_into()?)
        .context("Failed incrementing num_txs for account")?;

        self.prepared_event.save(tx, tx_idx, statistics).await.with_context(|| {
            format!(
                "Failed processing block item event from {:?} transaction",
                self.transaction_type
            )
        })?;
        Ok(())
    }
}

/// Different types of block item events that can be prepared.
#[derive(Debug)]
enum PreparedBlockItemEvent {
    /// A new account got created.
    AccountCreation(PreparedAccountCreation),
    /// An account transaction event.
    AccountTransaction(Box<PreparedAccountTransaction>),
    /// Chain update transaction event.
    ChainUpdate,
}

impl PreparedBlockItemEvent {
    async fn prepare(
        node_client: &mut v2::Client,
        data: &BlockData,
        item_summary: &BlockItemSummary,
        item: &BlockItem<EncodedPayload>,
        statistics: &mut Statistics,
    ) -> anyhow::Result<Self> {
        match &item_summary.details {
            BlockItemSummaryDetails::AccountCreation(details) => Ok(
                PreparedBlockItemEvent::AccountCreation(PreparedAccountCreation::prepare(details)?),
            ),
            BlockItemSummaryDetails::AccountTransaction(details) => {
                let fee = PreparedUpdateAccountBalance::prepare(
                    &details.sender,
                    -i64::try_from(details.cost.micro_ccd())?,
                    data.block_info.block_height,
                    AccountStatementEntryType::TransactionFee,
                )?;
                let event = PreparedEventEnvelope::prepare(
                    node_client,
                    data,
                    details,
                    item,
                    &details.sender,
                    statistics,
                )
                .await?;
                Ok(PreparedBlockItemEvent::AccountTransaction(Box::new(
                    PreparedAccountTransaction {
                        fee,
                        event,
                    },
                )))
            }
            BlockItemSummaryDetails::Update(_) => Ok(PreparedBlockItemEvent::ChainUpdate),
        }
    }

    async fn save(
        &self,
        tx: &mut sqlx::Transaction<'static, sqlx::Postgres>,
        transaction_index: i64,
        statistics: &mut Statistics,
    ) -> anyhow::Result<()> {
        match self {
            PreparedBlockItemEvent::AccountCreation(event) => {
                event.save(tx, transaction_index).await
            }
            PreparedBlockItemEvent::AccountTransaction(account_transaction_event) => {
                account_transaction_event.fee.save(tx, Some(transaction_index)).await?;
                account_transaction_event.event.save(tx, transaction_index, statistics).await
            }
            PreparedBlockItemEvent::ChainUpdate => Ok(()),
        }
    }
}

#[derive(Debug)]
struct PreparedAccountTransaction {
    /// Update the balance of the sender account with the cost (transaction
    /// fee).
    fee:   PreparedUpdateAccountBalance,
    /// Updates based on the events of the account transaction.
    event: PreparedEventEnvelope,
}

#[derive(Debug)]
enum PreparedEvent {
    /// A transfer of CCD from one account to another account.
    CcdTransfer(PreparedCcdTransferEvent),
    /// Event of moving funds either from or to the encrypted balance.
    EncryptedBalance(PreparedUpdateEncryptedBalance),
    /// Changes related to validators (previously referred to as bakers).
    BakerEvents(PreparedBakerEvents),
    /// Account delegation events
    AccountDelegationEvents(PreparedAccountDelegationEvents),
    /// Smart contract module got deployed.
    ModuleDeployed(PreparedModuleDeployed),
    /// Contract got initialized.
    ContractInitialized(PreparedContractInitialized),
    /// Contract got updated.
    ContractUpdate(PreparedContractUpdates),
    /// A scheduled transfer got executed.
    ScheduledTransfer(PreparedScheduledReleases),
    /// Rejected transaction.
    RejectedTransaction(PreparedRejectedEvent),
    /// No changes in the database was caused by this event.
    NoOperation,
}
impl PreparedEvent {
    async fn prepare(
        node_client: &mut v2::Client,
        data: &BlockData,
        details: &AccountTransactionDetails,
        item: &BlockItem<EncodedPayload>,
        sender: &AccountAddress,
        statistics: &mut Statistics,
    ) -> anyhow::Result<Self> {
        let height = data.block_info.block_height;
        let prepared_event = match &details.effects {
            AccountTransactionEffects::None {
                transaction_type,
                reject_reason,
            } => {
                let rejected_event = match transaction_type.as_ref() {
                    Some(&TransactionType::InitContract) | Some(&TransactionType::DeployModule) => {
                        if let RejectReason::ModuleNotWF
                        | RejectReason::InvalidModuleReference {
                            ..
                        } = reject_reason
                        {
                            // Trying to initialize a smart contract from invalid module
                            // reference or deploying invalid smart contract modules are not
                            // indexed further.
                            PreparedRejectedEvent::NoEvent
                        } else {
                            let BlockItem::AccountTransaction(account_transaction) = item else {
                                anyhow::bail!(
                                    "Block item was expected to be an account transaction"
                                )
                            };
                            let decoded = account_transaction
                                .payload
                                .decode()
                                .context("Failed decoding account transaction payload")?;
                            let module_reference = match decoded {
                                Payload::InitContract {
                                    payload,
                                } => payload.mod_ref,
                                Payload::DeployModule {
                                    module,
                                } => module.get_module_ref(),
                                _ => anyhow::bail!(
                                    "Payload did not match InitContract or DeployModule as \
                                     expected"
                                ),
                            };

                            PreparedRejectedEvent::ModuleTransaction(
                                PreparedRejectModuleTransaction::prepare(module_reference)?,
                            )
                        }
                    }
                    Some(&TransactionType::Update) => {
                        if let RejectReason::InvalidContractAddress {
                            ..
                        } = reject_reason
                        {
                            // Updating a smart contract instances using invalid contract
                            // addresses, i.e. non existing
                            // instance, are not indexed further.
                            PreparedRejectedEvent::NoEvent
                        } else {
                            anyhow::ensure!(
                                matches!(
                                    reject_reason,
                                    RejectReason::InvalidReceiveMethod { .. }
                                        | RejectReason::RuntimeFailure
                                        | RejectReason::AmountTooLarge { .. }
                                        | RejectReason::OutOfEnergy
                                        | RejectReason::RejectedReceive { .. }
                                        | RejectReason::InvalidAccountReference { .. }
                                ),
                                "Unexpected reject reason for Contract Update transaction: {:?}",
                                reject_reason
                            );

                            let BlockItem::AccountTransaction(account_transaction) = item else {
                                anyhow::bail!(
                                    "Block item was expected to be an account transaction"
                                )
                            };
                            let payload = account_transaction
                                .payload
                                .decode()
                                .context("Failed decoding account transaction payload")?;
                            let Payload::Update {
                                payload,
                            } = payload
                            else {
                                anyhow::bail!(
                                    "Unexpected payload for transaction of type Update: {:?}",
                                    payload
                                )
                            };
                            PreparedRejectedEvent::ContractUpdateTransaction(
                                PreparedRejectContractUpdateTransaction::prepare(payload.address)?,
                            )
                        }
                    }
                    _ => PreparedRejectedEvent::NoEvent,
                };

                PreparedEvent::RejectedTransaction(rejected_event)
            }
            AccountTransactionEffects::ModuleDeployed {
                module_ref,
            } => PreparedEvent::ModuleDeployed(
                PreparedModuleDeployed::prepare(node_client, *module_ref).await?,
            ),
            AccountTransactionEffects::ContractInitialized {
                data: event_data,
            } => PreparedEvent::ContractInitialized(
                PreparedContractInitialized::prepare(node_client, data, event_data, sender).await?,
            ),
            AccountTransactionEffects::ContractUpdateIssued {
                effects,
            } => PreparedEvent::ContractUpdate(
                PreparedContractUpdates::prepare(node_client, data, effects).await?,
            ),
            AccountTransactionEffects::AccountTransfer {
                amount,
                to,
            }
            | AccountTransactionEffects::AccountTransferWithMemo {
                amount,
                to,
                ..
            } => PreparedEvent::CcdTransfer(PreparedCcdTransferEvent::prepare(
                sender, to, *amount, height,
            )?),

            AccountTransactionEffects::BakerAdded {
                data: event_data,
            } => {
                let event = concordium_rust_sdk::types::BakerEvent::BakerAdded {
                    data: event_data.clone(),
                };
                let prepared = PreparedBakerEvent::prepare(&event, statistics)?;
                PreparedEvent::BakerEvents(PreparedBakerEvents {
                    events: vec![prepared],
                })
            }
            AccountTransactionEffects::BakerRemoved {
                baker_id,
            } => {
                let event = concordium_rust_sdk::types::BakerEvent::BakerRemoved {
                    baker_id: *baker_id,
                };
                let prepared = PreparedBakerEvent::prepare(&event, statistics)?;
                PreparedEvent::BakerEvents(PreparedBakerEvents {
                    events: vec![prepared],
                })
            }
            AccountTransactionEffects::BakerStakeUpdated {
                data: update,
            } => {
                let Some(update) = update else {
                    // No change in baker stake
                    return Ok(PreparedEvent::NoOperation);
                };

                let event = if update.increased {
                    concordium_rust_sdk::types::BakerEvent::BakerStakeIncreased {
                        baker_id:  update.baker_id,
                        new_stake: update.new_stake,
                    }
                } else {
                    concordium_rust_sdk::types::BakerEvent::BakerStakeDecreased {
                        baker_id:  update.baker_id,
                        new_stake: update.new_stake,
                    }
                };
                let prepared = PreparedBakerEvent::prepare(&event, statistics)?;

                PreparedEvent::BakerEvents(PreparedBakerEvents {
                    events: vec![prepared],
                })
            }
            AccountTransactionEffects::BakerRestakeEarningsUpdated {
                baker_id,
                restake_earnings,
            } => {
                let events = vec![PreparedBakerEvent::prepare(
                    &concordium_rust_sdk::types::BakerEvent::BakerRestakeEarningsUpdated {
                        baker_id:         *baker_id,
                        restake_earnings: *restake_earnings,
                    },
                    statistics,
                )?];
                PreparedEvent::BakerEvents(PreparedBakerEvents {
                    events,
                })
            }
            AccountTransactionEffects::BakerKeysUpdated {
                ..
            } => PreparedEvent::NoOperation,
            AccountTransactionEffects::BakerConfigured {
                data: events,
            } => PreparedEvent::BakerEvents(PreparedBakerEvents {
                events: events
                    .iter()
                    .map(|event| PreparedBakerEvent::prepare(event, statistics))
                    .collect::<anyhow::Result<Vec<_>>>()?,
            }),

            AccountTransactionEffects::EncryptedAmountTransferred {
                ..
            }
            | AccountTransactionEffects::EncryptedAmountTransferredWithMemo {
                ..
            } => PreparedEvent::NoOperation,
            AccountTransactionEffects::TransferredToEncrypted {
                data,
            } => PreparedEvent::EncryptedBalance(PreparedUpdateEncryptedBalance::prepare(
                sender,
                data.amount,
                height,
                CryptoOperation::Encrypt,
            )?),
            AccountTransactionEffects::TransferredToPublic {
                amount,
                ..
            } => PreparedEvent::EncryptedBalance(PreparedUpdateEncryptedBalance::prepare(
                sender,
                *amount,
                height,
                CryptoOperation::Decrypt,
            )?),
            AccountTransactionEffects::TransferredWithSchedule {
                to,
                amount: scheduled_releases,
            }
            | AccountTransactionEffects::TransferredWithScheduleAndMemo {
                to,
                amount: scheduled_releases,
                ..
            } => PreparedEvent::ScheduledTransfer(PreparedScheduledReleases::prepare(
                to,
                sender,
                scheduled_releases,
                height,
            )?),
            AccountTransactionEffects::CredentialKeysUpdated {
                ..
            }
            | AccountTransactionEffects::CredentialsUpdated {
                ..
            }
            | AccountTransactionEffects::DataRegistered {
                ..
            } => PreparedEvent::NoOperation,
            AccountTransactionEffects::DelegationConfigured {
                data: events,
            } => PreparedEvent::AccountDelegationEvents(PreparedAccountDelegationEvents {
                events: events
                    .iter()
                    .map(|event| PreparedAccountDelegationEvent::prepare(event, statistics))
                    .collect::<anyhow::Result<Vec<_>>>()?,
            }),
        };
        Ok(prepared_event)
    }

    async fn save(
        &self,
        tx: &mut sqlx::Transaction<'static, sqlx::Postgres>,
        tx_idx: i64,
        protocol_version: ProtocolVersion,
        statistics: &mut Statistics,
    ) -> anyhow::Result<()> {
        match self {
            PreparedEvent::CcdTransfer(event) => event
                .save(tx, tx_idx)
                .await
                .context("Failed processing block item event of CCD transfer"),
            PreparedEvent::EncryptedBalance(event) => event
                .save(tx, tx_idx)
                .await
                .context("Failed processing block item event of encrypted balance"),
            PreparedEvent::BakerEvents(event) => event
                .save(tx, tx_idx, protocol_version, statistics)
                .await
                .context("Failed processing block item event with baker event"),
            PreparedEvent::ModuleDeployed(event) => event
                .save(tx, tx_idx)
                .await
                .context("Failed processing block item event with module deploy"),
            PreparedEvent::ContractInitialized(event) => event
                .save(tx, tx_idx)
                .await
                .context("Failed processing block item event with contract initialized"),
            PreparedEvent::ContractUpdate(event) => event
                .save(tx, tx_idx)
                .await
                .context("Failed processing block item event with contract update"),
            PreparedEvent::AccountDelegationEvents(event) => event
                .save(tx, tx_idx, protocol_version, statistics)
                .await
                .context("Failed processing block item event with account delegation event"),
            PreparedEvent::ScheduledTransfer(event) => event
                .save(tx, tx_idx)
                .await
                .context("Failed processing block item event with scheduled transfer"),
            PreparedEvent::RejectedTransaction(event) => event
                .save(tx, tx_idx)
                .await
                .context("Failed processing block item event with rejected event"),
            PreparedEvent::NoOperation => Ok(()),
        }
    }
}

/// Contains metadata required for event processing that is not directly tied to
/// individual events.
#[derive(Debug)]
struct EventMetadata {
    protocol_version: ProtocolVersion,
}

/// Wraps a prepared event together with metadata needed for its processing.
///
/// Prior to protocol version 7, baker removal was delayed by a cooldown period
/// during which other baker-related transactions could still occur, potentially
/// resulting in no affected rows. This envelope provides the necessary context
/// (e.g. protocol version) to correctly validate the processing of events.
#[derive(Debug)]
struct PreparedEventEnvelope {
    metadata: EventMetadata,
    event:    PreparedEvent,
}

impl PreparedEventEnvelope {
    pub async fn prepare(
        node_client: &mut v2::Client,
        data: &BlockData,
        details: &AccountTransactionDetails,
        item: &BlockItem<EncodedPayload>,
        sender: &AccountAddress,
        statistics: &mut Statistics,
    ) -> anyhow::Result<Self> {
        let event =
            PreparedEvent::prepare(node_client, data, details, item, sender, statistics).await?;
        let metadata = EventMetadata {
            protocol_version: data.block_info.protocol_version,
        };
        Ok(PreparedEventEnvelope {
            metadata,
            event,
        })
    }

    pub async fn save(
        &self,
        tx: &mut sqlx::Transaction<'static, sqlx::Postgres>,
        tx_idx: i64,
        statistics: &mut Statistics,
    ) -> anyhow::Result<()> {
        self.event.save(tx, tx_idx, self.metadata.protocol_version, statistics).await
    }
}

/// Prepared database insertion of a new account.
#[derive(Debug)]
struct PreparedAccountCreation {
    /// The base58check representation of the canonical account address.
    account_address:   String,
    canonical_address: CanonicalAccountAddress,
}

impl PreparedAccountCreation {
    fn prepare(
        details: &concordium_rust_sdk::types::AccountCreationDetails,
    ) -> anyhow::Result<Self> {
        Ok(Self {
            account_address:   details.address.to_string(),
            canonical_address: details.address.get_canonical_address(),
        })
    }

    async fn save(
        &self,
        tx: &mut sqlx::Transaction<'static, sqlx::Postgres>,
        transaction_index: i64,
    ) -> anyhow::Result<()> {
        let account_index = sqlx::query_scalar!(
            "INSERT INTO
                accounts (index, address, canonical_address, transaction_index)
            VALUES
                ((SELECT COALESCE(MAX(index) + 1, 0) FROM accounts), $1, $2, $3)
            RETURNING index",
            self.account_address,
            self.canonical_address.0.as_slice(),
            transaction_index,
        )
        .fetch_one(tx.as_mut())
        .await?;

        sqlx::query!(
            "INSERT INTO affected_accounts (transaction_index, account_index)
            VALUES ($1, $2)",
            transaction_index,
            account_index
        )
        .execute(tx.as_mut())
        .await?;

        Ok(())
    }
}

/// Represents the events from an account configuring a delegator.
#[derive(Debug)]
struct PreparedAccountDelegationEvents {
    /// Update the state of the delegator.
    events: Vec<PreparedAccountDelegationEvent>,
}

impl PreparedAccountDelegationEvents {
    async fn save(
        &self,
        tx: &mut sqlx::Transaction<'static, sqlx::Postgres>,
        transaction_index: i64,
        protocol_version: ProtocolVersion,
        statistics: &mut Statistics,
    ) -> anyhow::Result<()> {
        for event in &self.events {
            event.save(tx, transaction_index, protocol_version, statistics).await?;
        }
        Ok(())
    }
}

#[derive(Debug)]
enum PreparedAccountDelegationEvent {
    StakeIncrease {
        account_id: i64,
        staked:     i64,
    },
    StakeDecrease {
        account_id: i64,
        staked:     i64,
    },
    SetRestakeEarnings {
        account_id:       i64,
        restake_earnings: bool,
    },
    Added {
        account_id: i64,
    },
    Removed {
        account_id: i64,
    },
    SetDelegationTarget {
        account_id: i64,
        target_id:  Option<i64>,
    },
    RemoveBaker(BakerRemoved),
}

impl PreparedAccountDelegationEvent {
    fn prepare(
        event: &concordium_rust_sdk::types::DelegationEvent,
        statistics: &mut Statistics,
    ) -> anyhow::Result<Self> {
        use concordium_rust_sdk::types::DelegationEvent;
        let prepared = match event {
            DelegationEvent::DelegationStakeIncreased {
                delegator_id,
                new_stake,
            } => PreparedAccountDelegationEvent::StakeIncrease {
                account_id: delegator_id.id.index.try_into()?,
                staked:     new_stake.micro_ccd.try_into()?,
            },
            DelegationEvent::DelegationStakeDecreased {
                delegator_id,
                new_stake,
            } => PreparedAccountDelegationEvent::StakeDecrease {
                account_id: delegator_id.id.index.try_into()?,
                staked:     new_stake.micro_ccd.try_into()?,
            },
            DelegationEvent::DelegationSetRestakeEarnings {
                delegator_id,
                restake_earnings,
            } => PreparedAccountDelegationEvent::SetRestakeEarnings {
                account_id:       delegator_id.id.index.try_into()?,
                restake_earnings: *restake_earnings,
            },
            DelegationEvent::DelegationSetDelegationTarget {
                delegator_id,
                delegation_target,
            } => PreparedAccountDelegationEvent::SetDelegationTarget {
                account_id: delegator_id.id.index.try_into()?,
                target_id:  if let DelegationTarget::Baker {
                    baker_id,
                } = delegation_target
                {
                    Some(baker_id.id.index.try_into()?)
                } else {
                    None
                },
            },
            DelegationEvent::DelegationAdded {
                delegator_id,
            } => PreparedAccountDelegationEvent::Added {
                account_id: delegator_id.id.index.try_into()?,
            },
            DelegationEvent::DelegationRemoved {
                delegator_id,
            } => PreparedAccountDelegationEvent::Removed {
                account_id: delegator_id.id.index.try_into()?,
            },
            DelegationEvent::BakerRemoved {
                baker_id,
            } => PreparedAccountDelegationEvent::RemoveBaker(BakerRemoved::prepare(
                baker_id, statistics,
            )?),
        };
        Ok(prepared)
    }

    async fn save(
        &self,
        tx: &mut sqlx::Transaction<'static, sqlx::Postgres>,
        transaction_index: i64,
        protocol_version: ProtocolVersion,
        statistics: &mut Statistics,
    ) -> anyhow::Result<()> {
        let bakers_expected_affected_range = if protocol_version > ProtocolVersion::P6 {
            1..=1
        } else {
            0..=1
        };
        match self {
            PreparedAccountDelegationEvent::StakeIncrease {
                account_id,
                staked,
            }
            | PreparedAccountDelegationEvent::StakeDecrease {
                account_id,
                staked,
            } => {
                // Update total stake of the pool first  (if not the passive pool).
                // Note that `DelegationEvent::Added` event is always accommodated by a
                // `DelegationEvent::StakeIncrease` event, in this case the current
                // `delegated_stake` will be zero.
                sqlx::query!(
                    "UPDATE bakers
                     SET pool_total_staked = pool_total_staked + $1 - accounts.delegated_stake
                     FROM accounts
                     WHERE bakers.id = accounts.delegated_target_baker_id AND accounts.index = $2",
                    staked,
                    account_id
                )
                .execute(tx.as_mut())
                .await?
                .ensure_affected_rows_in_range(0..=1) // Targeting the passive pool would result in no affected rows.
                .context("Failed update baker pool stake")?;
                // Then the stake of the delegator.
                sqlx::query!(
                    "UPDATE accounts SET delegated_stake = $1 WHERE index = $2",
                    staked,
                    account_id
                )
                .execute(tx.as_mut())
                .await?
                .ensure_affected_one_row()
                .context("Failed update delegator stake")?;
            }
            PreparedAccountDelegationEvent::Added {
                account_id,
            } => {
                sqlx::query!(
                    "UPDATE accounts
                     SET delegated_stake = 0,
                         delegated_restake_earnings = FALSE,
                         delegated_target_baker_id = NULL
                     WHERE index = $1",
                    account_id,
                )
                .execute(tx.as_mut())
                .await?
                .ensure_affected_one_row()
                .context("Failed updating delegator state to be added")?;
            }
            PreparedAccountDelegationEvent::Removed {
                account_id,
            } => {
                // Update the total pool stake when removed.
                // Note that `DelegationEvent::Added` event is always accommodated by a
                // `DelegationEvent::StakeIncrease` event and
                // `DelegationEvent::SetDelegationTarget` event, meaning we don't have to handle
                // updating the pool state here.
                sqlx::query!(
                        "UPDATE bakers
                         SET pool_total_staked = pool_total_staked - accounts.delegated_stake,
                             pool_delegator_count = pool_delegator_count - 1
                         FROM accounts
                         WHERE bakers.id = accounts.delegated_target_baker_id
                             AND accounts.index = $1",
                        account_id
                    )
                    .execute(tx.as_mut())
                    .await?
                    .ensure_affected_rows_in_range(0..=1) // No row affected when target was the passive pool.
                    .context("Failed updating pool state with removed delegator")?;

                sqlx::query!(
                    "UPDATE accounts
                     SET delegated_stake = 0,
                         delegated_restake_earnings = NULL,
                         delegated_target_baker_id = NULL
                     WHERE index = $1",
                    account_id
                )
                .execute(tx.as_mut())
                .await?
                .ensure_affected_one_row()
                .context("Failed updating delegator state to be removed")?;
            }

            PreparedAccountDelegationEvent::SetRestakeEarnings {
                account_id,
                restake_earnings,
            } => {
                sqlx::query!(
                    "UPDATE accounts
                        SET delegated_restake_earnings = $1
                    WHERE
                        index = $2
                        -- Ensure we don't update removed delegators
                        -- (prior to P7 this was not immediate)
                        AND delegated_restake_earnings IS NOT NULL",
                    *restake_earnings,
                    account_id
                )
                .execute(tx.as_mut())
                .await?
                .ensure_affected_rows_in_range(bakers_expected_affected_range)
                .context("Failed update restake earnings for delegator")?;
            }
            PreparedAccountDelegationEvent::SetDelegationTarget {
                account_id,
                target_id,
            } => {
                // Update total pool stake and delegator count for the old target (if old pool
                // was the passive pool or the account just started delegating nothing happens).
                sqlx::query!(
                    "UPDATE bakers
                     SET
                         pool_total_staked = pool_total_staked - accounts.delegated_stake,
                         pool_delegator_count = pool_delegator_count - 1
                     FROM accounts
                     WHERE
                         -- Only consider delegators which are not removed,
                         -- prior to P7 this was not immediate.
                         accounts.delegated_restake_earnings IS NOT NULL
                         AND bakers.id = accounts.delegated_target_baker_id
                         AND accounts.index = $1",
                    account_id
                )
                .execute(tx.as_mut())
                .await?
                .ensure_affected_rows_in_range(0..=1) // Affected rows will be 0 for the passive pool
                .context("Failed update pool stake removing delegator")?;
                // Update total pool stake and delegator count for new target.
                if let Some(target) = target_id {
                    sqlx::query!(
                        "UPDATE bakers
                         SET pool_total_staked = pool_total_staked + accounts.delegated_stake,
                             pool_delegator_count = pool_delegator_count + 1
                         FROM accounts
                         WHERE
                             -- Only consider delegators which are not removed,
                             -- prior to P7 this was not immediate.
                             accounts.delegated_restake_earnings IS NOT NULL
                             AND bakers.id = $2
                             AND accounts.index = $1",
                        account_id,
                        target
                    )
                    .execute(tx.as_mut())
                    .await?
                    .ensure_affected_rows_in_range(bakers_expected_affected_range.clone())
                    .context("Failed update pool stake adding delegator")?;
                }
                // Set the new target on the delegator.
                // Prior to Protocol version 7, removing a baker was not immediate, but after
                // some cooldown period, allowing delegators to still target the pool after
                // removal. Since we remove the baker immediate even for older blocks there
                // might not be a baker to target, so we check for existence as part of the
                // query, unless the new target is the passive delegation pool.
                sqlx::query!(
                    "UPDATE accounts
                        SET delegated_target_baker_id = CASE
                                WHEN
                                    $1::BIGINT IS NOT NULL
                                    AND EXISTS(SELECT TRUE FROM bakers WHERE id = $1)
                                THEN $1
                                ELSE NULL
                            END
                    WHERE index = $2",
                    *target_id,
                    account_id
                )
                .execute(tx.as_mut())
                .await?
                .ensure_affected_one_row()
                .context("Failed update delegator target")?;
            }
            PreparedAccountDelegationEvent::RemoveBaker(baker_removed) => {
                baker_removed.save(tx, transaction_index, statistics).await?;
            }
        }
        Ok(())
    }
}

/// Represents the event of a baker being removed, resulting in the delegators
/// targeting the pool are moved to the passive pool.
#[derive(Debug)]
struct BakerRemoved {
    /// Move delegators to the passive pool.
    move_delegators: MovePoolDelegatorsToPassivePool,
    /// Remove the baker from the bakers table.
    remove_baker:    RemoveBaker,
    /// Add the baker to the bakers_removed table.
    insert_removed:  db::baker::InsertRemovedBaker,
}
impl BakerRemoved {
    fn prepare(baker_id: &sdk_types::BakerId, statistics: &mut Statistics) -> anyhow::Result<Self> {
        statistics.increment(Removed, 1);
        Ok(Self {
            move_delegators: MovePoolDelegatorsToPassivePool::prepare(baker_id)?,
            remove_baker:    RemoveBaker::prepare(baker_id)?,
            insert_removed:  db::baker::InsertRemovedBaker::prepare(baker_id)?,
        })
    }

    async fn save(
        &self,
        tx: &mut sqlx::Transaction<'static, sqlx::Postgres>,
        transaction_index: i64,
        statistics: &mut Statistics,
    ) -> anyhow::Result<()> {
        self.move_delegators
            .save(tx)
            .await
            .context("Failed moving delegators to the passive pool")?;
        self.remove_baker
            .save(tx, statistics)
            .await
            .context("Failed removing the validator/baker from the bakers table")?;
        self.insert_removed
            .save(tx, transaction_index)
            .await
            .context("Failed inserting validator/baker to removed bakers table")?;
        Ok(())
    }
}

/// Represents the database operation of removing baker from the baker table.
#[derive(Debug)]
struct RemoveBaker {
    baker_id: i64,
}
impl RemoveBaker {
    fn prepare(baker_id: &sdk_types::BakerId) -> anyhow::Result<Self> {
        Ok(Self {
            baker_id: baker_id.id.index.try_into()?,
        })
    }

    async fn save(
        &self,
        tx: &mut sqlx::Transaction<'static, sqlx::Postgres>,
        statistics: &mut Statistics,
    ) -> anyhow::Result<()> {
        sqlx::query!("DELETE FROM bakers WHERE id=$1", self.baker_id,)
            .execute(tx.as_mut())
            .await?
            .ensure_affected_one_row()
            .context("Failed removing validator")?;
        statistics.increment(Removed, 1);
        Ok(())
    }
}

/// Represents the database operation of moving delegators for a pool to the
/// passive pool.
#[derive(Debug)]
struct MovePoolDelegatorsToPassivePool {
    /// Baker ID of the pool to move delegators from.
    baker_id: i64,
}
impl MovePoolDelegatorsToPassivePool {
    fn prepare(baker_id: &sdk_types::BakerId) -> anyhow::Result<Self> {
        Ok(Self {
            baker_id: baker_id.id.index.try_into()?,
        })
    }

    async fn save(
        &self,
        tx: &mut sqlx::Transaction<'static, sqlx::Postgres>,
    ) -> anyhow::Result<()> {
        sqlx::query!(
            "UPDATE accounts
             SET delegated_target_baker_id = NULL
             WHERE delegated_target_baker_id = $1",
            self.baker_id
        )
        .execute(tx.as_mut())
        .await?;
        Ok(())
    }
}

/// Represent the events from configuring a baker.
#[derive(Debug)]
struct PreparedBakerEvents {
    /// Update the status of the baker.
    events: Vec<PreparedBakerEvent>,
}

impl PreparedBakerEvents {
    async fn save(
        &self,
        tx: &mut sqlx::Transaction<'static, sqlx::Postgres>,
        transaction_index: i64,
        protocol_version: ProtocolVersion,
        statistics: &mut Statistics,
    ) -> anyhow::Result<()> {
        for event in &self.events {
            event
                .save(tx, transaction_index, protocol_version, statistics)
                .await
                .with_context(|| format!("Failed processing baker event {:?}", event))?;
        }
        Ok(())
    }
}

/// Event changing state related to validators (bakers).
#[derive(Debug)]
enum PreparedBakerEvent {
    Add {
        baker_id:             i64,
        staked:               i64,
        restake_earnings:     bool,
        delete_removed_baker: db::baker::DeleteRemovedBakerWhenPresent,
    },
    Remove(BakerRemoved),
    StakeIncrease {
        baker_id: i64,
        staked:   i64,
    },
    StakeDecrease {
        baker_id: i64,
        staked:   i64,
    },
    SetRestakeEarnings {
        baker_id:         i64,
        restake_earnings: bool,
    },
    SetOpenStatus {
        baker_id:        i64,
        open_status:     BakerPoolOpenStatus,
        /// When set to ClosedForAll move delegators to passive pool.
        move_delegators: Option<MovePoolDelegatorsToPassivePool>,
    },
    SetMetadataUrl {
        baker_id:     i64,
        metadata_url: String,
    },
    SetTransactionFeeCommission {
        baker_id:   i64,
        commission: i64,
    },
    SetBakingRewardCommission {
        baker_id:   i64,
        commission: i64,
    },
    SetFinalizationRewardCommission {
        baker_id:   i64,
        commission: i64,
    },
    RemoveDelegation {
        delegator_id: i64,
    },
    Suspended {
        baker_id: i64,
    },
    Resumed {
        baker_id: i64,
    },
    NoOperation,
}
impl PreparedBakerEvent {
    fn prepare(
        event: &concordium_rust_sdk::types::BakerEvent,
        statistics: &mut Statistics,
    ) -> anyhow::Result<Self> {
        use concordium_rust_sdk::types::BakerEvent;
        let prepared = match event {
            BakerEvent::BakerAdded {
                data: details,
            } => {
                statistics.increment(Added, 1);
                PreparedBakerEvent::Add {
                    baker_id:             details.keys_event.baker_id.id.index.try_into()?,
                    staked:               details.stake.micro_ccd().try_into()?,
                    restake_earnings:     details.restake_earnings,
                    delete_removed_baker: db::baker::DeleteRemovedBakerWhenPresent::prepare(
                        &details.keys_event.baker_id,
                    )?,
                }
            }
            BakerEvent::BakerRemoved {
                baker_id,
            } => PreparedBakerEvent::Remove(BakerRemoved::prepare(baker_id, statistics)?),
            BakerEvent::BakerStakeIncreased {
                baker_id,
                new_stake,
            } => PreparedBakerEvent::StakeIncrease {
                baker_id: baker_id.id.index.try_into()?,
                staked:   new_stake.micro_ccd().try_into()?,
            },
            BakerEvent::BakerStakeDecreased {
                baker_id,
                new_stake,
            } => PreparedBakerEvent::StakeDecrease {
                baker_id: baker_id.id.index.try_into()?,
                staked:   new_stake.micro_ccd().try_into()?,
            },
            BakerEvent::BakerRestakeEarningsUpdated {
                baker_id,
                restake_earnings,
            } => PreparedBakerEvent::SetRestakeEarnings {
                baker_id:         baker_id.id.index.try_into()?,
                restake_earnings: *restake_earnings,
            },
            BakerEvent::BakerKeysUpdated {
                ..
            } => PreparedBakerEvent::NoOperation,
            BakerEvent::BakerSetOpenStatus {
                baker_id,
                open_status,
            } => {
                let open_status = open_status.to_owned().into();
                let move_delegators = if matches!(open_status, BakerPoolOpenStatus::ClosedForAll) {
                    Some(MovePoolDelegatorsToPassivePool::prepare(baker_id)?)
                } else {
                    None
                };
                PreparedBakerEvent::SetOpenStatus {
                    baker_id: baker_id.id.index.try_into()?,
                    open_status,
                    move_delegators,
                }
            }
            BakerEvent::BakerSetMetadataURL {
                baker_id,
                metadata_url,
            } => PreparedBakerEvent::SetMetadataUrl {
                baker_id:     baker_id.id.index.try_into()?,
                metadata_url: metadata_url.to_string(),
            },
            BakerEvent::BakerSetTransactionFeeCommission {
                baker_id,
                transaction_fee_commission,
            } => PreparedBakerEvent::SetTransactionFeeCommission {
                baker_id:   baker_id.id.index.try_into()?,
                commission: u32::from(PartsPerHundredThousands::from(*transaction_fee_commission))
                    .into(),
            },
            BakerEvent::BakerSetBakingRewardCommission {
                baker_id,
                baking_reward_commission,
            } => PreparedBakerEvent::SetBakingRewardCommission {
                baker_id:   baker_id.id.index.try_into()?,
                commission: u32::from(PartsPerHundredThousands::from(*baking_reward_commission))
                    .into(),
            },
            BakerEvent::BakerSetFinalizationRewardCommission {
                baker_id,
                finalization_reward_commission,
            } => PreparedBakerEvent::SetFinalizationRewardCommission {
                baker_id:   baker_id.id.index.try_into()?,
                commission: u32::from(PartsPerHundredThousands::from(
                    *finalization_reward_commission,
                ))
                .into(),
            },
            BakerEvent::DelegationRemoved {
                delegator_id,
            } => PreparedBakerEvent::RemoveDelegation {
                delegator_id: delegator_id.id.index.try_into()?,
            },
            BakerEvent::BakerSuspended {
                baker_id,
            } => PreparedBakerEvent::Suspended {
                baker_id: baker_id.id.index.try_into()?,
            },
            BakerEvent::BakerResumed {
                baker_id,
            } => PreparedBakerEvent::Resumed {
                baker_id: baker_id.id.index.try_into()?,
            },
        };
        Ok(prepared)
    }

    async fn save(
        &self,
        tx: &mut sqlx::Transaction<'static, sqlx::Postgres>,
        transaction_index: i64,
        protocol_version: ProtocolVersion,
        statistics: &mut Statistics,
    ) -> anyhow::Result<()> {
        let bakers_expected_affected_range = if protocol_version > ProtocolVersion::P6 {
            1..=1
        } else {
            0..=1
        };
        match self {
            PreparedBakerEvent::Add {
                baker_id,
                staked,
                restake_earnings,
                delete_removed_baker,
            } => {
                sqlx::query!(
                    "INSERT INTO bakers (id, staked, restake_earnings, pool_total_staked, \
                     pool_delegator_count) VALUES ($1, $2, $3, $4, $5)",
                    baker_id,
                    staked,
                    restake_earnings,
                    staked,
                    0
                )
                .execute(tx.as_mut())
                .await?;
                statistics.increment(Added, 1);
                delete_removed_baker.save(tx).await?
            }
            PreparedBakerEvent::Remove(baker_removed) => {
                baker_removed.save(tx, transaction_index, statistics).await?;
            }
            PreparedBakerEvent::StakeIncrease {
                baker_id,
                staked,
            } => {
                sqlx::query!(
                    "UPDATE bakers
                        SET pool_total_staked = pool_total_staked + $2 - staked,
                            staked = $2
                    WHERE id = $1",
                    baker_id,
                    staked,
                )
                .execute(tx.as_mut())
                .await?
                .ensure_affected_rows_in_range(bakers_expected_affected_range)
                .context("Failed increasing validator stake")?;
            }
            PreparedBakerEvent::StakeDecrease {
                baker_id,
                staked,
            } => {
                sqlx::query!(
                    "UPDATE bakers
                        SET pool_total_staked = pool_total_staked + $2 - staked,
                            staked = $2
                    WHERE id = $1",
                    baker_id,
                    staked,
                )
                .execute(tx.as_mut())
                .await?
                .ensure_affected_rows_in_range(bakers_expected_affected_range)
                .context("Failed decreasing validator stake")?;
            }
            PreparedBakerEvent::SetRestakeEarnings {
                baker_id,
                restake_earnings,
            } => {
                sqlx::query!(
                    "UPDATE bakers SET restake_earnings = $2 WHERE id=$1",
                    baker_id,
                    restake_earnings,
                )
                .execute(tx.as_mut())
                .await?
                .ensure_affected_rows_in_range(bakers_expected_affected_range)
                .context("Failed updating validator restake earnings")?;
            }
            PreparedBakerEvent::SetOpenStatus {
                baker_id,
                open_status,
                move_delegators,
            } => {
                sqlx::query!(
                    "UPDATE bakers SET open_status = $2 WHERE id=$1",
                    baker_id,
                    *open_status as BakerPoolOpenStatus,
                )
                .execute(tx.as_mut())
                .await?
                .ensure_affected_rows_in_range(bakers_expected_affected_range.clone())
                .context("Failed updating open_status of validator")?;
                if let Some(move_operation) = move_delegators {
                    sqlx::query!(
                        "UPDATE bakers
                         SET pool_total_staked = bakers.staked,
                             pool_delegator_count = 0
                         WHERE id = $1",
                        baker_id
                    )
                    .execute(tx.as_mut())
                    .await?
                    .ensure_affected_rows_in_range(bakers_expected_affected_range)
                    .context("Failed updating pool stake when closing for all")?;
                    move_operation.save(tx).await?;
                }
            }
            PreparedBakerEvent::SetMetadataUrl {
                baker_id,
                metadata_url,
            } => {
                sqlx::query!(
                    "UPDATE bakers SET metadata_url = $2 WHERE id=$1",
                    baker_id,
                    metadata_url
                )
                .execute(tx.as_mut())
                .await?
                .ensure_affected_rows_in_range(bakers_expected_affected_range)
                .context("Failed updating validator metadata url")?;
            }
            PreparedBakerEvent::SetTransactionFeeCommission {
                baker_id,
                commission,
            } => {
                sqlx::query!(
                    "UPDATE bakers SET transaction_commission = $2 WHERE id=$1",
                    baker_id,
                    commission
                )
                .execute(tx.as_mut())
                .await?
                .ensure_affected_rows_in_range(bakers_expected_affected_range)
                .context("Failed updating validator transaction fee commission")?;
            }
            PreparedBakerEvent::SetBakingRewardCommission {
                baker_id,
                commission,
            } => {
                sqlx::query!(
                    "UPDATE bakers SET baking_commission = $2 WHERE id=$1",
                    baker_id,
                    commission
                )
                .execute(tx.as_mut())
                .await?
                .ensure_affected_rows_in_range(bakers_expected_affected_range)
                .context("Failed updating validator transaction fee commission")?;
            }
            PreparedBakerEvent::SetFinalizationRewardCommission {
                baker_id,
                commission,
            } => {
                sqlx::query!(
                    "UPDATE bakers SET finalization_commission = $2 WHERE id=$1",
                    baker_id,
                    commission
                )
                .execute(tx.as_mut())
                .await?
                .ensure_affected_rows_in_range(bakers_expected_affected_range)
                .context("Failed updating validator transaction fee commission")?;
            }
            PreparedBakerEvent::RemoveDelegation {
                delegator_id,
            } => {
                // Update total pool stake of old pool (if not the passive pool).
                sqlx::query!(
                    "UPDATE bakers
                     SET pool_total_staked = pool_total_staked - accounts.delegated_stake,
                         pool_delegator_count = pool_delegator_count - 1
                     FROM accounts
                     WHERE bakers.id = accounts.delegated_target_baker_id AND accounts.index = $1",
                    delegator_id
                )
                .execute(tx.as_mut())
                .await?
                .ensure_affected_rows_in_range(0..=1) // None affected when target was passive pool.
                .context("Failed update pool state as delegator is removed")?;
                // Set account information to not be delegating.
                sqlx::query!(
                    "UPDATE accounts
                        SET delegated_stake = 0,
                            delegated_restake_earnings = false,
                            delegated_target_baker_id = NULL
                       WHERE index = $1",
                    delegator_id
                )
                .execute(tx.as_mut())
                .await?
                .ensure_affected_one_row()
                .context("Failed update account to remove delegation")?;
            }
            PreparedBakerEvent::Suspended {
                baker_id,
            } => {
                sqlx::query!(
                    "UPDATE bakers
                     SET
                         self_suspended = $2,
                         inactive_suspended = NULL
                     WHERE id=$1",
                    baker_id,
                    transaction_index
                )
                .execute(tx.as_mut())
                .await?
                .ensure_affected_rows_in_range(bakers_expected_affected_range)
                .context("Failed update validator state to self-suspended")?;
            }
            PreparedBakerEvent::Resumed {
                baker_id,
            } => {
                sqlx::query!(
                    "UPDATE bakers
                     SET
                         self_suspended = NULL,
                         inactive_suspended = NULL
                     WHERE id=$1",
                    baker_id
                )
                .execute(tx.as_mut())
                .await?
                .ensure_affected_rows_in_range(bakers_expected_affected_range)
                .context("Failed update validator state to resumed from suspension")?;
            }
            PreparedBakerEvent::NoOperation => (),
        }
        Ok(())
    }
}

#[derive(Debug)]
struct PreparedModuleDeployed {
    module_reference: String,
    schema:           Option<Vec<u8>>,
}

impl PreparedModuleDeployed {
    async fn prepare(
        node_client: &mut v2::Client,
        module_reference: sdk_types::hashes::ModuleReference,
    ) -> anyhow::Result<Self> {
        // The `get_module_source` query on old blocks are currently not performing
        // well in the node. We query on the `lastFinal` block here as a result (https://github.com/Concordium/concordium-scan/issues/534).
        let wasm_module = node_client
            .get_module_source(&module_reference, BlockIdentifier::LastFinal)
            .await?
            .response;
        let schema = match wasm_module.version {
            WasmVersion::V0 => get_embedded_schema_v0(wasm_module.source.as_ref()),
            WasmVersion::V1 => get_embedded_schema_v1(wasm_module.source.as_ref()),
        }
        .ok();

        let schema = schema.as_ref().map(to_bytes);

        Ok(Self {
            module_reference: module_reference.into(),
            schema,
        })
    }

    async fn save(
        &self,
        tx: &mut sqlx::Transaction<'static, sqlx::Postgres>,
        transaction_index: i64,
    ) -> anyhow::Result<()> {
        sqlx::query!(
            "INSERT INTO smart_contract_modules (
                module_reference,
                transaction_index,
                schema
            ) VALUES ($1, $2, $3)",
            self.module_reference,
            transaction_index,
            self.schema
        )
        .execute(tx.as_mut())
        .await
        .with_context(|| format!("Failed inserting into smart_contract_modules: {:?}", self))?;
        Ok(())
    }
}

#[derive(Debug)]
struct PreparedModuleLinkAction {
    module_reference:   String,
    contract_index:     i64,
    contract_sub_index: i64,
    link_action:        ModuleReferenceContractLinkAction,
}
impl PreparedModuleLinkAction {
    fn prepare(
        module_reference: sdk_types::hashes::ModuleReference,
        contract_address: sdk_types::ContractAddress,
        link_action: ModuleReferenceContractLinkAction,
    ) -> anyhow::Result<Self> {
        Ok(Self {
            contract_index: i64::try_from(contract_address.index)?,
            contract_sub_index: i64::try_from(contract_address.subindex)?,
            module_reference: module_reference.into(),
            link_action,
        })
    }

    async fn save(
        &self,
        tx: &mut sqlx::Transaction<'static, sqlx::Postgres>,
        transaction_index: i64,
    ) -> anyhow::Result<()> {
        sqlx::query!(
            r#"INSERT INTO link_smart_contract_module_transactions (
                index,
                module_reference,
                transaction_index,
                contract_index,
                contract_sub_index,
                link_action
            ) VALUES (
                (SELECT COALESCE(MAX(index) + 1, 0)
                 FROM link_smart_contract_module_transactions
                 WHERE module_reference = $1),
                $1, $2, $3, $4, $5)"#,
            self.module_reference,
            transaction_index,
            self.contract_index,
            self.contract_sub_index,
            self.link_action as ModuleReferenceContractLinkAction
        )
        .execute(tx.as_mut())
        .await?;
        Ok(())
    }
}

#[derive(Debug)]
struct PreparedContractInitialized {
    index:                i64,
    sub_index:            i64,
    module_reference:     String,
    name:                 String,
    amount:               i64,
    module_link_event:    PreparedModuleLinkAction,
    transfer_to_contract: PreparedUpdateAccountBalance,
    cis2_token_events:    Vec<CisEvent>,
}

impl PreparedContractInitialized {
    async fn prepare(
        node_client: &mut v2::Client,
        data: &BlockData,
        event: &ContractInitializedEvent,
        sender_account: &AccountAddress,
    ) -> anyhow::Result<Self> {
        let contract_address = event.address;
        let index = i64::try_from(event.address.index)?;
        let sub_index = i64::try_from(event.address.subindex)?;
        let module_reference = event.origin_ref;
        // We remove the `init_` prefix from the name to get the contract name.
        let name = event.init_name.as_contract_name().contract_name().to_string();
        let amount = i64::try_from(event.amount.micro_ccd())?;

        let module_link_event = PreparedModuleLinkAction::prepare(
            module_reference,
            event.address,
            ModuleReferenceContractLinkAction::Added,
        )?;
        let transfer_to_contract = PreparedUpdateAccountBalance::prepare(
            sender_account,
            -amount,
            data.block_info.block_height,
            AccountStatementEntryType::TransferOut,
        )?;

        // To track CIS2 tokens (e.g., token balances, total supply, token metadata
        // URLs), we gather the CIS2 events here. We check if logged contract
        // events can be parsed as CIS2 events. In addition, we check if the
        // contract supports the `CIS2` standard by calling the on-chain
        // `supports` endpoint before considering the CIS2 events valid.
        //
        // There are two edge cases that the indexer would not identify a CIS2 event
        // correctly. Nonetheless, to avoid complexity it was deemed acceptable
        // behavior.
        // - Edge case 1: A contract code upgrades and no longer
        // supports CIS2 then logging a CIS2-like event within the same block.
        // - Edge case 2: A contract logs a CIS2-like event and then upgrades to add
        // support for CIS2 in the same block.
        //
        // There are three chain events (`ContractInitializedEvent`,
        // `ContractInterruptedEvent` and `ContractUpdatedEvent`) that can generate
        // `contract_logs`. CIS2 events logged by the first chain event are
        // handled here while CIS2 events logged in the `ContractInterruptedEvent` and
        // `ContractUpdatedEvent` are handled at its corresponding
        // transaction type.
        let potential_cis2_events =
            event.events.iter().filter_map(|log| log.try_into().ok()).collect::<Vec<_>>();

        // If the vector `potential_cis2_events` is not empty, we verify that the smart
        // contract supports the CIS2 standard before accepting the events as
        // valid.
        let cis2_token_events = if potential_cis2_events.is_empty() {
            vec![]
        } else {
            let supports_cis2 = cis0::supports(
                node_client,
                &BlockIdentifier::AbsoluteHeight(data.block_info.block_height),
                contract_address,
                event.init_name.as_contract_name(),
                cis0::StandardIdentifier::CIS2,
            )
            .await
            .is_ok_and(|r| r.response.is_support());

            if supports_cis2 {
                potential_cis2_events.into_iter().map(|event: cis2::Event| event.into()).collect()
            } else {
                // If contract does not support `CIS2`, don't consider the events as CIS2
                // events.
                vec![]
            }
        };

        Ok(Self {
            index,
            sub_index,
            module_reference: module_reference.into(),
            name,
            amount,
            module_link_event,
            transfer_to_contract,
            cis2_token_events,
        })
    }

    async fn save(
        &self,
        tx: &mut sqlx::Transaction<'static, sqlx::Postgres>,
        transaction_index: i64,
    ) -> anyhow::Result<()> {
        sqlx::query!(
            "INSERT INTO contracts (
                index,
                sub_index,
                module_reference,
                name,
                amount,
                transaction_index
            ) VALUES ($1, $2, $3, $4, $5, $6)",
            self.index,
            self.sub_index,
            self.module_reference,
            self.name,
            self.amount,
            transaction_index
        )
        .execute(tx.as_mut())
        .await
        .with_context(|| format!("Failed inserting new to 'contracts' table: {:?}", self))?;

        self.module_link_event
            .save(tx, transaction_index)
            .await
            .context("Failed linking new contract to module")?;

        for log in self.cis2_token_events.iter() {
            process_cis2_token_event(log, self.index, self.sub_index, transaction_index, tx)
                .await
                .context("Failed processing a CIS-2 event")?
        }
        self.transfer_to_contract.save(tx, Some(transaction_index)).await?;
        Ok(())
    }
}

/// Represents updates related to rejected transactions.
#[derive(Debug)]
enum PreparedRejectedEvent {
    /// Rejected transaction attempting to initialize a smart contract
    /// instance or redeploying a module reference.
    ModuleTransaction(PreparedRejectModuleTransaction),
    /// Rejected transaction attempting to update a smart contract instance.
    ContractUpdateTransaction(PreparedRejectContractUpdateTransaction),
    /// Nothing needs to be updated.
    NoEvent,
}

impl PreparedRejectedEvent {
    async fn save(
        &self,
        tx: &mut sqlx::Transaction<'static, sqlx::Postgres>,
        transaction_index: i64,
    ) -> anyhow::Result<()> {
        match self {
            PreparedRejectedEvent::ModuleTransaction(event) => {
                event.save(tx, transaction_index).await?
            }
            PreparedRejectedEvent::ContractUpdateTransaction(event) => {
                event.save(tx, transaction_index).await?
            }
            PreparedRejectedEvent::NoEvent => (),
        }
        Ok(())
    }
}

#[derive(Debug)]
struct PreparedRejectModuleTransaction {
    module_reference: String,
}

impl PreparedRejectModuleTransaction {
    fn prepare(module_reference: sdk_types::hashes::ModuleReference) -> anyhow::Result<Self> {
        Ok(Self {
            module_reference: module_reference.into(),
        })
    }

    async fn save(
        &self,
        tx: &mut sqlx::Transaction<'static, sqlx::Postgres>,
        transaction_index: i64,
    ) -> anyhow::Result<()> {
        sqlx::query!(
            "INSERT INTO rejected_smart_contract_module_transactions (
                index,
                module_reference,
                transaction_index
            ) VALUES (
                (SELECT
                    COALESCE(MAX(index) + 1, 0)
                FROM rejected_smart_contract_module_transactions
                WHERE module_reference = $1),
            $1, $2)",
            self.module_reference,
            transaction_index
        )
        .execute(tx.as_mut())
        .await?;
        Ok(())
    }
}

#[derive(Debug)]
struct PreparedContractUpdates {
    /// Additional events to track from the trace elements in the update
    /// transaction.
    trace_elements: Vec<PreparedTraceElement>,
}

impl PreparedContractUpdates {
    async fn prepare(
        node_client: &mut v2::Client,
        data: &BlockData,
        events: &[ContractTraceElement],
    ) -> anyhow::Result<Self> {
        let trace_elements =
            join_all(events.iter().enumerate().map(|(trace_element_index, effect)| {
                PreparedTraceElement::prepare(
                    node_client.clone(),
                    data,
                    effect,
                    trace_element_index,
                )
            }))
            .await
            .into_iter()
            .collect::<Result<Vec<_>, anyhow::Error>>()?;
        Ok(Self {
            trace_elements,
        })
    }

    async fn save(
        &self,
        tx: &mut sqlx::Transaction<'static, sqlx::Postgres>,
        transaction_index: i64,
    ) -> anyhow::Result<()> {
        for elm in &self.trace_elements {
            elm.save(tx, transaction_index).await.with_context(|| {
                format!(
                    "Failed processing contract update trace element with index {} related to \
                     contract: <{},{}>",
                    elm.trace_element_index, elm.contract_index, elm.contract_sub_index
                )
            })?;
        }
        Ok(())
    }
}

#[derive(Debug)]
struct PreparedTraceElement {
    height:              i64,
    contract_index:      i64,
    contract_sub_index:  i64,
    trace_element_index: i64,
    cis2_token_events:   Vec<CisEvent>,
    trace_event:         PreparedContractTraceEvent,
}

impl PreparedTraceElement {
    async fn prepare(
        mut node_client: v2::Client,
        data: &BlockData,
        event: &ContractTraceElement,
        trace_element_index: usize,
    ) -> anyhow::Result<Self> {
        let contract_address = event.affected_address();

        let trace_element_index = trace_element_index.try_into()?;
        let height = data.finalized_block_info.height;
        let index = i64::try_from(contract_address.index)?;
        let sub_index = i64::try_from(contract_address.subindex)?;

        let trace_event = match event {
            ContractTraceElement::Updated {
                data: update,
            } => PreparedContractTraceEvent::Update(PreparedTraceEventUpdate::prepare(
                update.instigator,
                update.address,
                update.amount,
                data.finalized_block_info.height,
            )?),
            ContractTraceElement::Transferred {
                from,
                amount,
                to,
            } => PreparedContractTraceEvent::Transfer(PreparedTraceEventTransfer::prepare(
                *from,
                to,
                *amount,
                data.finalized_block_info.height,
            )?),
            ContractTraceElement::Interrupted {
                ..
            }
            | ContractTraceElement::Resumed {
                ..
            } => PreparedContractTraceEvent::NoEvent,
            ContractTraceElement::Upgraded {
                address,
                from,
                to,
            } => PreparedContractTraceEvent::Upgrade(PreparedTraceEventUpgrade::prepare(
                *address, *from, *to,
            )?),
        };

        // To track CIS2 tokens (e.g., token balances, total supply, token metadata
        // URLs), we gather the CIS2 events here. We check if logged contract
        // events can be parsed as CIS2 events. In addition, we check if the
        // contract supports the `CIS2` standard by calling the on-chain
        // `supports` endpoint before considering the CIS2 events valid.
        //
        // There are two edge cases that the indexer would not identify a CIS2 event
        // correctly. Nonetheless, to avoid complexity it was deemed acceptable
        // behavior.
        // - Edge case 1: A contract code upgrades and no longer
        // supports CIS2 then logging a CIS2-like event within the same block.
        // - Edge case 2: A contract logs a CIS2-like event and then upgrades to add
        // support for CIS2 in the same block.
        //
        // There are three chain events (`ContractInitializedEvent`,
        // `ContractInterruptedEvent` and `ContractUpdatedEvent`) that can generate
        // `contract_logs`. CIS2 events logged by the last two chain events are
        // handled here while CIS2 events logged in the
        // `ContractInitializedEvent` are handled at its corresponding
        // transaction type.
        let potential_cis2_events = match event {
            ContractTraceElement::Updated {
                data,
            } => data.events.iter().filter_map(|log| log.try_into().ok()).collect::<Vec<_>>(),
            ContractTraceElement::Transferred {
                ..
            } => vec![],
            ContractTraceElement::Interrupted {
                events,
                ..
            } => events.iter().filter_map(|log| log.try_into().ok()).collect::<Vec<_>>(),
            ContractTraceElement::Resumed {
                ..
            } => vec![],
            ContractTraceElement::Upgraded {
                ..
            } => vec![],
        };

        // If the vector `potential_cis2_events` is not empty, we verify that the smart
        // contract supports the CIS2 standard before accepting the events as
        // valid.
        let cis2_token_events = if potential_cis2_events.is_empty() {
            vec![]
        } else {
            let contract_info = node_client
                .get_instance_info(
                    contract_address,
                    &BlockIdentifier::AbsoluteHeight(data.block_info.block_height),
                )
                .await?;
            let contract_name = contract_info.response.name().as_contract_name();

            let supports_cis2 = cis0::supports(
                &mut node_client,
                &BlockIdentifier::AbsoluteHeight(data.block_info.block_height),
                contract_address,
                contract_name,
                cis0::StandardIdentifier::CIS2,
            )
            .await
            .is_ok_and(|r| r.response.is_support());

            if supports_cis2 {
                potential_cis2_events.into_iter().map(|event: cis2::Event| event.into()).collect()
            } else {
                // If contract does not support `CIS2`, don't consider the events as CIS2
                // events.
                vec![]
            }
        };

        Ok(Self {
            height: height.height.try_into()?,
            contract_index: index,
            contract_sub_index: sub_index,
            trace_element_index,
            cis2_token_events,
            trace_event,
        })
    }

    async fn save(
        &self,
        tx: &mut sqlx::Transaction<'static, sqlx::Postgres>,
        transaction_index: i64,
    ) -> anyhow::Result<()> {
        sqlx::query!(
            "INSERT INTO contract_events (
                transaction_index,
                trace_element_index,
                block_height,
                contract_index,
                contract_sub_index,
                event_index_per_contract
            )
            VALUES (
                $1, $2, $3, $4, $5, (SELECT COALESCE(MAX(event_index_per_contract) + 1, 0) FROM \
             contract_events WHERE contract_index = $4 AND contract_sub_index = $5)
            )",
            transaction_index,
            self.trace_element_index,
            self.height,
            self.contract_index,
            self.contract_sub_index
        )
        .execute(tx.as_mut())
        .await?;

        self.trace_event
            .save(tx, transaction_index)
            .await
            .context("Failed processing trace event")?;

        for log in self.cis2_token_events.iter() {
            process_cis2_token_event(
                log,
                self.contract_index,
                self.contract_sub_index,
                transaction_index,
                tx,
            )
            .await
            .context("Failed processing CIS-2 token event")?
        }
        Ok(())
    }
}

#[derive(Debug)]
enum PreparedContractTraceEvent {
    /// Potential module link events from a smart contract upgrade
    Upgrade(PreparedTraceEventUpgrade),
    /// Transfer to account.
    Transfer(PreparedTraceEventTransfer),
    /// Send messages (and CCD) updating another contract.
    Update(PreparedTraceEventUpdate),
    /// Nothing further needs to be tracked.
    NoEvent,
}

impl PreparedContractTraceEvent {
    async fn save(
        &self,
        tx: &mut sqlx::Transaction<'static, sqlx::Postgres>,
        transaction_index: i64,
    ) -> anyhow::Result<()> {
        match self {
            PreparedContractTraceEvent::Upgrade(event) => event
                .save(tx, transaction_index)
                .await
                .context("Failed processing contract upgrade trace event"),
            PreparedContractTraceEvent::Transfer(event) => event
                .save(tx, transaction_index)
                .await
                .context("Failed processing contract transfer of CCD trace even"),
            PreparedContractTraceEvent::Update(event) => event
                .save(tx, transaction_index)
                .await
                .context("Failed processing contract update trace event"),
            PreparedContractTraceEvent::NoEvent => Ok(()),
        }
    }
}

#[derive(Debug)]
struct PreparedTraceEventUpgrade {
    module_removed:        PreparedModuleLinkAction,
    module_added:          PreparedModuleLinkAction,
    contract_last_upgrade: PreparedUpdateContractLastUpgrade,
}

impl PreparedTraceEventUpgrade {
    fn prepare(
        address: ContractAddress,
        from: sdk_types::hashes::ModuleReference,
        to: sdk_types::hashes::ModuleReference,
    ) -> anyhow::Result<Self> {
        Ok(Self {
            module_removed:        PreparedModuleLinkAction::prepare(
                from,
                address,
                ModuleReferenceContractLinkAction::Removed,
            )?,
            module_added:          PreparedModuleLinkAction::prepare(
                to,
                address,
                ModuleReferenceContractLinkAction::Added,
            )?,
            contract_last_upgrade: PreparedUpdateContractLastUpgrade::prepare(address)?,
        })
    }

    async fn save(
        &self,
        tx: &mut sqlx::Transaction<'static, sqlx::Postgres>,
        transaction_index: i64,
    ) -> anyhow::Result<()> {
        self.module_removed.save(tx, transaction_index).await?;
        self.module_added.save(tx, transaction_index).await?;
        self.contract_last_upgrade.save(tx, transaction_index).await
    }
}

#[derive(Debug)]
struct PreparedUpdateContractLastUpgrade {
    contract_index:     i64,
    contract_sub_index: i64,
}
impl PreparedUpdateContractLastUpgrade {
    fn prepare(address: ContractAddress) -> anyhow::Result<Self> {
        Ok(Self {
            contract_index:     i64::try_from(address.index)?,
            contract_sub_index: i64::try_from(address.subindex)?,
        })
    }

    async fn save(
        &self,
        tx: &mut sqlx::Transaction<'static, sqlx::Postgres>,
        transaction_index: i64,
    ) -> anyhow::Result<()> {
        sqlx::query!(
            "UPDATE contracts
             SET last_upgrade_transaction_index = $1
             WHERE index = $2 AND sub_index = $3",
            transaction_index,
            self.contract_index,
            self.contract_sub_index
        )
        .execute(tx.as_mut())
        .await?
        .ensure_affected_one_row()
        .context("Failed update contract with last upgrade transaction index")?;
        Ok(())
    }
}

/// Represent a transfer from contract to an account.
#[derive(Debug)]
struct PreparedTraceEventTransfer {
    /// Update the contract balance with the transferred CCD.
    update_contract_balance:  PreparedUpdateContractBalance,
    /// Update the account balance receiving CCD.
    update_receiving_account: PreparedUpdateAccountBalance,
}

impl PreparedTraceEventTransfer {
    fn prepare(
        sender_contract: ContractAddress,
        receiving_account: &AccountAddress,
        amount: Amount,
        block_height: AbsoluteBlockHeight,
    ) -> anyhow::Result<Self> {
        let amount: i64 = amount.micro_ccd().try_into()?;
        let update_contract_balance =
            PreparedUpdateContractBalance::prepare(sender_contract, -amount)?;
        let update_receiving_account = PreparedUpdateAccountBalance::prepare(
            receiving_account,
            amount,
            block_height,
            AccountStatementEntryType::TransferIn,
        )?;
        Ok(Self {
            update_contract_balance,
            update_receiving_account,
        })
    }

    async fn save(
        &self,
        tx: &mut sqlx::Transaction<'static, sqlx::Postgres>,
        transaction_index: i64,
    ) -> anyhow::Result<()> {
        self.update_contract_balance.save(tx).await?;
        self.update_receiving_account.save(tx, Some(transaction_index)).await?;
        Ok(())
    }
}

#[derive(Debug)]
struct PreparedTraceEventUpdate {
    /// Update the caller balance (either an account or contract).
    sender:             PreparedTraceEventUpdateSender,
    /// Update the receiving contract balance.
    receiving_contract: PreparedUpdateContractBalance,
}

#[derive(Debug)]
enum PreparedTraceEventUpdateSender {
    Account(PreparedUpdateAccountBalance),
    Contract(PreparedUpdateContractBalance),
}

impl PreparedTraceEventUpdate {
    fn prepare(
        sender: Address,
        receiver: ContractAddress,
        amount: Amount,
        block_height: AbsoluteBlockHeight,
    ) -> anyhow::Result<Self> {
        let amount: i64 = amount.micro_ccd().try_into()?;
        let sender = match sender {
            Address::Account(address) => {
                PreparedTraceEventUpdateSender::Account(PreparedUpdateAccountBalance::prepare(
                    &address,
                    -amount,
                    block_height,
                    AccountStatementEntryType::TransferOut,
                )?)
            }
            Address::Contract(contract) => PreparedTraceEventUpdateSender::Contract(
                PreparedUpdateContractBalance::prepare(contract, -amount)?,
            ),
        };
        let receiving_contract = PreparedUpdateContractBalance::prepare(receiver, amount)?;
        Ok(Self {
            sender,
            receiving_contract,
        })
    }

    async fn save(
        &self,
        tx: &mut sqlx::Transaction<'static, sqlx::Postgres>,
        transaction_index: i64,
    ) -> anyhow::Result<()> {
        match &self.sender {
            PreparedTraceEventUpdateSender::Account(sender) => sender
                .save(tx, Some(transaction_index))
                .await
                .context("Failed updating account balance with sending of CCD")?,
            PreparedTraceEventUpdateSender::Contract(sender) => sender
                .save(tx)
                .await
                .context("Failed updating contract balance with sending of CCD")?,
        }
        self.receiving_contract
            .save(tx)
            .await
            .context("Failed updating contract balance with receiving of CCD")?;
        Ok(())
    }
}

/// Update of the balance of a contract
#[derive(Debug)]
struct PreparedUpdateContractBalance {
    contract_index:     i64,
    contract_sub_index: i64,
    /// Difference in CCD balance.
    change:             i64,
}

impl PreparedUpdateContractBalance {
    fn prepare(contract: ContractAddress, change: i64) -> anyhow::Result<Self> {
        let contract_index: i64 = contract.index.try_into()?;
        let contract_sub_index: i64 = contract.subindex.try_into()?;
        Ok(Self {
            contract_index,
            contract_sub_index,
            change,
        })
    }

    async fn save(
        &self,
        tx: &mut sqlx::Transaction<'static, sqlx::Postgres>,
    ) -> anyhow::Result<()> {
        sqlx::query!(
            "UPDATE contracts SET amount = amount + $1 WHERE index = $2 AND sub_index = $3",
            self.change,
            self.contract_index,
            self.contract_sub_index
        )
        .execute(tx.as_mut())
        .await?
        .ensure_affected_one_row()
        .context("Failed update contract CCD balance")?;
        Ok(())
    }
}

#[derive(Debug)]
struct PreparedRejectContractUpdateTransaction {
    contract_index:     i64,
    contract_sub_index: i64,
}
impl PreparedRejectContractUpdateTransaction {
    fn prepare(address: ContractAddress) -> anyhow::Result<Self> {
        Ok(Self {
            contract_index:     i64::try_from(address.index)?,
            contract_sub_index: i64::try_from(address.subindex)?,
        })
    }

    async fn save(
        &self,
        tx: &mut sqlx::Transaction<'static, sqlx::Postgres>,
        transaction_index: i64,
    ) -> anyhow::Result<()> {
        sqlx::query!(
            "INSERT INTO contract_reject_transactions (
                 contract_index,
                 contract_sub_index,
                 transaction_index,
                 transaction_index_per_contract
             ) VALUES (
                 $1,
                 $2,
                 $3,
                 (SELECT
                     COALESCE(MAX(transaction_index_per_contract) + 1, 0)
                  FROM contract_reject_transactions
                  WHERE
                      contract_index = $1 AND contract_sub_index = $2
                 )
             )",
            self.contract_index,
            self.contract_sub_index,
            transaction_index,
        )
        .execute(tx.as_mut())
        .await?;
        Ok(())
    }
}

async fn process_cis2_token_event(
    cis2_token_event: &CisEvent,
    contract_index: i64,
    contract_sub_index: i64,
    transaction_index: i64,
    tx: &mut sqlx::Transaction<'static, sqlx::Postgres>,
) -> anyhow::Result<()> {
    match cis2_token_event {
        // - The `total_supply` value of a token is inserted/updated in the database here.
        // Only `Mint` and `Burn` events affect the `total_supply` of a
        // token.
        // - The `balance` value of the token owner is inserted/updated in the database here.
        // Only `Mint`, `Burn`, and `Transfer` events affect the `balance` of a token owner.
        // - The `tokenEvent` is inserted in the database here.
        // Only `Mint`, `Burn`, `Transfer`, and `TokenMetadata` events are tracked as token events.
        cis2_mint_event @ CisEvent::Mint(CisMintEvent {
            raw_token_id,
            amount,
            owner,
        }) => {
            let token_address = TokenAddress::new(
                ContractAddress::new(contract_index as u64, contract_sub_index as u64),
                raw_token_id.clone(),
            )
            .to_string();

            // Note: Some `buggy` CIS2 token contracts might mint more tokens than the
            // MAX::TOKEN_AMOUNT specified in the CIS2 standard. The
            // `total_supply/balance` eventually overflows in that case.
            let tokens_minted = BigDecimal::from_biguint(amount.0.clone(), 0);
            // If the `token_address` does not exist, insert the new token with its
            // `total_supply` set to `tokens_minted`. If the `token_address` exists,
            // update the `total_supply` value by adding the `tokens_minted` to the existing
            // value in the database.
            sqlx::query!(
                "
                    INSERT INTO tokens (index, token_index_per_contract, token_address, \
                 contract_index, contract_sub_index, total_supply, token_id, \
                 init_transaction_index)
                    VALUES (
                        (SELECT COALESCE(MAX(index) + 1, 0) FROM tokens),
                        (SELECT COALESCE(MAX(token_index_per_contract) + 1, 0) FROM tokens WHERE \
                 contract_index = $2 AND contract_sub_index = $3),
                        $1,
                        $2,
                        $3,
                        $4,
                        $5,
                        $6
                    )
                    ON CONFLICT (token_address)
                    DO UPDATE SET total_supply = tokens.total_supply + EXCLUDED.total_supply",
                token_address,
                contract_index,
                contract_sub_index,
                tokens_minted.clone(),
                raw_token_id.to_string(),
                transaction_index
            )
            .execute(tx.as_mut())
            .await
            .context("Failed inserting or updating token from mint event")?;

            // If the owner doesn't already hold this token, insert a new row with a balance
            // of `tokens_minted`. Otherwise, update the existing row by
            // incrementing the owner's balance by `tokens_minted`.
            // Note: CCDScan currently only tracks token balances of accounts (issue #357).
            if let Address::Account(owner) = owner {
                let canonical_address = owner.get_canonical_address();
                sqlx::query!(
                    "
                    INSERT INTO account_tokens (index, account_index, token_index, balance)
                    SELECT
                        COALESCE((SELECT MAX(index) + 1 FROM account_tokens), 0),
                        accounts.index,
                        tokens.index,
                        $3
                    FROM accounts, tokens
                    WHERE accounts.canonical_address = $1
                        AND tokens.token_address = $2
                    ON CONFLICT (token_index, account_index)
                    DO UPDATE SET balance = account_tokens.balance + EXCLUDED.balance",
                    canonical_address.0.as_slice(),
                    token_address,
                    tokens_minted,
                )
                .execute(tx.as_mut())
                .await
                .context("Failed inserting or updating account balance from mint event")?;
            }

            // Insert the token event into the table.
            sqlx::query!(
                "INSERT INTO cis2_token_events (
                    index_per_token,
                    transaction_index,
                    token_index,
                    cis2_token_event
                )
                SELECT
                    COALESCE((SELECT MAX(index_per_token) + 1 FROM cis2_token_events WHERE \
                 cis2_token_events.token_index = tokens.index), 0),
                    $1,
                    tokens.index,
                    $3
                FROM tokens
                WHERE tokens.token_address = $2",
                transaction_index,
                token_address,
                serde_json::to_value(cis2_mint_event)?,
            )
            .execute(tx.as_mut())
            .await?;
        }

        // - The `total_supply` value of a token is inserted/updated in the database here.
        // Only `Mint` and `Burn` events affect the `total_supply` of a
        // token.
        // - The `balance` value of the token owner is inserted/updated in the database here.
        // Only `Mint`, `Burn`, and `Transfer` events affect the `balance` of a token owner.
        // - The `tokenEvent` is inserted in the database here.
        // Only `Mint`, `Burn`, `Transfer`, and `TokenMetadata` events are tracked as token events.
        // Note: Some `buggy` CIS2 token contracts might burn more tokens than they have
        // initially minted. The `total_supply/balance` can have a negative value in that case
        // and even underflow.
        cis2_burn_event @ CisEvent::Burn(CisBurnEvent {
            raw_token_id,
            amount,
            owner,
        }) => {
            let token_address = TokenAddress::new(
                ContractAddress::new(contract_index as u64, contract_sub_index as u64),
                raw_token_id.clone(),
            )
            .to_string();

            // Note: Some `buggy` CIS2 token contracts might burn more tokens than they have
            // initially minted. The `total_supply/balance` will be set to a negative value
            // and eventually underflow in that case.
            let tokens_burned = BigDecimal::from_biguint(amount.0.clone(), 0);
            // If the `token_address` does not exist (likely a `buggy` CIS2 token contract),
            // insert the new token with its `total_supply` set to `-tokens_burned`. If the
            // `token_address` exists, update the `total_supply` value by
            // subtracting the `tokens_burned` from the existing value in the
            // database.
            sqlx::query!(
                "
                    INSERT INTO tokens (index, token_index_per_contract, token_address, \
                 contract_index, contract_sub_index, total_supply, token_id, \
                 init_transaction_index)
                    VALUES (
                        (SELECT COALESCE(MAX(index) + 1, 0) FROM tokens),
                        (SELECT COALESCE(MAX(token_index_per_contract) + 1, 0) FROM tokens WHERE \
                 contract_index = $2 AND contract_sub_index = $3),
                        $1,
                        $2,
                        $3,
                        $4,
                        $5,
                        $6
                    )
                    ON CONFLICT (token_address)
                    DO UPDATE SET total_supply = tokens.total_supply + EXCLUDED.total_supply",
                token_address,
                contract_index,
                contract_sub_index,
                -tokens_burned.clone(),
                raw_token_id.to_string(),
                transaction_index
            )
            .execute(tx.as_mut())
            .await
            .context("Failed inserting or updating token from burn event")?;

            if let Address::Account(owner) = owner {
                let canonical_address = owner.get_canonical_address();
                sqlx::query!(
                    "
                    INSERT INTO account_tokens (index, account_index, token_index, balance)
                    SELECT
                        COALESCE((SELECT MAX(index) + 1 FROM account_tokens), 0),
                        accounts.index,
                        tokens.index,
                        $3
                    FROM accounts, tokens
                    WHERE accounts.canonical_address = $1
                        AND tokens.token_address = $2
                    ON CONFLICT (token_index, account_index)
                    DO UPDATE SET balance = account_tokens.balance + EXCLUDED.balance",
                    canonical_address.0.as_slice(),
                    token_address.to_string(),
                    -tokens_burned
                )
                .execute(tx.as_mut())
                .await
                .context("Failed inserting or updating account balance from burn event")?
                .ensure_affected_rows_in_range(0..=1)?;
            }

            // Insert the token event into the table.
            sqlx::query!(
                "INSERT INTO cis2_token_events (
                    index_per_token,
                    transaction_index,
                    token_index,
                    cis2_token_event
                )
                SELECT
                    COALESCE((SELECT MAX(index_per_token) + 1 FROM cis2_token_events WHERE \
                 cis2_token_events.token_index = tokens.index), 0),
                    $1,
                    tokens.index,
                    $3
                FROM tokens
                WHERE tokens.token_address = $2",
                transaction_index,
                token_address,
                serde_json::to_value(cis2_burn_event)?,
            )
            .execute(tx.as_mut())
            .await?
            .ensure_affected_one_row()?;
        }

        // - The `balance` values of the token are inserted/updated in the database here for the
        //   `from` and `to` addresses.
        // Only `Mint`, `Burn`, and `Transfer` events affect the `balance` of a token owner.
        // - The `tokenEvent` is inserted in the database here.
        // Only `Mint`, `Burn`, `Transfer`, and `TokenMetadata` events are tracked as token events.
        // Note: Some `buggy` CIS2 token contracts might transfer more tokens than an owner owns.
        // The `balance` can have a negative value in that case.
        cis2_transfer_event @ CisEvent::Transfer(CisTransferEvent {
            raw_token_id,
            amount,
            from,
            to,
        }) => {
            let token_address = TokenAddress::new(
                ContractAddress::new(contract_index as u64, contract_sub_index as u64),
                raw_token_id.clone(),
            )
            .to_string();

            let tokens_transferred = BigDecimal::from_biguint(amount.0.clone(), 0);

            // If the `token_address` does not exist (a `buggy` CIS2 token contract),
            // insert the new token with its `total_supply` set to `0`.
            sqlx::query!(
                "
                    INSERT INTO tokens (index, token_index_per_contract, token_address, \
                 contract_index, contract_sub_index, total_supply, token_id, \
                 init_transaction_index)
                    VALUES (
                        (SELECT COALESCE(MAX(index) + 1, 0) FROM tokens),
                        (SELECT COALESCE(MAX(token_index_per_contract) + 1, 0) FROM tokens WHERE \
                 contract_index = $2 AND contract_sub_index = $3),
                        $1,
                        $2,
                        $3,
                        0,
                        $4,
                        $5
                    )
                    ON CONFLICT (token_address)
                    DO NOTHING",
                token_address,
                contract_index,
                contract_sub_index,
                raw_token_id.to_string(),
                transaction_index
            )
            .execute(tx.as_mut())
            .await
            .context("Failed inserting token from transfer event")?;

            // If the `from` address doesn't already hold this token, insert a new row with
            // a balance of `-tokens_transferred`. Otherwise, update the existing row
            // by decrementing the owner's balance by `tokens_transferred`.
            // Note: CCDScan currently only tracks token balances of accounts (issue #357).
            if let Address::Account(from) = from {
                let canonical_address = from.get_canonical_address();
                sqlx::query!(
                    "
                    INSERT INTO account_tokens (index, account_index, token_index, balance)
                    SELECT
                        COALESCE((SELECT MAX(index) + 1 FROM account_tokens), 0),
                        accounts.index,
                        tokens.index,
                        $3
                    FROM accounts, tokens
                    WHERE accounts.canonical_address = $1
                        AND tokens.token_address = $2
                    ON CONFLICT (token_index, account_index)
                    DO UPDATE SET balance = account_tokens.balance + EXCLUDED.balance",
                    canonical_address.0.as_slice(),
                    token_address,
                    -tokens_transferred.clone(),
                )
                .execute(tx.as_mut())
                .await
                .context(
                    "Failed inserting or updating account balance from transfer event (sender)",
                )?;
            }

            // If the `to` address doesn't already hold this token, insert a new row with a
            // balance of `tokens_transferred`. Otherwise, update the existing row by
            // incrementing the owner's balance by `tokens_transferred`.
            // Note: CCDScan currently only tracks token balances of accounts (issue #357).
            if let Address::Account(to) = to {
                let canonical_address = to.get_canonical_address();
                sqlx::query!(
                    "
                    INSERT INTO account_tokens (index, account_index, token_index, balance)
                    SELECT
                        COALESCE((SELECT MAX(index) + 1 FROM account_tokens), 0),
                        accounts.index,
                        tokens.index,
                        $3
                    FROM accounts, tokens
                    WHERE accounts.canonical_address = $1
                        AND tokens.token_address = $2
                    ON CONFLICT (token_index, account_index)
                        DO UPDATE SET balance = account_tokens.balance + EXCLUDED.balance",
                    canonical_address.0.as_slice(),
                    token_address,
                    tokens_transferred
                )
                .execute(tx.as_mut())
                .await
                .context("Failed inserting or updating account balance from transfer event (to)")?
                .ensure_affected_rows_in_range(0..=1)?;
            }

            // Insert the token event into the table.
            sqlx::query!(
                "INSERT INTO cis2_token_events (
                    index_per_token,
                    transaction_index,
                    token_index,
                    cis2_token_event
                )
                SELECT
                    COALESCE((SELECT MAX(index_per_token) + 1 FROM cis2_token_events WHERE \
                 cis2_token_events.token_index = tokens.index), 0),
                    $1,
                    tokens.index,
                    $3
                FROM tokens
                WHERE tokens.token_address = $2",
                transaction_index,
                token_address,
                serde_json::to_value(cis2_transfer_event)?,
            )
            .execute(tx.as_mut())
            .await
            .with_context(|| {
                format!("Failed inserting the token transfer event: {:?}", cis2_transfer_event)
            })?
            .ensure_affected_one_row()
            .with_context(|| {
                format!("Failed inserting the token transfer event: {:?}", cis2_transfer_event)
            })?;
        }

        // - The `metadata_url` of a token is inserted/updated in the database here.
        // Only `TokenMetadata` events affect the `metadata_url` of a
        // token.
        // - The `tokenEvent` is inserted in the database here.
        // Only `Mint`, `Burn`, `Transfer`, and `TokenMetadata` events are tracked as token events.
        cis2_token_metadata_event @ CisEvent::TokenMetadata(CisTokenMetadataEvent {
            raw_token_id,
            metadata_url,
        }) => {
            let token_address = TokenAddress::new(
                ContractAddress::new(contract_index as u64, contract_sub_index as u64),
                raw_token_id.clone(),
            )
            .to_string();

            // If the `token_address` does not exist, insert the new token.
            // If the `token_address` exists, update the `metadata_url` value in the
            // database.
            sqlx::query!(
                "
                    INSERT INTO tokens (index, token_index_per_contract, token_address, \
                 contract_index, contract_sub_index, metadata_url, token_id, \
                 init_transaction_index)
                    VALUES (
                        (SELECT COALESCE(MAX(index) + 1, 0) FROM tokens),
                        (SELECT COALESCE(MAX(token_index_per_contract) + 1, 0) FROM tokens WHERE \
                 contract_index = $2 AND contract_sub_index = $3),
                        $1,
                        $2,
                        $3,
                        $4,
                        $5,
                        $6
                    )
                    ON CONFLICT (token_address)
                    DO UPDATE SET metadata_url = EXCLUDED.metadata_url",
                token_address,
                contract_index,
                contract_sub_index,
                metadata_url.url(),
                raw_token_id.to_string(),
                transaction_index
            )
            .execute(tx.as_mut())
            .await
            .context("Failed inserting or updating token from token metadata event")?;

            // Insert the token event into the table.
            sqlx::query!(
                "INSERT INTO cis2_token_events (
                    index_per_token,
                    transaction_index,
                    token_index,
                    cis2_token_event
                )
                SELECT
                    COALESCE((SELECT MAX(index_per_token) + 1 FROM cis2_token_events WHERE \
                 cis2_token_events.token_index = tokens.index), 0),
                    $1,
                    tokens.index,
                    $3
                FROM tokens
                WHERE tokens.token_address = $2",
                transaction_index,
                token_address,
                serde_json::to_value(cis2_token_metadata_event)?,
            )
            .execute(tx.as_mut())
            .await?
            .ensure_affected_one_row()?;
        }
        _ => (),
    }
    Ok(())
}

#[derive(Debug)]
struct PreparedScheduledReleases {
    canonical_address: CanonicalAccountAddress,
    release_times: Vec<DateTime<Utc>>,
    amounts: Vec<i64>,
    target_account_balance_update: PreparedUpdateAccountBalance,
    source_account_balance_update: PreparedUpdateAccountBalance,
}

impl PreparedScheduledReleases {
    fn prepare(
        target_address: &AccountAddress,
        source_address: &AccountAddress,
        scheduled_releases: &[(Timestamp, Amount)],
        block_height: AbsoluteBlockHeight,
    ) -> anyhow::Result<Self> {
        let capacity = scheduled_releases.len();
        let mut release_times: Vec<DateTime<Utc>> = Vec::with_capacity(capacity);
        let mut amounts: Vec<i64> = Vec::with_capacity(capacity);
        let mut total_amount = 0;
        for (timestamp, amount) in scheduled_releases.iter() {
            release_times.push(DateTime::<Utc>::try_from(*timestamp)?);
            let micro_ccd = i64::try_from(amount.micro_ccd())?;
            amounts.push(micro_ccd);
            total_amount += micro_ccd;
        }
        let target_account_balance_update = PreparedUpdateAccountBalance::prepare(
            target_address,
            total_amount,
            block_height,
            AccountStatementEntryType::TransferIn,
        )?;

        let source_account_balance_update = PreparedUpdateAccountBalance::prepare(
            source_address,
            -total_amount,
            block_height,
            AccountStatementEntryType::TransferOut,
        )?;
        Ok(Self {
            canonical_address: target_address.get_canonical_address(),
            release_times,
            amounts,
            target_account_balance_update,
            source_account_balance_update,
        })
    }

    async fn save(
        &self,
        tx: &mut sqlx::Transaction<'static, sqlx::Postgres>,
        transaction_index: i64,
    ) -> anyhow::Result<()> {
        sqlx::query!(
            "INSERT INTO scheduled_releases (
                transaction_index,
                account_index,
                release_time,
                amount
            )
            SELECT
                $1,
                (SELECT index FROM accounts WHERE canonical_address = $2),
                UNNEST($3::TIMESTAMPTZ[]),
                UNNEST($4::BIGINT[])
            ",
            transaction_index,
            &self.canonical_address.0.as_slice(),
            &self.release_times,
            &self.amounts
        )
        .execute(tx.as_mut())
        .await?
        .ensure_affected_rows(self.release_times.len().try_into()?)?;
        self.target_account_balance_update.save(tx, Some(transaction_index)).await?;
        self.source_account_balance_update.save(tx, Some(transaction_index)).await?;
        Ok(())
    }
}

/// Represents either moving funds from or to the encrypted balance.
#[derive(Debug)]
struct PreparedUpdateEncryptedBalance {
    /// Update the public balance with the amount being moved.
    public_balance_change: PreparedUpdateAccountBalance,
}

impl PreparedUpdateEncryptedBalance {
    fn prepare(
        sender: &AccountAddress,
        amount: Amount,
        block_height: AbsoluteBlockHeight,
        operation: CryptoOperation,
    ) -> anyhow::Result<Self> {
        let amount: i64 = amount.micro_ccd().try_into()?;
        let amount = match operation {
            CryptoOperation::Encrypt => -amount,
            CryptoOperation::Decrypt => amount,
        };

        let public_balance_change =
            PreparedUpdateAccountBalance::prepare(sender, amount, block_height, operation.into())?;
        Ok(Self {
            public_balance_change,
        })
    }

    pub async fn save(
        &self,
        tx: &mut sqlx::Transaction<'static, sqlx::Postgres>,
        transaction_index: i64,
    ) -> anyhow::Result<()> {
        self.public_balance_change.save(tx, Some(transaction_index)).await?;
        Ok(())
    }
}

/// Represents change in the balance of some account.
#[derive(Debug)]
struct PreparedUpdateAccountBalance {
    /// Address of the account.
    canonical_address: CanonicalAccountAddress,
    /// Difference in the balance.
    change:            i64,
    /// Tracking the account statement causing the change in balance.
    account_statement: PreparedAccountStatement,
}

impl PreparedUpdateAccountBalance {
    fn prepare(
        sender: &AccountAddress,
        amount: i64,
        block_height: AbsoluteBlockHeight,
        transaction_type: AccountStatementEntryType,
    ) -> anyhow::Result<Self> {
        let canonical_address = sender.get_canonical_address();
        let account_statement = PreparedAccountStatement {
            block_height: block_height.height.try_into()?,
            amount,
            canonical_address,
            transaction_type,
        };
        Ok(Self {
            canonical_address,
            change: amount,
            account_statement,
        })
    }

    pub async fn save(
        &self,
        tx: &mut sqlx::Transaction<'static, sqlx::Postgres>,
        transaction_index: Option<i64>,
    ) -> anyhow::Result<()> {
        if self.change == 0 {
            // Difference of 0 means nothing needs to be updated.
            return Ok(());
        }
        sqlx::query!(
            "UPDATE accounts SET amount = amount + $1 WHERE canonical_address = $2",
            self.change,
            self.canonical_address.0.as_slice(),
        )
        .execute(tx.as_mut())
        .await
        .with_context(|| {
            format!(
                "Failed processing update to account balance, change: {}, canonical address: {:?}",
                self.change, self.canonical_address
            )
        })?
        .ensure_affected_one_row()
        .with_context(|| {
            format!(
                "Failed processing update to account balance, change: {}, canonical address: {:?}",
                self.change, self.canonical_address
            )
        })?;
        // Add the account statement, note that this operation assumes the account
        // balance is already updated.
        self.account_statement.save(tx, transaction_index).await?;
        Ok(())
    }
}

/// Represent the event of a transfer of CCD from one account to another.
#[derive(Debug)]
struct PreparedCcdTransferEvent {
    /// Updating the sender account balance.
    update_sender:   PreparedUpdateAccountBalance,
    /// Updating the receivers account balance.
    update_receiver: PreparedUpdateAccountBalance,
}

impl PreparedCcdTransferEvent {
    fn prepare(
        sender_address: &AccountAddress,
        receiver_address: &AccountAddress,
        amount: Amount,
        block_height: AbsoluteBlockHeight,
    ) -> anyhow::Result<Self> {
        let amount: i64 = amount.micro_ccd().try_into()?;
        let update_sender = PreparedUpdateAccountBalance::prepare(
            sender_address,
            -amount,
            block_height,
            AccountStatementEntryType::TransferOut,
        )?;
        let update_receiver = PreparedUpdateAccountBalance::prepare(
            receiver_address,
            amount,
            block_height,
            AccountStatementEntryType::TransferIn,
        )?;
        Ok(Self {
            update_sender,
            update_receiver,
        })
    }

    async fn save(
        &self,
        tx: &mut sqlx::Transaction<'static, sqlx::Postgres>,
        transaction_index: i64,
    ) -> anyhow::Result<()> {
        self.update_sender
            .save(tx, Some(transaction_index))
            .await
            .context("Failed processing sender balance update")?;
        self.update_receiver
            .save(tx, Some(transaction_index))
            .await
            .context("Failed processing receiver balance update")?;
        Ok(())
    }
}

/// Represents changes in the database from special transaction outcomes from a
/// block.
struct PreparedSpecialTransactionOutcomes {
    /// Insert the special transaction outcomes for this block.
    insert_special_transaction_outcomes: PreparedInsertBlockSpecialTransacionOutcomes,
    /// Updates to various tables depending on the type of special transaction
    /// outcome.
    updates: Vec<PreparedSpecialTransactionOutcomeUpdate>,
    /// Present if block is a payday block with its associated updates.
    payday_updates: Option<PreparedPayDayBlock>,
}

impl PreparedSpecialTransactionOutcomes {
    async fn prepare(
        node_client: &mut v2::Client,
        block_info: &BlockInfo,
        events: &[SpecialTransactionOutcome],
    ) -> anyhow::Result<Self> {
        // Return whether the block is a payday block. This is always false for
        // protocol versions before P4. In protocol version 4 and later this is the
        // block where all the rewards are paid out.
        let is_payday_block = events.iter().any(|ev| {
            matches!(
                ev,
                SpecialTransactionOutcome::PaydayFoundationReward { .. }
                    | SpecialTransactionOutcome::PaydayAccountReward { .. }
                    | SpecialTransactionOutcome::PaydayPoolReward { .. }
            )
        });

        let payday_updates = if is_payday_block {
            Some(PreparedPayDayBlock::prepare(node_client, block_info).await?)
        } else {
            None
        };

        Ok(Self {
            insert_special_transaction_outcomes:
                PreparedInsertBlockSpecialTransacionOutcomes::prepare(
                    block_info.block_height,
                    events,
                )?,
            updates: events
                .iter()
                .map(|event| PreparedSpecialTransactionOutcomeUpdate::prepare(event, block_info))
                .collect::<Result<_, _>>()?,
            payday_updates,
        })
    }

    async fn save(
        &self,
        tx: &mut sqlx::Transaction<'static, sqlx::Postgres>,
    ) -> anyhow::Result<()> {
        self.insert_special_transaction_outcomes.save(tx).await?;
        if let Some(payday_updates) = &self.payday_updates {
            payday_updates.save(tx).await?;
        }
        for update in self.updates.iter() {
            update.save(tx).await?;
        }
        Ok(())
    }
}

/// The `SpecialEvents` of a payday block in the order they
/// occur in the block.
struct PreparedPaydaySpecialTransacionOutcomes {
    /// Height of the payday block containing the events.
    block_height: i64,
    // Total rewards
    total_rewards_pool_owners: Vec<Option<i64>>,
    total_transaction_rewards: Vec<i64>,
    total_baking_rewards: Vec<i64>,
    total_finalization_rewards: Vec<i64>,
    // Delegator rewards
    delegators_rewards_pool_owners: Vec<Option<i64>>,
    delegators_rewards_canonical_addresses: Vec<Vec<u8>>,
    delegators_transaction_rewards: Vec<i64>,
    delegators_baking_rewards: Vec<i64>,
    delegators_finalization_rewards: Vec<i64>,
}

impl PreparedPaydaySpecialTransacionOutcomes {
    fn prepare(block_height: i64, events: &[SpecialTransactionOutcome]) -> anyhow::Result<Self> {
        // Extract the rewards from the `SpecialEvents` in each payday block
        // and associate it with the `pool_owner`.
        // The `pool_owner` can be either a `baker_id` or `None`.
        // The `pool_owner` is `None` if the pool rewards are for the passive
        // delegators which can happen at most once per payday block.
        //
        // https://docs.rs/concordium-rust-sdk/6.0.0/concordium_rust_sdk/types/enum.SpecialTransactionOutcome.html#variant.PaydayAccountReward
        // The order of `SpecialEvents` in each payday block has a meaning to
        // determine which rewards go to the baker of a baker pool and which
        // rewards go to the pool's delegators.
        //
        // For example:
        // PaydayPoolReward to pool 1
        // PaydayAccountReward to account 5
        // PaydayAccountReward to account 6
        // PaydayAccountReward to account 1
        // PaydayPoolReward to pool 8
        // PaydayAccountReward to account 8
        // PaydayAccountReward to account 2
        // PaydayPoolReward to `None`
        // PaydayAccountReward to account 10
        // PaydayAccountReward to account 3
        // Means 5, 6 are receiving rewards from delegating to 1 and 2 receiving rewards
        // from delegating to 8, and 10, 3 are receiving rewards from passive
        // delegation.
        //
        // `PaydayPoolReward` and `PaydayAccountReward` events only occur in payday
        // blocks starting in protocol 4.
        let mut total_rewards_pool_owners: Vec<Option<i64>> = vec![];
        let mut total_transaction_rewards: Vec<i64> = vec![];
        let mut total_baking_rewards: Vec<i64> = vec![];
        let mut total_finalization_rewards: Vec<i64> = vec![];

        let mut delegators_rewards_pool_owners: Vec<Option<i64>> = vec![];
        let mut delegators_rewards_canonical_addresses: Vec<Vec<u8>> = vec![];
        let mut delegators_transaction_rewards: Vec<i64> = vec![];
        let mut delegators_baking_rewards: Vec<i64> = vec![];
        let mut delegators_finalization_rewards: Vec<i64> = vec![];

        let mut last_pool_owner: Option<Option<i64>> = None;

        for event in events {
            match event {
                SpecialTransactionOutcome::PaydayPoolReward {
                    pool_owner,
                    transaction_fees,
                    baker_reward,
                    finalization_reward,
                } => {
                    let pool_owner =
                        pool_owner.map(|baker_id| baker_id.id.index.try_into()).transpose()?;

                    total_rewards_pool_owners.push(pool_owner);
                    total_transaction_rewards.push(transaction_fees.micro_ccd.try_into()?);
                    total_baking_rewards.push(baker_reward.micro_ccd.try_into()?);
                    total_finalization_rewards.push(finalization_reward.micro_ccd.try_into()?);

                    last_pool_owner = Some(pool_owner);
                }
                SpecialTransactionOutcome::PaydayAccountReward {
                    transaction_fees,
                    baker_reward,
                    finalization_reward,
                    account,
                } => {
                    // Collect all rewards from the delegators and associate the rewards with their
                    // baker pools.
                    if let Some(last_pool_owner) = last_pool_owner {
                        delegators_rewards_pool_owners.push(last_pool_owner);
                        delegators_rewards_canonical_addresses
                            .push(account.get_canonical_address().0.to_vec());
                        delegators_transaction_rewards.push(transaction_fees.micro_ccd.try_into()?);
                        delegators_baking_rewards.push(baker_reward.micro_ccd.try_into()?);
                        delegators_finalization_rewards
                            .push(finalization_reward.micro_ccd.try_into()?);
                    }
                }
                _ => {}
            }
        }

        Ok(Self {
            block_height,
            total_rewards_pool_owners,
            total_transaction_rewards,
            total_baking_rewards,
            total_finalization_rewards,
            delegators_rewards_pool_owners,
            delegators_rewards_canonical_addresses,
            delegators_transaction_rewards,
            delegators_baking_rewards,
            delegators_finalization_rewards,
        })
    }

    async fn save(
        &self,
        tx: &mut sqlx::Transaction<'static, sqlx::Postgres>,
    ) -> anyhow::Result<()> {
        // Calculate and insert the delegators' rewards.
        // Don't record the rewards if they are associated with the baker itself
        // (not a delegator) hence we check that `pool_owner IS DISTINCT FROM
        // account_index`.
        sqlx::query!(
            "
            INSERT INTO bakers_payday_pool_rewards (
                payday_block_height,
                pool_owner,
                payday_delegators_transaction_rewards,
                payday_delegators_baking_rewards,
                payday_delegators_finalization_rewards
            )
            SELECT
                $1 AS payday_block_height,
                pool_owner,
                SUM(
                    CASE WHEN 
                        pool_owner IS DISTINCT FROM account_index
                            THEN payday_delegators_transaction_rewards 
                            ELSE 0 
                    END
                ) AS payday_delegators_transaction_rewards,
                SUM(
                    CASE WHEN 
                        pool_owner IS DISTINCT FROM account_index 
                            THEN payday_delegators_baking_rewards 
                            ELSE 0 
                    END
                ) AS payday_delegators_baking_rewards,
                SUM(
                    CASE 
                    WHEN pool_owner IS DISTINCT FROM account_index
                        THEN payday_delegators_finalization_rewards 
                        ELSE 0 
                    END
                ) AS payday_delegators_finalization_rewards
            FROM (
                SELECT 
                    pool_owner_data.pool_owner, 
                    accounts.index AS account_index,
                    tx_rewards.payday_delegators_transaction_rewards,
                    baker_rewards.payday_delegators_baking_rewards,
                    final_rewards.payday_delegators_finalization_rewards
                FROM 
                    UNNEST($2::BIGINT[]) WITH ORDINALITY AS pool_owner_data(pool_owner, idx)
                    JOIN UNNEST($3::BYTEA[]) WITH ORDINALITY AS addresses(canonical_address, \
             idx_addr) ON idx = idx_addr
                    LEFT JOIN accounts ON accounts.canonical_address = addresses.canonical_address
                    JOIN UNNEST($4::BIGINT[]) WITH ORDINALITY AS \
             tx_rewards(payday_delegators_transaction_rewards, idx_tx) ON idx = idx_tx
                    JOIN UNNEST($5::BIGINT[]) WITH ORDINALITY AS \
             baker_rewards(payday_delegators_baking_rewards, idx_baker) ON idx = idx_baker
                    JOIN UNNEST($6::BIGINT[]) WITH ORDINALITY AS \
             final_rewards(payday_delegators_finalization_rewards, idx_final) ON idx = idx_final
            )
            GROUP BY pool_owner;
            ",
            &self.block_height,
            &self.delegators_rewards_pool_owners as &[Option<i64>],
            &self.delegators_rewards_canonical_addresses,
            &self.delegators_transaction_rewards,
            &self.delegators_baking_rewards,
            &self.delegators_finalization_rewards
        )
        .execute(tx.as_mut())
        .await
        .context("Failed inserting delegator rewards at payday block")?;

        // Insert the total rewards.
        sqlx::query!(
            "
            UPDATE bakers_payday_pool_rewards AS rewards
            SET 
                payday_total_transaction_rewards = data.payday_total_transaction_rewards,
                payday_total_baking_rewards = data.payday_total_baking_rewards,
                payday_total_finalization_rewards = data.payday_total_finalization_rewards
            FROM (
                SELECT
                    UNNEST($1::BIGINT[]) AS pool_owner,
                    UNNEST($2::BIGINT[]) AS payday_total_transaction_rewards,
                    UNNEST($3::BIGINT[]) AS payday_total_baking_rewards,
                    UNNEST($4::BIGINT[]) AS payday_total_finalization_rewards
            ) AS data
            WHERE rewards.pool_owner IS NOT DISTINCT FROM data.pool_owner
            AND rewards.payday_block_height = $5
            ",
            &self.total_rewards_pool_owners as &[Option<i64>],
            &self.total_transaction_rewards,
            &self.total_baking_rewards,
            &self.total_finalization_rewards,
            &self.block_height,
        )
        .execute(tx.as_mut())
        .await
        .context("Failed inserting total rewards at payday block")?;

        Ok(())
    }
}

/// Insert special transaction outcomes for a particular block.
struct PreparedInsertBlockSpecialTransacionOutcomes {
    /// Height of the block containing these special events.
    block_height: i64,
    /// Index of the outcome within this block in the order they
    /// occur in the block.
    block_outcome_index: Vec<i64>,
    /// The types of the special transaction outcomes in the order they
    /// occur in the block.
    outcome_type: Vec<SpecialEventTypeFilter>,
    /// JSON serializations of `SpecialTransactionOutcome` in the order they
    /// occur in the block.
    outcomes: Vec<serde_json::Value>,
    /// The `SpecialEvents` of a payday block in the order they
    /// occur in the block.
    payday_special_transacion_outcomes: PreparedPaydaySpecialTransacionOutcomes,
}

impl PreparedInsertBlockSpecialTransacionOutcomes {
    fn prepare(
        block_height: AbsoluteBlockHeight,
        events: &[SpecialTransactionOutcome],
    ) -> anyhow::Result<Self> {
        let block_height = block_height.height.try_into()?;
        let mut block_outcome_index = Vec::with_capacity(events.len());
        let mut outcome_type = Vec::with_capacity(events.len());
        let mut outcomes = Vec::with_capacity(events.len());

        let payday_special_transacion_outcomes =
            PreparedPaydaySpecialTransacionOutcomes::prepare(block_height, events)?;

        for (block_index, event) in events.iter().enumerate() {
            let outcome_index = block_index.try_into()?;
            let special_event = SpecialEvent::from_special_transaction_outcome(
                block_height,
                outcome_index,
                event.clone(),
            )?;
            block_outcome_index.push(outcome_index);
            outcome_type.push(event.into());
            outcomes.push(serde_json::to_value(special_event)?);
        }
        Ok(Self {
            block_height,
            block_outcome_index,
            outcome_type,
            outcomes,
            payday_special_transacion_outcomes,
        })
    }

    async fn save(
        &self,
        tx: &mut sqlx::Transaction<'static, sqlx::Postgres>,
    ) -> anyhow::Result<()> {
        sqlx::query!(
            "INSERT INTO block_special_transaction_outcomes
                 (block_height, block_outcome_index, outcome_type, outcome)
             SELECT $1, block_outcome_index, outcome_type, outcome
             FROM
                 UNNEST(
                     $2::BIGINT[],
                     $3::special_transaction_outcome_type[],
                     $4::JSONB[]
                 ) AS outcomes(
                     block_outcome_index,
                     outcome_type,
                     outcome
                 )",
            self.block_height,
            &self.block_outcome_index,
            &self.outcome_type as &[SpecialEventTypeFilter],
            &self.outcomes
        )
        .execute(tx.as_mut())
        .await?
        .ensure_affected_rows(self.outcomes.len().try_into()?)?;

        self.payday_special_transacion_outcomes.save(tx).await?;

        Ok(())
    }
}

/// Represents updates in the database caused by a single special transaction
/// outcome in a block.
enum PreparedSpecialTransactionOutcomeUpdate {
    /// Distribution of various CCD rewards.
    Rewards(Vec<AccountReceivedReward>),
    /// Validator is primed for suspension.
    ValidatorPrimedForSuspension(PreparedValidatorPrimedForSuspension),
    /// Validator is suspended.
    ValidatorSuspended(PreparedValidatorSuspension),
}

impl PreparedSpecialTransactionOutcomeUpdate {
    fn prepare(event: &SpecialTransactionOutcome, block_info: &BlockInfo) -> anyhow::Result<Self> {
        let results = match &event {
            SpecialTransactionOutcome::BakingRewards {
                baker_rewards,
                ..
            } => {
                let rewards = baker_rewards
                    .iter()
                    .map(|(account_address, amount)| {
                        AccountReceivedReward::prepare(
                            account_address,
                            amount.micro_ccd.try_into()?,
                            block_info.block_height,
                            AccountStatementEntryType::BakerReward,
                            block_info.protocol_version,
                        )
                    })
                    .collect::<Result<Vec<_>, _>>()?;
                Self::Rewards(rewards)
            }
            SpecialTransactionOutcome::Mint {
                foundation_account,
                mint_platform_development_charge,
                ..
            } => {
                let rewards = vec![AccountReceivedReward::prepare(
                    foundation_account,
                    mint_platform_development_charge.micro_ccd.try_into()?,
                    block_info.block_height,
                    AccountStatementEntryType::FoundationReward,
                    block_info.protocol_version,
                )?];
                Self::Rewards(rewards)
            }
            SpecialTransactionOutcome::FinalizationRewards {
                finalization_rewards,
                ..
            } => {
                let rewards = finalization_rewards
                    .iter()
                    .map(|(account_address, amount)| {
                        AccountReceivedReward::prepare(
                            account_address,
                            amount.micro_ccd.try_into()?,
                            block_info.block_height,
                            AccountStatementEntryType::FinalizationReward,
                            block_info.protocol_version,
                        )
                    })
                    .collect::<Result<Vec<_>, _>>()?;
                Self::Rewards(rewards)
            }
            SpecialTransactionOutcome::BlockReward {
                baker,
                foundation_account,
                baker_reward,
                foundation_charge,
                ..
            } => Self::Rewards(vec![
                AccountReceivedReward::prepare(
                    foundation_account,
                    foundation_charge.micro_ccd.try_into()?,
                    block_info.block_height,
                    AccountStatementEntryType::FoundationReward,
                    block_info.protocol_version,
                )?,
                AccountReceivedReward::prepare(
                    baker,
                    baker_reward.micro_ccd.try_into()?,
                    block_info.block_height,
                    AccountStatementEntryType::BakerReward,
                    block_info.protocol_version,
                )?,
            ]),
            SpecialTransactionOutcome::PaydayFoundationReward {
                foundation_account,
                development_charge,
            } => Self::Rewards(vec![AccountReceivedReward::prepare(
                foundation_account,
                development_charge.micro_ccd.try_into()?,
                block_info.block_height,
                AccountStatementEntryType::FoundationReward,
                block_info.protocol_version,
            )?]),
            SpecialTransactionOutcome::PaydayAccountReward {
                account,
                transaction_fees,
                baker_reward,
                finalization_reward,
            } => Self::Rewards(vec![
                AccountReceivedReward::prepare(
                    account,
                    transaction_fees.micro_ccd.try_into()?,
                    block_info.block_height,
                    AccountStatementEntryType::TransactionFeeReward,
                    block_info.protocol_version,
                )?,
                AccountReceivedReward::prepare(
                    account,
                    baker_reward.micro_ccd.try_into()?,
                    block_info.block_height,
                    AccountStatementEntryType::BakerReward,
                    block_info.protocol_version,
                )?,
                AccountReceivedReward::prepare(
                    account,
                    finalization_reward.micro_ccd.try_into()?,
                    block_info.block_height,
                    AccountStatementEntryType::FinalizationReward,
                    block_info.protocol_version,
                )?,
            ]),
            // TODO: Support these two types. (Deviates from Old CCDScan)
            SpecialTransactionOutcome::BlockAccrueReward {
                ..
            }
            | SpecialTransactionOutcome::PaydayPoolReward {
                ..
            } => Self::Rewards(Vec::new()),
            SpecialTransactionOutcome::ValidatorSuspended {
                baker_id,
                ..
            } => Self::ValidatorSuspended(PreparedValidatorSuspension::prepare(
                baker_id,
                block_info.block_height,
            )?),
            SpecialTransactionOutcome::ValidatorPrimedForSuspension {
                baker_id,
                ..
            } => Self::ValidatorPrimedForSuspension(PreparedValidatorPrimedForSuspension::prepare(
                baker_id,
                block_info.block_height,
            )?),
        };
        Ok(results)
    }

    async fn save(
        &self,
        tx: &mut sqlx::Transaction<'static, sqlx::Postgres>,
    ) -> anyhow::Result<()> {
        match self {
            Self::Rewards(events) => {
                for event in events {
                    event.save(tx).await?
                }
                Ok(())
            }
            Self::ValidatorPrimedForSuspension(event) => event.save(tx).await,
            Self::ValidatorSuspended(event) => event.save(tx).await,
        }
    }
}

/// Represents the event of an account receiving a reward.
struct AccountReceivedReward {
    /// Update the balance of the account.
    update_account_balance: PreparedUpdateAccountBalance,
    /// Update the stake if restake earnings.
    update_stake:           RestakeEarnings,
}

impl AccountReceivedReward {
    fn prepare(
        account_address: &AccountAddress,
        amount: i64,
        block_height: AbsoluteBlockHeight,
        transaction_type: AccountStatementEntryType,
        protocol_version: ProtocolVersion,
    ) -> anyhow::Result<Self> {
        Ok(Self {
            update_account_balance: PreparedUpdateAccountBalance::prepare(
                account_address,
                amount,
                block_height,
                transaction_type,
            )?,
            update_stake:           RestakeEarnings::prepare(
                account_address,
                amount,
                protocol_version,
            ),
        })
    }

    async fn save(
        &self,
        tx: &mut sqlx::Transaction<'static, sqlx::Postgres>,
    ) -> anyhow::Result<()> {
        self.update_account_balance.save(tx, None).await?;
        self.update_stake.save(tx).await?;
        Ok(())
    }
}

/// Represents the database operation of updating stake for a reward if restake
/// earnings are enabled.
struct RestakeEarnings {
    /// The account address of the receiver of the reward.
    canonical_account_address: CanonicalAccountAddress,
    /// Amount of CCD received as reward.
    amount:                    i64,
    /// Protocol version belonging to the block being processed
    protocol_version:          ProtocolVersion,
}

impl RestakeEarnings {
    fn prepare(
        account_address: &AccountAddress,
        amount: i64,
        protocol_version: ProtocolVersion,
    ) -> Self {
        Self {
            canonical_account_address: account_address.get_canonical_address(),
            amount,
            protocol_version,
        }
    }

    async fn save(
        &self,
        tx: &mut sqlx::Transaction<'static, sqlx::Postgres>,
    ) -> anyhow::Result<()> {
        // Update the account if delegated_restake_earnings is set and is true, meaning
        // the account is delegating.
        let account_row = sqlx::query!(
            "UPDATE accounts
                SET
                    delegated_stake = CASE
                            WHEN delegated_restake_earnings THEN delegated_stake + $2
                            ELSE delegated_stake
                        END
                WHERE canonical_address = $1
                RETURNING index, delegated_restake_earnings, delegated_target_baker_id",
            self.canonical_account_address.0.as_slice(),
            self.amount
        )
        .fetch_one(tx.as_mut())
        .await?;
        if let Some(restake) = account_row.delegated_restake_earnings {
            let bakers_expected_affected_range = if self.protocol_version > ProtocolVersion::P6 {
                1..=1
            } else {
                0..=1
            };
            // Account is delegating.
            if let (true, Some(pool)) = (restake, account_row.delegated_target_baker_id) {
                // If restake is enabled and the target is a validator pool (not the passive
                // pool) and we update the pool stake.
                sqlx::query!(
                    "UPDATE bakers
                         SET pool_total_staked = pool_total_staked + $2
                         WHERE id = $1",
                    pool,
                    self.amount,
                )
                .execute(tx.as_mut())
                .await?
                .ensure_affected_rows_in_range(bakers_expected_affected_range)?;
            }
        } else {
            // When delegated_restake_earnings is None the account is not delegating, so it
            // might be baking.
            sqlx::query!(
                "UPDATE bakers
                    SET
                        staked = staked + $2,
                        pool_total_staked = pool_total_staked + $2
                WHERE id = $1 AND restake_earnings",
                account_row.index,
                self.amount
            )
            .execute(tx.as_mut())
            .await?
            // An account might still earn rewards after stopping validation or delegation.
            .ensure_affected_rows_in_range(0..=1)?;
        }
        Ok(())
    }
}

/// Update the flag on the baker, marking it primed for suspension.
struct PreparedValidatorPrimedForSuspension {
    /// Id of the baker/validator being primed for suspension.
    baker_id:     i64,
    /// Height of the block which contained the special transaction outcome
    /// causing it.
    block_height: i64,
}

impl PreparedValidatorPrimedForSuspension {
    fn prepare(baker_id: &BakerId, block_height: AbsoluteBlockHeight) -> anyhow::Result<Self> {
        Ok(Self {
            baker_id:     baker_id.id.index.try_into()?,
            block_height: block_height.height.try_into()?,
        })
    }

    async fn save(
        &self,
        tx: &mut sqlx::Transaction<'static, sqlx::Postgres>,
    ) -> anyhow::Result<()> {
        sqlx::query!(
            "UPDATE bakers
                SET
                    self_suspended = NULL,
                    inactive_suspended = NULL,
                    primed_for_suspension = $2
                WHERE id=$1",
            self.baker_id,
            self.block_height
        )
        .execute(tx.as_mut())
        .await?
        .ensure_affected_one_row()?;
        Ok(())
    }
}

/// Represent the potential event of bakers being "unprimed" for suspension.
/// The baker of the block, plus the signers of the quorum certificate when
/// included in the block. This might include baker IDs which are not primed at
/// the time.
struct PreparedUnmarkPrimedForSuspension {
    baker_ids: Vec<i64>,
}

impl PreparedUnmarkPrimedForSuspension {
    fn prepare(data: &BlockData) -> anyhow::Result<Self> {
        if data.block_info.protocol_version < ProtocolVersion::P8 {
            // Baker suspension was introduced as part of Concordium Protocol Version 8,
            // meaning for blocks prior to that no baker can be primed for
            // suspension.
            return Ok(Self {
                baker_ids: Vec::new(),
            });
        }
        let mut baker_ids = Vec::new();
        if let Some(baker_id) = data.block_info.block_baker {
            baker_ids.push(baker_id.id.index.try_into()?);
        }
        if let Some(qc) = data.certificates.quorum_certificate.as_ref() {
            for signer in qc.signatories.iter() {
                baker_ids.push(signer.id.index.try_into()?);
            }
        }
        Ok(Self {
            baker_ids,
        })
    }

    async fn save(
        &self,
        tx: &mut sqlx::Transaction<'static, sqlx::Postgres>,
    ) -> anyhow::Result<()> {
        if self.baker_ids.is_empty() {
            return Ok(());
        }
        sqlx::query!(
            "UPDATE bakers
                SET primed_for_suspension = NULL
                WHERE
                    primed_for_suspension IS NOT NULL
                    AND id = ANY ($1)",
            &self.baker_ids,
        )
        .execute(tx.as_mut())
        .await?;
        Ok(())
    }
}

/// Update validator/baker to be suspended due to inactivity.
struct PreparedValidatorSuspension {
    /// Id of the validator/baker being suspended.
    baker_id:     i64,
    /// Block containing the special transaction outcome event causing it.
    block_height: i64,
}

/// Represents a payday block, its payday commission
/// rates, and the associated block height.
struct PreparedPayDayBlock {
    block_height:                 i64,
    /// Represents the payday baker pool commission rates captured from
    /// the `get_bakers_reward_period` node endpoint.
    payday_commission_rates:      PreparedPaydayCommissionRates,
    /// Represents the payday lottery power updates for bakers captured from
    /// the `get_election_info` node endpoint.
    payday_bakers_lottery_powers: PreparedPaydayLotteryPowers,
}

impl PreparedPayDayBlock {
    async fn prepare(node_client: &mut v2::Client, block_info: &BlockInfo) -> anyhow::Result<Self> {
        let block_height = block_info.block_height;

        // Fetching the `get_bakers_reward_period` endpoint prior to P4 results in a
        // InvalidArgument gRPC error, so we produce the empty vector of
        // `payday_pool_rewards` instead. The information of the last payday commission
        // rate of baker pools is expected to be used when the indexer has fully
        // caught up to the top of the chain.
        let baker_reward_period_infos: Vec<BakerRewardPeriodInfo> =
            if block_info.protocol_version >= ProtocolVersion::P4 {
                let stream = node_client
                    .get_bakers_reward_period(BlockIdentifier::AbsoluteHeight(block_height))
                    .await?
                    .response;

                stream.try_collect().await?
            } else {
                vec![]
            };
        let payday_commission_rates =
            PreparedPaydayCommissionRates::prepare(baker_reward_period_infos)?;

        let election_info = node_client
            .get_election_info(BlockIdentifier::AbsoluteHeight(block_height))
            .await?
            .response;
        let payday_bakers_lottery_powers =
            PreparedPaydayLotteryPowers::prepare(election_info.bakers)?;

        Ok(Self {
            block_height: block_height.height.try_into()?,
            payday_commission_rates,
            payday_bakers_lottery_powers,
        })
    }

    async fn save(
        &self,
        tx: &mut sqlx::Transaction<'static, sqlx::Postgres>,
    ) -> anyhow::Result<()> {
        // Save the commission rates to the database.
        self.payday_commission_rates.save(tx).await?;

        // Save the lottery_powers to the database.
        self.payday_bakers_lottery_powers.save(tx).await?;

        sqlx::query!(
            "UPDATE current_chain_parameters
                SET last_payday_block_height = $1",
            self.block_height
        )
        .execute(tx.as_mut())
        .await?
        .ensure_affected_one_row()?;
        Ok(())
    }
}

/// Represents the payday baker pool commission rates captured from
/// the `get_bakers_reward_period` node endpoint.
struct PreparedPaydayCommissionRates {
    baker_ids:                Vec<i64>,
    transaction_commissions:  Vec<i64>,
    baking_commissions:       Vec<i64>,
    finalization_commissions: Vec<i64>,
}

impl PreparedPaydayCommissionRates {
    fn prepare(baker_reward_period_info: Vec<BakerRewardPeriodInfo>) -> anyhow::Result<Self> {
        let capacity = baker_reward_period_info.len();
        let mut baker_ids: Vec<i64> = Vec::with_capacity(capacity);
        let mut transaction_commissions: Vec<i64> = Vec::with_capacity(capacity);
        let mut baking_commissions: Vec<i64> = Vec::with_capacity(capacity);
        let mut finalization_commissions: Vec<i64> = Vec::with_capacity(capacity);
        for info in baker_reward_period_info.iter() {
            baker_ids.push(i64::try_from(info.baker.baker_id.id.index)?);
            let commission_rates = info.commission_rates;

            transaction_commissions.push(i64::from(u32::from(PartsPerHundredThousands::from(
                commission_rates.transaction,
            ))));
            baking_commissions.push(i64::from(u32::from(PartsPerHundredThousands::from(
                commission_rates.baking,
            ))));
            finalization_commissions.push(i64::from(u32::from(PartsPerHundredThousands::from(
                commission_rates.finalization,
            ))));
        }

        Ok(Self {
            baker_ids,
            transaction_commissions,
            baking_commissions,
            finalization_commissions,
        })
    }

    async fn save(
        &self,
        tx: &mut sqlx::Transaction<'static, sqlx::Postgres>,
    ) -> anyhow::Result<()> {
        sqlx::query!(
            "DELETE FROM
                bakers_payday_commission_rates"
        )
        .execute(tx.as_mut())
        .await?;

        sqlx::query!(
            "INSERT INTO bakers_payday_commission_rates (
                id,
                payday_transaction_commission,
                payday_baking_commission,
                payday_finalization_commission
            )
            SELECT
                UNNEST($1::BIGINT[]) AS id,
                UNNEST($2::BIGINT[]) AS transaction_commission,
                UNNEST($3::BIGINT[]) AS baking_commission,
                UNNEST($4::BIGINT[]) AS finalization_commission",
            &self.baker_ids,
            &self.transaction_commissions,
            &self.baking_commissions,
            &self.finalization_commissions
        )
        .execute(tx.as_mut())
        .await?;
        Ok(())
    }
}

/// Represents the payday lottery power updates for bakers captured from
/// the `get_election_info` node endpoint.
struct PreparedPaydayLotteryPowers {
    baker_ids:             Vec<i64>,
    bakers_lottery_powers: Vec<BigDecimal>,
    ranks:                 Vec<i64>,
}

impl PreparedPaydayLotteryPowers {
    fn prepare(mut bakers: Vec<BirkBaker>) -> anyhow::Result<Self> {
        let capacity = bakers.len();
        let mut baker_ids: Vec<i64> = Vec::with_capacity(capacity);
        let mut bakers_lottery_powers: Vec<BigDecimal> = Vec::with_capacity(capacity);
        let mut ranks: Vec<i64> = Vec::with_capacity(capacity);

        // Sort bakers by lottery power. The baker with the highest lottery power comes
        // first in the vector and gets rank 1.
        bakers.sort_by(|self_baker, other_baker| {
            self_baker.baker_lottery_power.total_cmp(&other_baker.baker_lottery_power).reverse()
        });

        for (rank, baker) in bakers.iter().enumerate() {
            baker_ids.push(i64::try_from(baker.baker_id.id.index)?);
            bakers_lottery_powers.push(
                BigDecimal::from_f64(baker.baker_lottery_power)
                    .context(
                        "Expected f64 type (baker_lottery_power) to be converted correctly into \
                         BigDecimal type",
                    )
                    .map_err(RPCError::ParseError)?,
            );
            ranks.push((rank + 1) as i64);
        }

        Ok(Self {
            baker_ids,
            bakers_lottery_powers,
            ranks,
        })
    }

    async fn save(
        &self,
        tx: &mut sqlx::Transaction<'static, sqlx::Postgres>,
    ) -> anyhow::Result<()> {
        sqlx::query!(
            "DELETE FROM
                bakers_payday_lottery_powers"
        )
        .execute(tx.as_mut())
        .await?;

        sqlx::query!(
            "INSERT INTO bakers_payday_lottery_powers (
                id,
                payday_lottery_power,
                payday_ranking_by_lottery_powers
            )
            SELECT
                UNNEST($1::BIGINT[]) AS id,
                UNNEST($2::NUMERIC[]) AS payday_lottery_power,
                UNNEST($3::BIGINT[]) AS payday_ranking_by_lottery_powers",
            &self.baker_ids,
            &self.bakers_lottery_powers,
            &self.ranks
        )
        .execute(tx.as_mut())
        .await?;
        Ok(())
    }
}

impl PreparedValidatorSuspension {
    fn prepare(baker_id: &BakerId, block_height: AbsoluteBlockHeight) -> anyhow::Result<Self> {
        Ok(Self {
            baker_id:     baker_id.id.index.try_into()?,
            block_height: block_height.height.try_into()?,
        })
    }

    async fn save(
        &self,
        tx: &mut sqlx::Transaction<'static, sqlx::Postgres>,
    ) -> anyhow::Result<()> {
        sqlx::query!(
            "UPDATE bakers
                SET
                    self_suspended = NULL,
                    inactive_suspended = $2,
                    primed_for_suspension = NULL
                WHERE id=$1",
            self.baker_id,
            self.block_height
        )
        .execute(tx.as_mut())
        .await?
        .ensure_affected_one_row()?;
        Ok(())
    }
}<|MERGE_RESOLUTION|>--- conflicted
+++ resolved
@@ -59,11 +59,7 @@
 mod ensure_affected_rows;
 mod statistics;
 use crate::indexer::statistics::{
-<<<<<<< HEAD
-    Field::{Added, Removed},
-=======
     BakerField::{Added, Removed},
->>>>>>> 6a73253b
     Statistics,
 };
 use ensure_affected_rows::EnsureAffectedRows;
@@ -627,9 +623,8 @@
         let mut new_context = self.current_context.clone();
         PreparedBlock::batch_save(batch, &mut new_context, &mut tx).await?;
         for block in batch {
-            let mut statistics = Statistics::new(block.height);
             for item in block.prepared_block_items.iter() {
-                item.save(&mut tx, &mut statistics).await.with_context(|| {
+                item.save(&mut tx).await.with_context(|| {
                     format!(
                         "Failed processing block item with hash {} for block height {}",
                         item.block_item_hash, item.block_height
@@ -639,10 +634,6 @@
             block.statistics.save(&mut tx).await?;
             block.special_transaction_outcomes.save(&mut tx).await?;
             block.baker_unmark_suspended.save(&mut tx).await?;
-<<<<<<< HEAD
-            statistics.save(&mut tx).await?;
-=======
->>>>>>> 6a73253b
             out.push_str(format!("\n- {}:{}", block.height, block.hash).as_str());
         }
         process_release_schedules(new_context.last_block_slot_time, &mut tx)
@@ -1251,7 +1242,6 @@
     async fn save(
         &self,
         tx: &mut sqlx::Transaction<'static, sqlx::Postgres>,
-        statistics: &mut Statistics,
     ) -> anyhow::Result<()> {
         let reject = if let Some(reason) = &self.reject {
             Some(reason.process(tx).await?)
@@ -1331,7 +1321,7 @@
         .ensure_affected_rows(self.affected_accounts.len().try_into()?)
         .context("Failed incrementing num_txs for account")?;
 
-        self.prepared_event.save(tx, tx_idx, statistics).await.with_context(|| {
+        self.prepared_event.save(tx, tx_idx).await.with_context(|| {
             format!(
                 "Failed processing block item event from {:?} transaction",
                 self.transaction_type
@@ -1395,7 +1385,6 @@
         &self,
         tx: &mut sqlx::Transaction<'static, sqlx::Postgres>,
         transaction_index: i64,
-        statistics: &mut Statistics,
     ) -> anyhow::Result<()> {
         match self {
             PreparedBlockItemEvent::AccountCreation(event) => {
@@ -1403,7 +1392,7 @@
             }
             PreparedBlockItemEvent::AccountTransaction(account_transaction_event) => {
                 account_transaction_event.fee.save(tx, Some(transaction_index)).await?;
-                account_transaction_event.event.save(tx, transaction_index, statistics).await
+                account_transaction_event.event.save(tx, transaction_index).await
             }
             PreparedBlockItemEvent::ChainUpdate => Ok(()),
         }
@@ -1712,7 +1701,6 @@
         tx: &mut sqlx::Transaction<'static, sqlx::Postgres>,
         tx_idx: i64,
         protocol_version: ProtocolVersion,
-        statistics: &mut Statistics,
     ) -> anyhow::Result<()> {
         match self {
             PreparedEvent::CcdTransfer(event) => event
@@ -1724,7 +1712,7 @@
                 .await
                 .context("Failed processing block item event of encrypted balance"),
             PreparedEvent::BakerEvents(event) => event
-                .save(tx, tx_idx, protocol_version, statistics)
+                .save(tx, tx_idx, protocol_version)
                 .await
                 .context("Failed processing block item event with baker event"),
             PreparedEvent::ModuleDeployed(event) => event
@@ -1740,7 +1728,7 @@
                 .await
                 .context("Failed processing block item event with contract update"),
             PreparedEvent::AccountDelegationEvents(event) => event
-                .save(tx, tx_idx, protocol_version, statistics)
+                .save(tx, tx_idx, protocol_version)
                 .await
                 .context("Failed processing block item event with account delegation event"),
             PreparedEvent::ScheduledTransfer(event) => event
@@ -1799,9 +1787,8 @@
         &self,
         tx: &mut sqlx::Transaction<'static, sqlx::Postgres>,
         tx_idx: i64,
-        statistics: &mut Statistics,
     ) -> anyhow::Result<()> {
-        self.event.save(tx, tx_idx, self.metadata.protocol_version, statistics).await
+        self.event.save(tx, tx_idx, self.metadata.protocol_version).await
     }
 }
 
@@ -1867,10 +1854,9 @@
         tx: &mut sqlx::Transaction<'static, sqlx::Postgres>,
         transaction_index: i64,
         protocol_version: ProtocolVersion,
-        statistics: &mut Statistics,
     ) -> anyhow::Result<()> {
         for event in &self.events {
-            event.save(tx, transaction_index, protocol_version, statistics).await?;
+            event.save(tx, transaction_index, protocol_version).await?;
         }
         Ok(())
     }
@@ -1969,7 +1955,6 @@
         tx: &mut sqlx::Transaction<'static, sqlx::Postgres>,
         transaction_index: i64,
         protocol_version: ProtocolVersion,
-        statistics: &mut Statistics,
     ) -> anyhow::Result<()> {
         let bakers_expected_affected_range = if protocol_version > ProtocolVersion::P6 {
             1..=1
@@ -2154,7 +2139,7 @@
                 .context("Failed update delegator target")?;
             }
             PreparedAccountDelegationEvent::RemoveBaker(baker_removed) => {
-                baker_removed.save(tx, transaction_index, statistics).await?;
+                baker_removed.save(tx, transaction_index).await?;
             }
         }
         Ok(())
@@ -2186,14 +2171,13 @@
         &self,
         tx: &mut sqlx::Transaction<'static, sqlx::Postgres>,
         transaction_index: i64,
-        statistics: &mut Statistics,
     ) -> anyhow::Result<()> {
         self.move_delegators
             .save(tx)
             .await
             .context("Failed moving delegators to the passive pool")?;
         self.remove_baker
-            .save(tx, statistics)
+            .save(tx)
             .await
             .context("Failed removing the validator/baker from the bakers table")?;
         self.insert_removed
@@ -2219,14 +2203,12 @@
     async fn save(
         &self,
         tx: &mut sqlx::Transaction<'static, sqlx::Postgres>,
-        statistics: &mut Statistics,
     ) -> anyhow::Result<()> {
         sqlx::query!("DELETE FROM bakers WHERE id=$1", self.baker_id,)
             .execute(tx.as_mut())
             .await?
             .ensure_affected_one_row()
             .context("Failed removing validator")?;
-        statistics.increment(Removed, 1);
         Ok(())
     }
 }
@@ -2274,11 +2256,10 @@
         tx: &mut sqlx::Transaction<'static, sqlx::Postgres>,
         transaction_index: i64,
         protocol_version: ProtocolVersion,
-        statistics: &mut Statistics,
     ) -> anyhow::Result<()> {
         for event in &self.events {
             event
-                .save(tx, transaction_index, protocol_version, statistics)
+                .save(tx, transaction_index, protocol_version)
                 .await
                 .with_context(|| format!("Failed processing baker event {:?}", event))?;
         }
@@ -2461,7 +2442,6 @@
         tx: &mut sqlx::Transaction<'static, sqlx::Postgres>,
         transaction_index: i64,
         protocol_version: ProtocolVersion,
-        statistics: &mut Statistics,
     ) -> anyhow::Result<()> {
         let bakers_expected_affected_range = if protocol_version > ProtocolVersion::P6 {
             1..=1
@@ -2486,11 +2466,10 @@
                 )
                 .execute(tx.as_mut())
                 .await?;
-                statistics.increment(Added, 1);
                 delete_removed_baker.save(tx).await?
             }
             PreparedBakerEvent::Remove(baker_removed) => {
-                baker_removed.save(tx, transaction_index, statistics).await?;
+                baker_removed.save(tx, transaction_index).await?;
             }
             PreparedBakerEvent::StakeIncrease {
                 baker_id,
