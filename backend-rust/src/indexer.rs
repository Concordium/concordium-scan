use crate::{
    block_special_event::{SpecialEvent, SpecialEventTypeFilter},
    graphql_api::AccountStatementEntryType,
    transaction_event::{
        baker::BakerPoolOpenStatus, events_from_summary,
        smart_contracts::ModuleReferenceContractLinkAction, CisBurnEvent, CisEvent, CisMintEvent,
        CisTokenMetadataEvent, CisTransferEvent,
    },
    transaction_reject::PreparedTransactionRejectReason,
    transaction_type::{
        AccountTransactionType, CredentialDeploymentTransactionType, DbTransactionType,
        UpdateTransactionType,
    },
};
use anyhow::Context;
use bigdecimal::BigDecimal;
use chrono::{DateTime, Utc};
use concordium_rust_sdk::{
    base::{
        contracts_common::{to_bytes, CanonicalAccountAddress},
        smart_contracts::WasmVersion,
        transactions::{BlockItem, EncodedPayload, Payload},
    },
    cis0,
    cis2::{self, TokenAddress},
    common::types::{Address, Amount, Timestamp},
    indexer::{async_trait, Indexer, ProcessEvent, TraverseConfig, TraverseError},
    smart_contracts::engine::utils::{get_embedded_schema_v0, get_embedded_schema_v1},
    types::{
        self as sdk_types, block_certificates::BlockCertificates, queries::BlockInfo,
        AbsoluteBlockHeight, AccountStakingInfo, AccountTransactionDetails,
        AccountTransactionEffects, BakerId, BakerRewardPeriodInfo, BirkBaker, BlockItemSummary,
        BlockItemSummaryDetails, ContractAddress, ContractInitializedEvent, ContractTraceElement,
        DelegationTarget, PartsPerHundredThousands, ProtocolVersion, RejectReason, RewardsOverview,
        SpecialTransactionOutcome, TransactionType,
    },
    v2::{
        self, BlockIdentifier, ChainParameters, FinalizedBlockInfo, QueryError, QueryResult,
        RPCError,
    },
};
use futures::{future::join_all, StreamExt, TryStreamExt};
use num_traits::FromPrimitive;
use prometheus_client::{
    metrics::{
        counter::Counter,
        family::Family,
        gauge::Gauge,
        histogram::{self, Histogram},
    },
    registry::Registry,
};
use sqlx::PgPool;
use std::{convert::TryInto, str::FromStr, sync::Arc};
use tokio::{time::Instant, try_join};
use tokio_util::sync::CancellationToken;
use tracing::{debug, error, info};

mod ensure_affected_rows;

use ensure_affected_rows::EnsureAffectedRows;

/// Service traversing each block of the chain, indexing it into a database.
///
/// The indexer purposefully performs insertions in a sequential manner, such
/// that table indices can be strictly increasing without skipping any values.
/// Since no rows are ever deleted, this allows using the table indices to
/// quickly calculate the number of rows in a table, without having to actually
/// count all rows via a table scan.
pub struct IndexerService {
    /// List of Concordium nodes to cycle through when traversing.
    endpoints:           Vec<v2::Endpoint>,
    /// The block height to traversing from.
    start_height:        u64,
    /// State tracked by the block preprocessor during traversing.
    block_pre_processor: BlockPreProcessor,
    /// State tracked by the block processor, which is submitting to the
    /// database.
    block_processor:     BlockProcessor,
    config:              IndexerServiceConfig,
}

#[derive(clap::Args)]
pub struct IndexerServiceConfig {
    /// Request timeout in seconds when querying a Concordium Node.
    #[arg(long, env = "CCDSCAN_INDEXER_CONFIG_NODE_REQUEST_TIMEOUT", default_value = "60")]
    pub node_request_timeout:             u64,
    /// Connection timeout in seconds when connecting a Concordium Node.
    #[arg(long, env = "CCDSCAN_INDEXER_CONFIG_NODE_CONNECT_TIMEOUT", default_value = "10")]
    pub node_connect_timeout:             u64,
    /// Maximum number of blocks being preprocessed in parallel.
    #[arg(
        long,
        env = "CCDSCAN_INDEXER_CONFIG_MAX_PARALLEL_BLOCK_PREPROCESSORS",
        default_value = "8"
    )]
    pub max_parallel_block_preprocessors: usize,
    /// Maximum number of blocks allowed to be batched into the same database
    /// transaction.
    #[arg(long, env = "CCDSCAN_INDEXER_CONFIG_MAX_PROCESSING_BATCH", default_value = "4")]
    pub max_processing_batch:             usize,
    /// Set the maximum amount of seconds the last finalized block of the node
    /// can be behind before it is deemed too far behind, and another node
    /// is tried.
    #[arg(long, env = "CCDSCAN_INDEXER_CONFIG_NODE_MAX_BEHIND", default_value = "60")]
    pub node_max_behind:                  u64,
    /// Enables rate limit on the number of requests send through
    /// each connection to the node.
    /// Provided as the number of requests per second.
    #[arg(long, env = "CCDSCAN_INDEXER_CONFIG_NODE_REQUEST_RATE_LIMIT")]
    pub node_request_rate_limit:          Option<u64>,
    /// Enables limit on the number of concurrent requests send through each
    /// connection to the node.
    #[arg(long, env = "CCDSCAN_INDEXER_CONFIG_NODE_REQUEST_CONCURRENCY_LIMIT")]
    pub node_request_concurrency_limit:   Option<usize>,
    /// Set the max number of acceptable successive failures before shutting
    /// down the service.
    #[arg(long, env = "CCDSCAN_INDEXER_CONFIG_MAX_SUCCESSIVE_FAILURES", default_value = "10")]
    pub max_successive_failures:          u32,
}

impl IndexerService {
    /// Construct the service. This reads the current state from the database.
    pub async fn new(
        endpoints: Vec<v2::Endpoint>,
        pool: PgPool,
        registry: &mut Registry,
        config: IndexerServiceConfig,
    ) -> anyhow::Result<Self> {
        let last_height_stored = sqlx::query!(
            "
SELECT height FROM blocks ORDER BY height DESC LIMIT 1
"
        )
        .fetch_optional(&pool)
        .await?
        .map(|r| r.height);

        let start_height = if let Some(height) = last_height_stored {
            u64::try_from(height)? + 1
        } else {
            save_genesis_data(endpoints[0].clone(), &pool)
                .await
                .context("Failed initializing the database with the genesis block")?;
            1
        };
        let genesis_block_hash: sdk_types::hashes::BlockHash =
            sqlx::query!("SELECT hash FROM blocks WHERE height=0")
                .fetch_one(&pool)
                .await?
                .hash
                .parse()?;

        let block_pre_processor = BlockPreProcessor::new(
            genesis_block_hash,
            config.max_successive_failures.into(),
            registry.sub_registry_with_prefix("preprocessor"),
        );
        let block_processor = BlockProcessor::new(
            pool,
            config.max_successive_failures,
            registry.sub_registry_with_prefix("processor"),
        )
        .await?;

        Ok(Self {
            endpoints,
            start_height,
            block_pre_processor,
            block_processor,
            config,
        })
    }

    /// Run the service. This future will only stop when signaled by the
    /// `cancel_token`.
    pub async fn run(self, cancel_token: CancellationToken) -> anyhow::Result<()> {
        let traverse_config = TraverseConfig::new(self.endpoints, self.start_height.into())
            .context("Failed setting up TraverseConfig")?
            .set_max_parallel(self.config.max_parallel_block_preprocessors)
            .set_max_behind(std::time::Duration::from_secs(self.config.node_max_behind));
        let processor_config = concordium_rust_sdk::indexer::ProcessorConfig::new()
            .set_stop_signal(cancel_token.cancelled_owned());

        let (sender, receiver) = tokio::sync::mpsc::channel(self.config.max_processing_batch);
        let receiver = tokio_stream::wrappers::ReceiverStream::from(receiver)
            .ready_chunks(self.config.max_processing_batch);
        let traverse_future =
            tokio::spawn(traverse_config.traverse(self.block_pre_processor, sender));
        let process_future =
            tokio::spawn(processor_config.process_event_stream(self.block_processor, receiver));
        info!("Indexing from block height {}", self.start_height);
        // Wait for both processes to exit, in case one of them results in an error,
        // wait for the other which then eventually will stop gracefully as either end
        // of their channel will get dropped.
        let (traverse_result, process_result) = futures::join!(traverse_future, process_future);
        process_result?;
        Ok(traverse_result??)
    }
}

/// Represents the labels used for metrics related to Concordium Node.
#[derive(Clone, Debug, Hash, PartialEq, Eq, prometheus_client::encoding::EncodeLabelSet)]
struct NodeMetricLabels {
    /// URI of the node
    node: String,
}
impl NodeMetricLabels {
    fn new(endpoint: &v2::Endpoint) -> Self {
        Self {
            node: endpoint.uri().to_string(),
        }
    }
}

/// State tracked during block preprocessing, this also holds the implementation
/// of [`Indexer`](concordium_rust_sdk::indexer::Indexer). Since several
/// preprocessors can run in parallel, this must be `Sync`.
struct BlockPreProcessor {
    /// Genesis hash, used to ensure the nodes are on the expected network.
    genesis_hash:                 sdk_types::hashes::BlockHash,
    /// Metric counting the total number of connections ever established to a
    /// node.
    established_node_connections: Family<NodeMetricLabels, Counter>,
    /// Metric counting the total number of failed attempts to preprocess
    /// blocks.
    preprocessing_failures:       Family<NodeMetricLabels, Counter>,
    /// Metric tracking the number of blocks currently being preprocessed.
    blocks_being_preprocessed:    Family<NodeMetricLabels, Gauge>,
    /// Histogram collecting the time it takes for fetching all the block data
    /// from the node.
    node_response_time:           Family<NodeMetricLabels, Histogram>,
    /// Max number of acceptable successive failures before shutting down the
    /// service.
    max_successive_failures:      u64,
}
impl BlockPreProcessor {
    fn new(
        genesis_hash: sdk_types::hashes::BlockHash,
        max_successive_failures: u64,
        registry: &mut Registry,
    ) -> Self {
        let established_node_connections = Family::default();
        registry.register(
            "established_node_connections",
            "Total number of established Concordium Node connections",
            established_node_connections.clone(),
        );
        let preprocessing_failures = Family::default();
        registry.register(
            "preprocessing_failures",
            "Total number of failed attempts to preprocess blocks",
            preprocessing_failures.clone(),
        );
        let blocks_being_preprocessed = Family::default();
        registry.register(
            "blocks_being_preprocessed",
            "Current number of blocks being preprocessed",
            blocks_being_preprocessed.clone(),
        );
        let node_response_time: Family<NodeMetricLabels, Histogram> =
            Family::new_with_constructor(|| {
                Histogram::new(histogram::exponential_buckets(0.010, 2.0, 10))
            });
        registry.register(
            "node_response_time_seconds",
            "Duration of seconds used to fetch all of the block information",
            node_response_time.clone(),
        );

        Self {
            genesis_hash,
            established_node_connections,
            preprocessing_failures,
            blocks_being_preprocessed,
            node_response_time,
            max_successive_failures,
        }
    }
}
#[async_trait]
impl Indexer for BlockPreProcessor {
    type Context = NodeMetricLabels;
    type Data = PreparedBlock;

    /// Called when a new connection is established to the given endpoint.
    /// The return value from this method is passed to each call of
    /// on_finalized.
    async fn on_connect<'a>(
        &mut self,
        endpoint: v2::Endpoint,
        client: &'a mut v2::Client,
    ) -> QueryResult<Self::Context> {
        let info = client.get_consensus_info().await?;
        if info.genesis_block != self.genesis_hash {
            error!(
                "Invalid client: {} is on network with genesis hash {} expected {}",
                endpoint.uri(),
                info.genesis_block,
                self.genesis_hash
            );
            return Err(QueryError::RPCError(RPCError::CallError(
                tonic::Status::failed_precondition(format!(
                    "Invalid client: {} is on network with genesis hash {} expected {}",
                    endpoint.uri(),
                    info.genesis_block,
                    self.genesis_hash
                )),
            )));
        }
        info!("Connection established to node at uri: {}", endpoint.uri());
        let label = NodeMetricLabels::new(&endpoint);
        self.established_node_connections.get_or_create(&label).inc();
        Ok(label)
    }

    /// The main method of this trait. It is called for each finalized block
    /// that the indexer discovers. Note that the indexer might call this
    /// concurrently for multiple blocks at the same time to speed up indexing.
    ///
    /// This method is meant to return errors that are unexpected, and if it
    /// does return an error the indexer will attempt to reconnect to the
    /// next endpoint.
    async fn on_finalized<'a>(
        &self,
        mut client: v2::Client,
        label: &'a Self::Context,
        fbi: FinalizedBlockInfo,
    ) -> QueryResult<Self::Data> {
        self.blocks_being_preprocessed.get_or_create(label).inc();
        debug!("Preprocessing block {}:{}", fbi.height, fbi.block_hash);
        // We block together the computation, so we can update the metric in the error
        // case, before returning early.
        let result = async move {
            let mut client1 = client.clone();
            let mut client2 = client.clone();
            let mut client3 = client.clone();
            let mut client4 = client.clone();
            let mut client5 = client.clone();
            let mut client6 = client.clone();
            let get_block_info = async move {
                let block_info = client1.get_block_info(fbi.height).await?.response;
                // Fetching the block certificates prior to P6 results in a InvalidArgument gRPC
                // error, so we produce the empty type of certificates instead.
                // The information is only used when preparing blocks for P8 and up.
                let certificates = if block_info.protocol_version < ProtocolVersion::P8 {
                    BlockCertificates {
                        quorum_certificate:       None,
                        timeout_certificate:      None,
                        epoch_finalization_entry: None,
                    }
                } else {
                    let response = client1.get_block_certificates(fbi.height).await?;
                    response.response
                };
                Ok((block_info, certificates))
            };

            let get_events = async move {
                let events = client2
                    .get_block_transaction_events(fbi.height)
                    .await?
                    .response
                    .try_collect::<Vec<_>>()
                    .await?;
                Ok(events)
            };

            let get_tokenomics_info = async move {
                let tokenomics_info = client3.get_tokenomics_info(fbi.height).await?.response;
                let total_staked_capital = match &tokenomics_info {
                    RewardsOverview::V0 {
                        ..
                    } => {
                        compute_total_stake_capital(
                            &mut client3,
                            BlockIdentifier::AbsoluteHeight(fbi.height),
                        )
                        .await?
                    }
                    RewardsOverview::V1 {
                        total_staked_capital,
                        ..
                    } => *total_staked_capital,
                };
                Ok((tokenomics_info, total_staked_capital))
            };

            let get_items = async move {
                let items = client4
                    .get_block_items(fbi.height)
                    .await?
                    .response
                    .try_collect::<Vec<_>>()
                    .await?;
                Ok(items)
            };

            let get_special_items = async move {
                let items = client5
                    .get_block_special_events(fbi.height)
                    .await?
                    .response
                    .try_collect::<Vec<_>>()
                    .await?;
                Ok(items)
            };
            let start_fetching = Instant::now();
            let (
                (block_info, certificates),
                chain_parameters,
                (tokenomics_info, total_staked_capital),
                events,
                items,
                special_events,
            ) = try_join!(
                get_block_info,
                client6.get_block_chain_parameters(fbi.height),
                get_tokenomics_info,
                get_events,
                get_items,
                get_special_items
            )?;
            let node_response_time = start_fetching.elapsed();
            self.node_response_time.get_or_create(label).observe(node_response_time.as_secs_f64());

            let data = BlockData {
                finalized_block_info: fbi,
                block_info,
                events,
                items,
                chain_parameters: chain_parameters.response,
                tokenomics_info,
                total_staked_capital,
                special_events,
                certificates,
            };

            let prepared_block =
                PreparedBlock::prepare(&mut client, &data).await.map_err(RPCError::ParseError)?;
            Ok(prepared_block)
        }
        .await;
        self.blocks_being_preprocessed.get_or_create(label).dec();
        debug!("Preprocessing block {}:{} completed", fbi.height, fbi.block_hash);
        result
    }

    /// Called when either connecting to the node or querying the node fails.
    /// The number of successive failures without progress is passed to the
    /// method which should return whether to stop indexing `true` or not
    /// `false`
    async fn on_failure(
        &mut self,
        endpoint: v2::Endpoint,
        successive_failures: u64,
        err: TraverseError,
    ) -> bool {
        info!("Failed preprocessing {} times in row: {}", successive_failures, err);
        self.preprocessing_failures.get_or_create(&NodeMetricLabels::new(&endpoint)).inc();
        successive_failures > self.max_successive_failures
    }
}

enum CryptoOperation {
    Decrypt,
    Encrypt,
}

impl From<CryptoOperation> for AccountStatementEntryType {
    fn from(operation: CryptoOperation) -> Self {
        match operation {
            CryptoOperation::Decrypt => AccountStatementEntryType::AmountDecrypted,
            CryptoOperation::Encrypt => AccountStatementEntryType::AmountEncrypted,
        }
    }
}

/// Compute the total stake capital by summing all the stake of the bakers.
/// This is only needed for older blocks, which does not provide this
/// information as part of the tokenomics info query.
async fn compute_total_stake_capital(
    client: &mut v2::Client,
    block_height: v2::BlockIdentifier,
) -> QueryResult<Amount> {
    let mut total_staked_capital = Amount::zero();
    let mut bakers = client.get_baker_list(block_height).await?.response;
    while let Some(baker_id) = bakers.try_next().await? {
        let account_info = client
            .get_account_info(&v2::AccountIdentifier::Index(baker_id.id), block_height)
            .await?
            .response;
        total_staked_capital += account_info
            .account_stake
            .context("Expected baker to have account stake information")
            .map_err(RPCError::ParseError)?
            .staked_amount();
    }
    Ok(total_staked_capital)
}

/// Type implementing the `ProcessEvent` handling the insertion of prepared
/// blocks.
struct BlockProcessor {
    /// Database connection pool
    pool: PgPool,
    /// Histogram collecting batch size
    batch_size: Histogram,
    /// Metric counting the total number of failed attempts to process
    /// blocks.
    processing_failures: Counter,
    /// Histogram collecting the time it took to process a block.
    processing_duration_seconds: Histogram,
    /// Max number of acceptable successive failures before shutting down the
    /// service.
    max_successive_failures: u32,
    /// Starting context which is tracked across processing blocks.
    current_context: BlockProcessingContext,
}
impl BlockProcessor {
    /// Construct the block processor by loading the initial state from the
    /// database. This assumes at least the genesis block is in the
    /// database.
    async fn new(
        pool: PgPool,
        max_successive_failures: u32,
        registry: &mut Registry,
    ) -> anyhow::Result<Self> {
        let last_finalized_block = sqlx::query!(
            "
SELECT
  hash,
  cumulative_finalization_time
FROM blocks
WHERE finalization_time IS NOT NULL
ORDER BY height DESC
LIMIT 1
"
        )
        .fetch_one(&pool)
        .await
        .context("Failed to query data for save context")?;

        let last_block = sqlx::query!(
            "
SELECT
  slot_time,
  cumulative_num_txs
FROM blocks
ORDER BY height DESC
LIMIT 1
"
        )
        .fetch_one(&pool)
        .await
        .context("Failed to query data for save context")?;

        let starting_context = BlockProcessingContext {
            last_finalized_hash:               last_finalized_block.hash,
            last_block_slot_time:              last_block.slot_time,
            last_cumulative_num_txs:           last_block.cumulative_num_txs,
            last_cumulative_finalization_time: last_finalized_block
                .cumulative_finalization_time
                .unwrap_or(0),
        };

        let processing_failures = Counter::default();
        registry.register(
            "processing_failures",
            "Number of blocks save to the database",
            processing_failures.clone(),
        );
        let processing_duration_seconds =
            Histogram::new(histogram::exponential_buckets(0.01, 2.0, 10));
        registry.register(
            "processing_duration_seconds",
            "Time taken for processing a block",
            processing_duration_seconds.clone(),
        );
        let batch_size = Histogram::new(histogram::linear_buckets(1.0, 1.0, 10));
        registry.register("batch_size", "Batch sizes", batch_size.clone());

        Ok(Self {
            pool,
            current_context: starting_context,
            batch_size,
            processing_failures,
            processing_duration_seconds,
            max_successive_failures,
        })
    }
}

#[async_trait]
impl ProcessEvent for BlockProcessor {
    /// The type of events that are to be processed. Typically this will be all
    /// of the transactions of interest for a single block."]
    type Data = Vec<PreparedBlock>;
    /// A description returned by the [`process`](ProcessEvent::process) method.
    /// This message is logged by the [`ProcessorConfig`] and is intended to
    /// describe the data that was just processed.
    type Description = String;
    /// An error that can be signalled.
    type Error = anyhow::Error;

    /// Process a single item. This should work atomically in the sense that
    /// either the entire `data` is processed or none of it is in case of an
    /// error. This property is relied upon by the [`ProcessorConfig`] to retry
    /// failed attempts.
    async fn process(&mut self, batch: &Self::Data) -> Result<Self::Description, Self::Error> {
        let start_time = Instant::now();
        let mut out = format!("Processed {} blocks:", batch.len());
        let mut tx = self.pool.begin().await.context("Failed to create SQL transaction")?;
        // Clone the context, to avoid mutating the current context until we are certain
        // nothing fails.
        let mut new_context = self.current_context.clone();
        PreparedBlock::batch_save(batch, &mut new_context, &mut tx).await?;
        for block in batch {
            for item in block.prepared_block_items.iter() {
                item.save(&mut tx).await?;
            }
            block.special_transaction_outcomes.save(&mut tx).await?;
            block.baker_unmark_suspended.save(&mut tx).await?;
            out.push_str(format!("\n- {}:{}", block.height, block.hash).as_str());
        }
        process_release_schedules(new_context.last_block_slot_time, &mut tx)
            .await
            .context("Processing scheduled releases")?;
        tx.commit().await.context("Failed to commit SQL transaction")?;
        self.batch_size.observe(batch.len() as f64);
        let duration = start_time.elapsed();
        self.processing_duration_seconds.observe(duration.as_secs_f64());
        self.current_context = new_context;
        Ok(out)
    }

    /// The `on_failure` method is invoked by the [`ProcessorConfig`] when it
    /// fails to process an event. It is meant to retry to recreate the
    /// resources, such as a database connection, that might have been
    /// dropped. The return value should signal if the handler process
    /// should continue (`true`) or not.
    ///
    /// The function takes the `error` that occurred at the latest
    /// [`process`](Self::process) call that just failed, and the number of
    /// attempts of calling `process` that failed.
    async fn on_failure(
        &mut self,
        error: Self::Error,
        successive_failures: u32,
    ) -> Result<bool, Self::Error> {
        info!("Failed processing {} times in row: \n{:?}", successive_failures, error);
        self.processing_failures.inc();
        Ok(self.max_successive_failures >= successive_failures)
    }
}

#[derive(Clone)]
struct BlockProcessingContext {
    /// The last finalized block hash according to the latest indexed block.
    /// This is used when computing the finalization time.
    last_finalized_hash:               String,
    /// The slot time of the last processed block.
    /// This is used when computing the block time.
    last_block_slot_time:              DateTime<Utc>,
    /// The value of cumulative_num_txs from the last block.
    /// This, along with the number of transactions in the current block,
    /// is used to calculate the next cumulative_num_txs.
    last_cumulative_num_txs:           i64,
    /// The cumulative_finalization_time in milliseconds of the last finalized
    /// block. This is used to efficiently update the
    /// cumulative_finalization_time of newly finalized blocks.
    last_cumulative_finalization_time: i64,
}

/// Process schedule releases based on the slot time of the last processed
/// block.
async fn process_release_schedules(
    last_block_slot_time: DateTime<Utc>,
    tx: &mut sqlx::Transaction<'static, sqlx::Postgres>,
) -> anyhow::Result<()> {
    sqlx::query!(
        "DELETE FROM scheduled_releases
         WHERE release_time <= $1",
        last_block_slot_time
    )
    .execute(tx.as_mut())
    .await?;
    Ok(())
}

/// Raw block information fetched from a Concordium Node.
struct BlockData {
    finalized_block_info: FinalizedBlockInfo,
    block_info:           BlockInfo,
    events:               Vec<BlockItemSummary>,
    items:                Vec<BlockItem<EncodedPayload>>,
    chain_parameters:     ChainParameters,
    tokenomics_info:      RewardsOverview,
    total_staked_capital: Amount,
    special_events:       Vec<SpecialTransactionOutcome>,
    /// Certificates included in the block.
    certificates:         BlockCertificates,
}

/// Function for initializing the database with the genesis block.
/// This should only be called if the database is empty.
async fn save_genesis_data(endpoint: v2::Endpoint, pool: &PgPool) -> anyhow::Result<()> {
    let mut client = v2::Client::new(endpoint)
        .await
        .context("Failed to establish connection to Concordium Node")?;
    let mut tx = pool.begin().await.context("Failed to create SQL transaction")?;
    let genesis_height = v2::BlockIdentifier::AbsoluteHeight(0.into());
    {
        // Get the current block.
        let current_block = client.get_block_info(BlockIdentifier::LastFinal).await?.response;
        // We ensure that the connected node has caught up with the protocol
        // version 7 or above. This ensures that the parameters `current_epoch_duration`
        // and `current_reward_period_length` are available.
        if current_block.protocol_version < ProtocolVersion::P7 {
            anyhow::bail!(
                "Ensure the connected node has caught up with the current protocol version 7 or \
                 above. This ensures that the `current_epoch_duration` and \
                 `current_reward_period_length` are from the latest consensus algorithm."
            );
        }

        // Get the current `epoch_duration` value.
        let current_epoch_duration =
            client.get_consensus_info().await?.epoch_duration.num_milliseconds();

        // Get the current `reward_period_length` value.
        let current_chain_parmeters =
            client.get_block_chain_parameters(BlockIdentifier::LastFinal).await?.response;
        let current_reward_period_length = match current_chain_parmeters {
            ChainParameters::V3(chain_parameters_v3) => {
                chain_parameters_v3.time_parameters.reward_period_length
            }
            ChainParameters::V2(chain_parameters_v2) => {
                chain_parameters_v2.time_parameters.reward_period_length
            }
            ChainParameters::V1(chain_parameters_v1) => {
                chain_parameters_v1.time_parameters.reward_period_length
            }
            ChainParameters::V0(_) => unimplemented!(
                "Expect the node to have caught up enought for the `reward_period_length` value \
                 being available."
            ),
        };

        let genesis_block_info = client.get_block_info(genesis_height).await?.response;
        let block_hash = genesis_block_info.block_hash.to_string();
        let slot_time = genesis_block_info.block_slot_time;
        let genesis_tokenomics = client.get_tokenomics_info(genesis_height).await?.response;
        let total_staked = match genesis_tokenomics {
            RewardsOverview::V0 {
                ..
            } => {
                let total_staked_capital =
                    compute_total_stake_capital(&mut client, genesis_height).await?;
                i64::try_from(total_staked_capital.micro_ccd())?
            }
            RewardsOverview::V1 {
                total_staked_capital,
                ..
            } => i64::try_from(total_staked_capital.micro_ccd())?,
        };
        let total_amount =
            i64::try_from(genesis_tokenomics.common_reward_data().total_amount.micro_ccd())?;
        sqlx::query!(
            "INSERT INTO blocks (
                height,
                hash,
                slot_time,
                block_time,
                finalization_time,
                total_amount,
                total_staked,
                cumulative_num_txs
            ) VALUES (0, $1, $2, 0, 0, $3, $4, 0);",
            block_hash,
            slot_time,
            total_amount,
            total_staked,
        )
        .execute(&mut *tx)
        .await?;

        sqlx::query!(
            "INSERT INTO current_chain_parameters (
                epoch_duration, reward_period_length
            ) VALUES ($1, $2);",
            current_epoch_duration,
            current_reward_period_length.reward_period_epochs().epoch as i64,
        )
        .execute(&mut *tx)
        .await?;
    }

    let mut genesis_accounts = client.get_account_list(genesis_height).await?.response;
    while let Some(account) = genesis_accounts.try_next().await? {
        let info = client.get_account_info(&account.into(), genesis_height).await?.response;
        let index = i64::try_from(info.account_index.index)?;
        let account_address = account.to_string();
        let canonical_address = account.get_canonical_address();
        let amount = i64::try_from(info.account_amount.micro_ccd)?;

        // Note that we override the usual default num_txs = 1 here
        // because the genesis accounts do not have a creation transaction.
        sqlx::query!(
            "INSERT INTO accounts (index, address, amount, canonical_address, num_txs)
            VALUES ($1, $2, $3, $4, 0)",
            index,
            account_address,
            amount,
            canonical_address.0.as_slice()
        )
        .execute(&mut *tx)
        .await?;

        if let Some(AccountStakingInfo::Baker {
            staked_amount,
            restake_earnings,
            baker_info: _,
            pending_change: _,
            pool_info,
            is_suspended: _,
        }) = info.account_stake
        {
            let stake = i64::try_from(staked_amount.micro_ccd())?;
            let open_status = pool_info.as_ref().map(|i| BakerPoolOpenStatus::from(i.open_status));
            let metadata_url = pool_info.as_ref().map(|i| i.metadata_url.to_string());
            let transaction_commission = pool_info.as_ref().map(|i| {
                i64::from(u32::from(PartsPerHundredThousands::from(i.commission_rates.transaction)))
            });
            let baking_commission = pool_info.as_ref().map(|i| {
                i64::from(u32::from(PartsPerHundredThousands::from(i.commission_rates.baking)))
            });
            let finalization_commission = pool_info.as_ref().map(|i| {
                i64::from(u32::from(PartsPerHundredThousands::from(
                    i.commission_rates.finalization,
                )))
            });
            sqlx::query!(
                "INSERT INTO bakers (id, staked, restake_earnings, open_status, metadata_url, \
                 transaction_commission, baking_commission, finalization_commission, \
                 pool_total_staked, pool_delegator_count)
        VALUES ($1, $2, $3, $4, $5, $6, $7, $8, $9, $10)",
                index,
                stake,
                restake_earnings,
                open_status as Option<BakerPoolOpenStatus>,
                metadata_url,
                transaction_commission,
                baking_commission,
                finalization_commission,
                stake,
                0
            )
            .execute(&mut *tx)
            .await?;
        }
    }

    tx.commit().await.context("Failed to commit SQL transaction")?;
    Ok(())
}

/// Preprocessed block which is ready to be saved in the database.
struct PreparedBlock {
    /// Hash of the block.
    hash: String,
    /// Absolute height of the block.
    height: i64,
    /// Block slot time (UTC).
    slot_time: DateTime<Utc>,
    /// Id of the validator which constructed the block. Is only None for the
    /// genesis block.
    baker_id: Option<i64>,
    /// Total amount of CCD in existence at the time of this block.
    total_amount: i64,
    /// Total staked CCD at the time of this block.
    total_staked: i64,
    /// Block hash of the last finalized block.
    block_last_finalized: String,
    /// Preprocessed block items, ready to be saved in the database.
    prepared_block_items: Vec<PreparedBlockItem>,
    /// Preprocessed block special items, ready to be saved in the database.
    special_transaction_outcomes: PreparedSpecialTransactionOutcomes,
    /// Unmark the baker and signers of the Quorum Certificate from being primed
    /// for suspension.
    baker_unmark_suspended: PreparedUnmarkPrimedForSuspension,
}

impl PreparedBlock {
    async fn prepare(node_client: &mut v2::Client, data: &BlockData) -> anyhow::Result<Self> {
        let height = i64::try_from(data.finalized_block_info.height.height)?;
        let hash = data.finalized_block_info.block_hash.to_string();
        let block_last_finalized = data.block_info.block_last_finalized.to_string();
        let slot_time = data.block_info.block_slot_time;
        let baker_id = if let Some(index) = data.block_info.block_baker {
            Some(i64::try_from(index.id.index)?)
        } else {
            None
        };
        let total_amount =
            i64::try_from(data.tokenomics_info.common_reward_data().total_amount.micro_ccd())?;
        let total_staked = i64::try_from(data.total_staked_capital.micro_ccd())?;
        let mut prepared_block_items = Vec::new();
        for (item_summary, item) in data.events.iter().zip(data.items.iter()) {
            prepared_block_items
                .push(PreparedBlockItem::prepare(node_client, data, item_summary, item).await?)
        }

        let special_transaction_outcomes = PreparedSpecialTransactionOutcomes::prepare(
            node_client,
            &data.block_info,
            &data.special_events,
        )
        .await?;
        let baker_unmark_suspended = PreparedUnmarkPrimedForSuspension::prepare(data)?;
        Ok(Self {
            hash,
            height,
            slot_time,
            baker_id,
            total_amount,
            total_staked,
            block_last_finalized,
            prepared_block_items,
            special_transaction_outcomes,
            baker_unmark_suspended,
        })
    }

    async fn batch_save(
        batch: &[Self],
        context: &mut BlockProcessingContext,
        tx: &mut sqlx::Transaction<'static, sqlx::Postgres>,
    ) -> anyhow::Result<()> {
        let mut heights = Vec::with_capacity(batch.len());
        let mut hashes = Vec::with_capacity(batch.len());
        let mut slot_times = Vec::with_capacity(batch.len());
        let mut baker_ids = Vec::with_capacity(batch.len());
        let mut total_amounts = Vec::with_capacity(batch.len());
        let mut total_staked = Vec::with_capacity(batch.len());
        let mut block_times = Vec::with_capacity(batch.len());
        let mut cumulative_num_txss = Vec::with_capacity(batch.len());

        let mut finalizers = Vec::with_capacity(batch.len());
        let mut last_finalizeds = Vec::with_capacity(batch.len());
        let mut finalizers_slot_time = Vec::with_capacity(batch.len());

        for block in batch {
            heights.push(block.height);
            hashes.push(block.hash.clone());
            slot_times.push(block.slot_time);
            baker_ids.push(block.baker_id);
            total_amounts.push(block.total_amount);
            total_staked.push(block.total_staked);
            block_times.push(
                block
                    .slot_time
                    .signed_duration_since(context.last_block_slot_time)
                    .num_milliseconds(),
            );
            context.last_cumulative_num_txs += block.prepared_block_items.len() as i64;
            cumulative_num_txss.push(context.last_cumulative_num_txs);
            context.last_block_slot_time = block.slot_time;

            // Check if this block knows of a new finalized block.
            // If so, note it down so we can mark the blocks since last time as finalized by
            // this block.
            if block.block_last_finalized != context.last_finalized_hash {
                finalizers.push(block.height);
                finalizers_slot_time.push(block.slot_time);
                last_finalizeds.push(block.block_last_finalized.clone());

                context.last_finalized_hash = block.block_last_finalized.clone();
            }
        }

        sqlx::query!(
            "INSERT INTO blocks
  (height, hash, slot_time, block_time, baker_id, total_amount, total_staked, cumulative_num_txs)
SELECT * FROM UNNEST(
  $1::BIGINT[],
  $2::TEXT[],
  $3::TIMESTAMPTZ[],
  $4::BIGINT[],
  $5::BIGINT[],
  $6::BIGINT[],
  $7::BIGINT[],
  $8::BIGINT[]
);",
            &heights,
            &hashes,
            &slot_times,
            &block_times,
            &baker_ids as &[Option<i64>],
            &total_amounts,
            &total_staked,
            &cumulative_num_txss
        )
        .execute(tx.as_mut())
        .await?;

        // With all blocks in the batch inserted we update blocks which we now can
        // compute the finalization time for. Using the list of finalizer blocks
        // (those containing a last finalized block different from its predecessor)
        // we update the blocks below which does not contain finalization time and
        // compute it to be the difference between the slot_time of the block and the
        // finalizer block.
        sqlx::query!(
            "UPDATE blocks SET
                finalization_time = (
                    EXTRACT(EPOCH FROM finalizer.slot_time - blocks.slot_time)::double precision
                        * 1000
                )::bigint,
                finalized_by = finalizer.height
            FROM UNNEST(
                $1::BIGINT[],
                $2::TEXT[],
                $3::TIMESTAMPTZ[]
            ) AS finalizer(height, finalized, slot_time)
            JOIN blocks last ON finalizer.finalized = last.hash
            WHERE blocks.finalization_time IS NULL AND blocks.height <= last.height",
            &finalizers,
            &last_finalizeds,
            &finalizers_slot_time
        )
        .execute(tx.as_mut())
        .await?;

        // With the finalization_time update for each finalized block, we also have to
        // update the cumulative_finalization_time for these blocks.
        // Returns the cumulative_finalization_time of the latest finalized block.
        let new_last_cumulative_finalization_time = sqlx::query_scalar!(
            "WITH cumulated AS (
                -- Compute the sum of finalization_time for the finalized missing the cumulative.
                SELECT
                    height,
                    -- Note this sum is only of those without a cumulative_finalization_time and
                    -- not the entire table.
                    SUM(finalization_time) OVER (
                        ORDER BY height
                        RANGE BETWEEN UNBOUNDED PRECEDING AND CURRENT ROW
                    ) AS time
                FROM blocks
                WHERE blocks.cumulative_finalization_time IS NULL
                    AND blocks.finalization_time IS NOT NULL
                ORDER BY height
            ), updated AS (
                -- Update the cumulative time from the previous known plus the newly computed.
                UPDATE blocks
                    SET cumulative_finalization_time = $1 + cumulated.time
                FROM cumulated
                WHERE blocks.height = cumulated.height
                RETURNING cumulated.height, cumulative_finalization_time
            )
            -- Return only the latest cumulative_finalization_time.
            SELECT updated.cumulative_finalization_time
            FROM updated
            ORDER BY updated.height DESC
            LIMIT 1",
            context.last_cumulative_finalization_time
        )
        .fetch_optional(tx.as_mut())
        .await?
        .flatten();
        if let Some(cumulative_finalization_time) = new_last_cumulative_finalization_time {
            context.last_cumulative_finalization_time = cumulative_finalization_time;
        }
        Ok(())
    }
}

/// Database operation for adding new row into the account statement table.
/// This reads the current balance of the account and assumes the balance is
/// already updated with the amount part of the statement.
struct PreparedAccountStatement {
    canonical_address: CanonicalAccountAddress,
    amount:            i64,
    block_height:      i64,
    transaction_type:  AccountStatementEntryType,
}

impl PreparedAccountStatement {
    async fn save(
        &self,
        tx: &mut sqlx::Transaction<'static, sqlx::Postgres>,
        transaction_index: Option<i64>,
    ) -> anyhow::Result<()> {
        sqlx::query!(
            "WITH account_info AS (
            SELECT index AS account_index, amount AS current_balance
            FROM accounts
            WHERE canonical_address = $1
        )
        INSERT INTO account_statements (
            account_index,
            entry_type,
            amount,
            block_height,
            transaction_id,
            account_balance
        )
        SELECT
            account_index,
            $2,
            $3,
            $4,
            $5,
            current_balance
        FROM account_info",
            self.canonical_address.0.as_slice(),
            self.transaction_type as AccountStatementEntryType,
            self.amount,
            self.block_height,
            transaction_index
        )
        .execute(tx.as_mut())
        .await?
        .ensure_affected_one_row()
        .context("Failed insert into account_statements")?;

        Ok(())
    }
}

/// Prepared block item (transaction), ready to be inserted in the database
struct PreparedBlockItem {
    /// Hash of the transaction
    block_item_hash:   String,
    /// Cost for the account signing the block item (in microCCD), always 0 for
    /// update and credential deployments.
    ccd_cost:          i64,
    /// Energy cost of the execution of the block item.
    energy_cost:       i64,
    /// Absolute height of the block.
    block_height:      i64,
    /// Base58check representation of the account address which signed the
    /// block, none for update and credential deployments.
    sender:            Option<String>,
    /// Whether the block item is an account transaction, update or credential
    /// deployment.
    transaction_type:  DbTransactionType,
    /// The type of account transaction, is none if not an account transaction
    /// or if the account transaction got rejected due to deserialization
    /// failing.
    account_type:      Option<AccountTransactionType>,
    /// The type of credential deployment transaction, is none if not a
    /// credential deployment transaction.
    credential_type:   Option<CredentialDeploymentTransactionType>,
    /// The type of update transaction, is none if not an update transaction.
    update_type:       Option<UpdateTransactionType>,
    /// Whether the block item was successful i.e. not rejected.
    success:           bool,
    /// Events of the block item. Is none for rejected block items.
    events:            Option<serde_json::Value>,
    /// Reject reason the block item. Is none for successful block items.
    reject:            Option<PreparedTransactionRejectReason>,
    /// All affected accounts for this transaction. Each entry is the `String`
    /// representation of an account address.
    affected_accounts: Vec<CanonicalAccountAddress>,
    /// Block item events prepared for inserting into the database.
    prepared_event:    PreparedBlockItemEvent,
}

impl PreparedBlockItem {
    async fn prepare(
        node_client: &mut v2::Client,
        data: &BlockData,
        item_summary: &BlockItemSummary,
        item: &BlockItem<EncodedPayload>,
    ) -> anyhow::Result<Self> {
        let block_height = i64::try_from(data.finalized_block_info.height.height)?;
        let block_item_hash = item_summary.hash.to_string();
        let ccd_cost =
            i64::try_from(data.chain_parameters.ccd_cost(item_summary.energy_cost).micro_ccd)?;
        let energy_cost = i64::try_from(item_summary.energy_cost.energy)?;
        let sender = item_summary.sender_account().map(|a| a.to_string());
        let (transaction_type, account_type, credential_type, update_type) =
            match &item_summary.details {
                BlockItemSummaryDetails::AccountTransaction(details) => {
                    let account_transaction_type =
                        details.transaction_type().map(AccountTransactionType::from);
                    (DbTransactionType::Account, account_transaction_type, None, None)
                }
                BlockItemSummaryDetails::AccountCreation(details) => {
                    let credential_type =
                        CredentialDeploymentTransactionType::from(details.credential_type);
                    (DbTransactionType::CredentialDeployment, None, Some(credential_type), None)
                }
                BlockItemSummaryDetails::Update(details) => {
                    let update_type = UpdateTransactionType::from(details.update_type());
                    (DbTransactionType::Update, None, None, Some(update_type))
                }
            };
        let success = item_summary.is_success();
        let (events, reject) = if success {
            let events = serde_json::to_value(events_from_summary(item_summary.details.clone())?)?;
            (Some(events), None)
        } else {
            let reject =
                if let BlockItemSummaryDetails::AccountTransaction(AccountTransactionDetails {
                    effects:
                        AccountTransactionEffects::None {
                            reject_reason,
                            ..
                        },
                    ..
                }) = &item_summary.details
                {
                    PreparedTransactionRejectReason::prepare(reject_reason.clone())?
                } else {
                    anyhow::bail!("Invariant violation: Failed transaction without a reject reason")
                };
            (None, Some(reject))
        };
        let affected_accounts = item_summary
            .affected_addresses()
            .into_iter()
            .map(|a| a.get_canonical_address())
            .collect();
        let prepared_event =
            PreparedBlockItemEvent::prepare(node_client, data, item_summary, item).await?;

        Ok(Self {
            block_item_hash,
            ccd_cost,
            energy_cost,
            block_height,
            sender,
            transaction_type,
            account_type,
            credential_type,
            update_type,
            success,
            events,
            reject,
            affected_accounts,
            prepared_event,
        })
    }

    async fn save(
        &self,
        tx: &mut sqlx::Transaction<'static, sqlx::Postgres>,
    ) -> anyhow::Result<()> {
        let reject = if let Some(reason) = &self.reject {
            Some(reason.process(tx).await?)
        } else {
            None
        };

        let tx_idx = sqlx::query_scalar!(
            "INSERT INTO transactions (
                index,
                hash,
                ccd_cost,
                energy_cost,
                block_height,
                sender_index,
                type,
                type_account,
                type_credential_deployment,
                type_update,
                success,
                events,
                reject
            ) VALUES (
                (SELECT COALESCE(MAX(index) + 1, 0) FROM transactions),
                $1,
                $2,
                $3,
                $4,
                (SELECT index FROM accounts WHERE address = $5),
                $6,
                $7,
                $8,
                $9,
                $10,
                $11,
                $12
            ) RETURNING index",
            self.block_item_hash,
            self.ccd_cost,
            self.energy_cost,
            self.block_height,
            self.sender,
            self.transaction_type as DbTransactionType,
            self.account_type as Option<AccountTransactionType>,
            self.credential_type as Option<CredentialDeploymentTransactionType>,
            self.update_type as Option<UpdateTransactionType>,
            self.success,
            self.events,
            reject
        )
        .fetch_one(tx.as_mut())
        .await?;
        let affected_accounts =
            self.affected_accounts.iter().map(|acc| acc.0.to_vec()).collect::<Vec<Vec<u8>>>();
        // Note that this does not include account creation. We handle that when saving
        // the account creation event.
        sqlx::query!(
            "INSERT INTO affected_accounts (transaction_index, account_index)
            SELECT $1, index FROM accounts WHERE canonical_address = ANY($2)",
            tx_idx,
            &affected_accounts,
        )
        .execute(tx.as_mut())
        .await?
        .ensure_affected_rows(self.affected_accounts.len().try_into()?)
        .context("Failed insert into affected_accounts")?;

        // We also need to keep track of the number of transactions on the accounts
        // table.
        sqlx::query!(
            "UPDATE accounts
            SET num_txs = num_txs + 1
            WHERE canonical_address = ANY($1)",
            &affected_accounts,
        )
        .execute(tx.as_mut())
        .await?
        .ensure_affected_rows(self.affected_accounts.len().try_into()?)
        .context("Failed incrementing num_txs for account")?;

        self.prepared_event.save(tx, tx_idx).await?;
        Ok(())
    }
}

/// Different types of block item events that can be prepared.
enum PreparedBlockItemEvent {
    /// A new account got created.
    AccountCreation(PreparedAccountCreation),
    /// An account transaction event.
    AccountTransaction(Box<PreparedAccountTransaction>),
    /// Chain update transaction event.
    ChainUpdate,
}

impl PreparedBlockItemEvent {
    async fn prepare(
        node_client: &mut v2::Client,
        data: &BlockData,
        item_summary: &BlockItemSummary,
        item: &BlockItem<EncodedPayload>,
    ) -> anyhow::Result<Self> {
        match &item_summary.details {
            BlockItemSummaryDetails::AccountCreation(details) => Ok(
                PreparedBlockItemEvent::AccountCreation(PreparedAccountCreation::prepare(details)?),
            ),
            BlockItemSummaryDetails::AccountTransaction(details) => {
                let sender = Arc::new(details.sender.to_string());
                let fee = PreparedUpdateAccountBalance::prepare(
                    sender.clone(),
                    -i64::try_from(details.cost.micro_ccd())?,
                    data.block_info.block_height,
                    AccountStatementEntryType::TransactionFee,
                )?;
                let event =
                    PreparedEvent::prepare(node_client, data, details, item, sender).await?;
                Ok(PreparedBlockItemEvent::AccountTransaction(Box::new(
                    PreparedAccountTransaction {
                        fee,
                        event,
                    },
                )))
            }
            BlockItemSummaryDetails::Update(_) => Ok(PreparedBlockItemEvent::ChainUpdate),
        }
    }

    async fn save(
        &self,
        tx: &mut sqlx::Transaction<'static, sqlx::Postgres>,
        transaction_index: i64,
    ) -> anyhow::Result<()> {
        match self {
            PreparedBlockItemEvent::AccountCreation(event) => {
                event.save(tx, transaction_index).await
            }
            PreparedBlockItemEvent::AccountTransaction(account_transaction_event) => {
                account_transaction_event.fee.save(tx, Some(transaction_index)).await?;
                account_transaction_event.event.save(tx, transaction_index).await
            }
            PreparedBlockItemEvent::ChainUpdate => Ok(()),
        }
    }
}

struct PreparedAccountTransaction {
    /// Update the balance of the sender account with the cost (transaction
    /// fee).
    fee:   PreparedUpdateAccountBalance,
    /// Updates based on the events of the account transaction.
    event: PreparedEvent,
}

enum PreparedEvent {
    /// A transfer of CCD from one account to another account.
    CcdTransfer(PreparedCcdTransferEvent),
    /// Event of moving funds either from or to the encrypted balance.
    EncryptedBalance(PreparedUpdateEncryptedBalance),
    /// Changes related to validators (previously referred to as bakers).
    BakerEvents(PreparedBakerEvents),
    /// Account delegation events
    AccountDelegationEvents(PreparedAccountDelegationEvents),
    /// Smart contract module got deployed.
    ModuleDeployed(PreparedModuleDeployed),
    /// Contract got initialized.
    ContractInitialized(PreparedContractInitialized),
    /// Contract got updated.
    ContractUpdate(PreparedContractUpdates),
    /// A scheduled transfer got executed.
    ScheduledTransfer(PreparedScheduledReleases),
    /// Rejected transaction.
    RejectedTransaction(PreparedRejectedEvent),
    /// No changes in the database was caused by this event.
    NoOperation,
}
impl PreparedEvent {
    async fn prepare(
        node_client: &mut v2::Client,
        data: &BlockData,
        details: &AccountTransactionDetails,
        item: &BlockItem<EncodedPayload>,
        sender: Arc<String>,
    ) -> anyhow::Result<Self> {
        let height = data.block_info.block_height;
        let prepared_event = match &details.effects {
            AccountTransactionEffects::None {
                transaction_type,
                reject_reason,
            } => {
                let rejected_event = match transaction_type.as_ref() {
                    Some(&TransactionType::InitContract) | Some(&TransactionType::DeployModule) => {
                        if let RejectReason::ModuleNotWF
                        | RejectReason::InvalidModuleReference {
                            ..
                        } = reject_reason
                        {
                            // Trying to initialize a smart contract from invalid module
                            // reference or deploying invalid smart contract modules are not
                            // indexed further.
                            PreparedRejectedEvent::NoEvent
                        } else {
                            let BlockItem::AccountTransaction(account_transaction) = item else {
                                anyhow::bail!(
                                    "Block item was expected to be an account transaction"
                                )
                            };
                            let decoded = account_transaction
                                .payload
                                .decode()
                                .context("Failed decoding account transaction payload")?;
                            let module_reference = match decoded {
                                Payload::InitContract {
                                    payload,
                                } => payload.mod_ref,
                                Payload::DeployModule {
                                    module,
                                } => module.get_module_ref(),
                                _ => anyhow::bail!(
                                    "Payload did not match InitContract or DeployModule as \
                                     expected"
                                ),
                            };

                            PreparedRejectedEvent::ModuleTransaction(
                                PreparedRejectModuleTransaction::prepare(module_reference)?,
                            )
                        }
                    }
                    Some(&TransactionType::Update) => {
                        if let RejectReason::InvalidContractAddress {
                            ..
                        } = reject_reason
                        {
                            // Updating a smart contract instances using invalid contract
                            // addresses, i.e. non existing
                            // instance, are not indexed further.
                            PreparedRejectedEvent::NoEvent
                        } else {
                            anyhow::ensure!(
                                matches!(
                                    reject_reason,
                                    RejectReason::InvalidReceiveMethod { .. }
                                        | RejectReason::RuntimeFailure
                                        | RejectReason::AmountTooLarge { .. }
                                        | RejectReason::OutOfEnergy
                                        | RejectReason::RejectedReceive { .. }
                                        | RejectReason::InvalidAccountReference { .. }
                                ),
                                "Unexpected reject reason for Contract Update transaction: {:?}",
                                reject_reason
                            );

                            let BlockItem::AccountTransaction(account_transaction) = item else {
                                anyhow::bail!(
                                    "Block item was expected to be an account transaction"
                                )
                            };
                            let payload = account_transaction
                                .payload
                                .decode()
                                .context("Failed decoding account transaction payload")?;
                            let Payload::Update {
                                payload,
                            } = payload
                            else {
                                anyhow::bail!(
                                    "Unexpected payload for transaction of type Update: {:?}",
                                    payload
                                )
                            };
                            PreparedRejectedEvent::ContractUpdateTransaction(
                                PreparedRejectContractUpdateTransaction::prepare(payload.address)?,
                            )
                        }
                    }
                    _ => PreparedRejectedEvent::NoEvent,
                };

                PreparedEvent::RejectedTransaction(rejected_event)
            }
            AccountTransactionEffects::ModuleDeployed {
                module_ref,
            } => PreparedEvent::ModuleDeployed(
                PreparedModuleDeployed::prepare(node_client, *module_ref).await?,
            ),
            AccountTransactionEffects::ContractInitialized {
                data: event_data,
            } => PreparedEvent::ContractInitialized(
                PreparedContractInitialized::prepare(node_client, data, event_data, sender).await?,
            ),
            AccountTransactionEffects::ContractUpdateIssued {
                effects,
            } => PreparedEvent::ContractUpdate(
                PreparedContractUpdates::prepare(node_client, data, effects).await?,
            ),
            AccountTransactionEffects::AccountTransfer {
                amount,
                to,
            }
            | AccountTransactionEffects::AccountTransferWithMemo {
                amount,
                to,
                ..
            } => PreparedEvent::CcdTransfer(PreparedCcdTransferEvent::prepare(
                sender,
                Arc::new(to.to_string()),
                *amount,
                height,
            )?),

            AccountTransactionEffects::BakerAdded {
                data: event_data,
            } => {
                let event = concordium_rust_sdk::types::BakerEvent::BakerAdded {
                    data: event_data.clone(),
                };
                let prepared = PreparedBakerEvent::prepare(&event)?;
                PreparedEvent::BakerEvents(PreparedBakerEvents {
                    events: vec![prepared],
                })
            }
            AccountTransactionEffects::BakerRemoved {
                baker_id,
            } => {
                let event = concordium_rust_sdk::types::BakerEvent::BakerRemoved {
                    baker_id: *baker_id,
                };
                let prepared = PreparedBakerEvent::prepare(&event)?;
                PreparedEvent::BakerEvents(PreparedBakerEvents {
                    events: vec![prepared],
                })
            }
            AccountTransactionEffects::BakerStakeUpdated {
                data: update,
            } => {
                let Some(update) = update else {
                    // No change in baker stake
                    return Ok(PreparedEvent::NoOperation);
                };

                let event = if update.increased {
                    concordium_rust_sdk::types::BakerEvent::BakerStakeIncreased {
                        baker_id:  update.baker_id,
                        new_stake: update.new_stake,
                    }
                } else {
                    concordium_rust_sdk::types::BakerEvent::BakerStakeDecreased {
                        baker_id:  update.baker_id,
                        new_stake: update.new_stake,
                    }
                };
                let prepared = PreparedBakerEvent::prepare(&event)?;

                PreparedEvent::BakerEvents(PreparedBakerEvents {
                    events: vec![prepared],
                })
            }
            AccountTransactionEffects::BakerRestakeEarningsUpdated {
                baker_id,
                restake_earnings,
            } => {
                let events = vec![PreparedBakerEvent::prepare(
                    &concordium_rust_sdk::types::BakerEvent::BakerRestakeEarningsUpdated {
                        baker_id:         *baker_id,
                        restake_earnings: *restake_earnings,
                    },
                )?];
                PreparedEvent::BakerEvents(PreparedBakerEvents {
                    events,
                })
            }
            AccountTransactionEffects::BakerKeysUpdated {
                ..
            } => PreparedEvent::NoOperation,
            AccountTransactionEffects::BakerConfigured {
                data: events,
            } => PreparedEvent::BakerEvents(PreparedBakerEvents {
                events: events
                    .iter()
                    .map(PreparedBakerEvent::prepare)
                    .collect::<anyhow::Result<Vec<_>>>()?,
            }),

            AccountTransactionEffects::EncryptedAmountTransferred {
                ..
            }
            | AccountTransactionEffects::EncryptedAmountTransferredWithMemo {
                ..
            } => PreparedEvent::NoOperation,
            AccountTransactionEffects::TransferredToEncrypted {
                data,
            } => PreparedEvent::EncryptedBalance(PreparedUpdateEncryptedBalance::prepare(
                sender,
                data.amount,
                height,
                CryptoOperation::Encrypt,
            )?),
            AccountTransactionEffects::TransferredToPublic {
                amount,
                ..
            } => PreparedEvent::EncryptedBalance(PreparedUpdateEncryptedBalance::prepare(
                sender,
                *amount,
                height,
                CryptoOperation::Decrypt,
            )?),
            AccountTransactionEffects::TransferredWithSchedule {
                to,
                amount: scheduled_releases,
            }
            | AccountTransactionEffects::TransferredWithScheduleAndMemo {
                to,
                amount: scheduled_releases,
                ..
            } => PreparedEvent::ScheduledTransfer(PreparedScheduledReleases::prepare(
                Arc::new(to.to_string()),
                sender,
                scheduled_releases,
                height,
            )?),
            AccountTransactionEffects::CredentialKeysUpdated {
                ..
            }
            | AccountTransactionEffects::CredentialsUpdated {
                ..
            }
            | AccountTransactionEffects::DataRegistered {
                ..
            } => PreparedEvent::NoOperation,
            AccountTransactionEffects::DelegationConfigured {
                data: events,
            } => PreparedEvent::AccountDelegationEvents(PreparedAccountDelegationEvents {
                events: events
                    .iter()
                    .map(PreparedAccountDelegationEvent::prepare)
                    .collect::<anyhow::Result<Vec<_>>>()?,
            }),
        };
        Ok(prepared_event)
    }

    async fn save(
        &self,
        tx: &mut sqlx::Transaction<'static, sqlx::Postgres>,
        tx_idx: i64,
    ) -> anyhow::Result<()> {
        match self {
            PreparedEvent::CcdTransfer(event) => event.save(tx, tx_idx).await,
            PreparedEvent::EncryptedBalance(event) => event.save(tx, tx_idx).await,
            PreparedEvent::BakerEvents(event) => event.save(tx, tx_idx).await,
            PreparedEvent::ModuleDeployed(event) => event.save(tx, tx_idx).await,
            PreparedEvent::ContractInitialized(event) => event.save(tx, tx_idx).await,
            PreparedEvent::ContractUpdate(event) => event.save(tx, tx_idx).await,
            PreparedEvent::AccountDelegationEvents(event) => event.save(tx).await,
            PreparedEvent::ScheduledTransfer(event) => event.save(tx, tx_idx).await,
            PreparedEvent::RejectedTransaction(event) => event.save(tx, tx_idx).await,
            PreparedEvent::NoOperation => Ok(()),
        }
    }
}

/// Prepared database insertion of a new account.
struct PreparedAccountCreation {
    /// The base58check representation of the canonical account address.
    account_address:   String,
    canonical_address: CanonicalAccountAddress,
}

impl PreparedAccountCreation {
    fn prepare(
        details: &concordium_rust_sdk::types::AccountCreationDetails,
    ) -> anyhow::Result<Self> {
        Ok(Self {
            account_address:   details.address.to_string(),
            canonical_address: details.address.get_canonical_address(),
        })
    }

    async fn save(
        &self,
        tx: &mut sqlx::Transaction<'static, sqlx::Postgres>,
        transaction_index: i64,
    ) -> anyhow::Result<()> {
        let account_index = sqlx::query_scalar!(
            "INSERT INTO
                accounts (index, address, canonical_address, transaction_index)
            VALUES
                ((SELECT COALESCE(MAX(index) + 1, 0) FROM accounts), $1, $2, $3)
            RETURNING index",
            self.account_address,
            self.canonical_address.0.as_slice(),
            transaction_index,
        )
        .fetch_one(tx.as_mut())
        .await?;

        sqlx::query!(
            "INSERT INTO affected_accounts (transaction_index, account_index)
            VALUES ($1, $2)",
            transaction_index,
            account_index
        )
        .execute(tx.as_mut())
        .await?;

        Ok(())
    }
}

/// Represents the events from an account configuring a delegator.
struct PreparedAccountDelegationEvents {
    /// Update the state of the delegator.
    events: Vec<PreparedAccountDelegationEvent>,
}

impl PreparedAccountDelegationEvents {
    async fn save(
        &self,
        tx: &mut sqlx::Transaction<'static, sqlx::Postgres>,
    ) -> anyhow::Result<()> {
        for event in &self.events {
            event.save(tx).await?;
        }
        Ok(())
    }
}

enum PreparedAccountDelegationEvent {
    StakeIncrease {
        account_id: i64,
        staked:     i64,
    },
    StakeDecrease {
        account_id: i64,
        staked:     i64,
    },
    SetRestakeEarnings {
        account_id:       i64,
        restake_earnings: bool,
    },
    Added {
        account_id: i64,
    },
    Removed {
        account_id: i64,
    },
    SetDelegationTarget {
        account_id: i64,
        target_id:  Option<i64>,
    },
    RemoveBaker(BakerRemoved),
}

impl PreparedAccountDelegationEvent {
    fn prepare(event: &concordium_rust_sdk::types::DelegationEvent) -> anyhow::Result<Self> {
        use concordium_rust_sdk::types::DelegationEvent;
        let prepared = match event {
            DelegationEvent::DelegationStakeIncreased {
                delegator_id,
                new_stake,
            } => PreparedAccountDelegationEvent::StakeIncrease {
                account_id: delegator_id.id.index.try_into()?,
                staked:     new_stake.micro_ccd.try_into()?,
            },
            DelegationEvent::DelegationStakeDecreased {
                delegator_id,
                new_stake,
            } => PreparedAccountDelegationEvent::StakeDecrease {
                account_id: delegator_id.id.index.try_into()?,
                staked:     new_stake.micro_ccd.try_into()?,
            },
            DelegationEvent::DelegationSetRestakeEarnings {
                delegator_id,
                restake_earnings,
            } => PreparedAccountDelegationEvent::SetRestakeEarnings {
                account_id:       delegator_id.id.index.try_into()?,
                restake_earnings: *restake_earnings,
            },
            DelegationEvent::DelegationSetDelegationTarget {
                delegator_id,
                delegation_target,
            } => PreparedAccountDelegationEvent::SetDelegationTarget {
                account_id: delegator_id.id.index.try_into()?,
                target_id:  if let DelegationTarget::Baker {
                    baker_id,
                } = delegation_target
                {
                    Some(baker_id.id.index.try_into()?)
                } else {
                    None
                },
            },
            DelegationEvent::DelegationAdded {
                delegator_id,
            } => PreparedAccountDelegationEvent::Added {
                account_id: delegator_id.id.index.try_into()?,
            },
            DelegationEvent::DelegationRemoved {
                delegator_id,
            } => PreparedAccountDelegationEvent::Removed {
                account_id: delegator_id.id.index.try_into()?,
            },
            DelegationEvent::BakerRemoved {
                baker_id,
            } => PreparedAccountDelegationEvent::RemoveBaker(BakerRemoved::prepare(baker_id)?),
        };
        Ok(prepared)
    }

    async fn save(
        &self,
        tx: &mut sqlx::Transaction<'static, sqlx::Postgres>,
    ) -> anyhow::Result<()> {
        match self {
            PreparedAccountDelegationEvent::StakeIncrease {
                account_id,
                staked,
            }
            | PreparedAccountDelegationEvent::StakeDecrease {
                account_id,
                staked,
            } => {
<<<<<<< HEAD
                // Update total stake of the pool first (if not the passive pool).
                sqlx::query!(
                    "UPDATE bakers
                     SET pool_total_staked = pool_total_staked + $1 - accounts.delegated_stake
                     FROM accounts
                     WHERE bakers.id = accounts.delegated_target_baker_id AND accounts.index = $2",
=======
                // Update total stake of the pool first.
                // Note that `DelegationEvent::Added` event is always accommodated by a
                // `DelegationEvent::StakeIncrease` event, in this case the current
                // `delegated_stake` will be zero.
                sqlx::query!(
                    "UPDATE bakers
                     SET pool_total_staked = pool_total_staked + $1 - accounts.delegated_stake
                     FROM accounts
                     WHERE bakers.id = accounts.delegated_target_baker_id AND accounts.index = $2",
                    staked,
                    account_id
                )
                .execute(tx.as_mut())
                .await?;
                // Then the stake of the delegator.
                sqlx::query!(
                    "UPDATE accounts SET delegated_stake = $1 WHERE index = $2",
>>>>>>> f9825727
                    staked,
                    account_id
                )
                .execute(tx.as_mut())
                .await?
                .ensure_affected_rows_in_range(0..=1) // Targeting the passive pool would result in no affected rows.
                .context("Failed update baker pool stake")?;
                // Then the stake of the delegator.
                sqlx::query!(
                    "UPDATE accounts SET delegated_stake = $1 WHERE index = $2",
                    staked,
                    account_id
                )
                .execute(tx.as_mut())
                .await?
                .ensure_affected_one_row()
                .context("Failed update delegator stake")?;
            }
            PreparedAccountDelegationEvent::Added {
                account_id,
            }
            | PreparedAccountDelegationEvent::Removed {
                account_id,
            } => {
                // Update the total pool stake when removed.
<<<<<<< HEAD
                // Note that `Added` event is accommodated by a `StakeIncrease` event and
                // `SetDelegationTarget` event, meaning we don't have to handle pool state here.
=======
                // Note that `DelegationEvent::Added` event is always accommodated by a
                // `DelegationEvent::StakeIncrease` event and
                // `DelegationEvent::SetDelegationTarget` event, meaning we don't have to handle
                // updating the pool state here.
>>>>>>> f9825727
                if let PreparedAccountDelegationEvent::Removed {
                    ..
                } = self
                {
                    sqlx::query!(
                        "UPDATE bakers
                         SET pool_total_staked = pool_total_staked - accounts.delegated_stake,
                             pool_delegator_count = pool_delegator_count - 1
                         FROM accounts
                         WHERE bakers.id = accounts.delegated_target_baker_id
                             AND accounts.index = $1",
                        account_id
                    )
                    .execute(tx.as_mut())
<<<<<<< HEAD
                    .await?
                    .ensure_affected_rows_in_range(0..=1) // No row affected when target was the passive pool.
                    .context("Failed updating pool state with removed delegator")?;
=======
                    .await?;
>>>>>>> f9825727
                }
                sqlx::query!(
                    "UPDATE accounts SET delegated_stake = 0, delegated_restake_earnings = false, \
                     delegated_target_baker_id = NULL WHERE index = $1",
                    account_id
                )
                .execute(tx.as_mut())
                .await?
                .ensure_affected_one_row()
                .context("Failed updating delegator state to be removed")?;
            }

            PreparedAccountDelegationEvent::SetRestakeEarnings {
                account_id,
                restake_earnings,
            } => {
                sqlx::query!(
                    "UPDATE accounts SET delegated_restake_earnings = $1 WHERE index = $2",
                    *restake_earnings,
                    account_id
                )
                .execute(tx.as_mut())
                .await?
                .ensure_affected_one_row()
                .context("Failed update restake earnings for delegator")?;
            }
            PreparedAccountDelegationEvent::SetDelegationTarget {
                account_id,
                target_id,
            } => {
                // Update total pool stake and delegator count for the old target (if old pool
<<<<<<< HEAD
                // was the passive pool nothing happens).
=======
                // was the passive pool or the account just started delegating nothing happens).
>>>>>>> f9825727
                sqlx::query!(
                    "UPDATE bakers
                     SET
                         pool_total_staked = pool_total_staked - accounts.delegated_stake,
                         pool_delegator_count = pool_delegator_count - 1
                     FROM accounts
                     WHERE bakers.id = accounts.delegated_target_baker_id AND accounts.index = $1",
                    account_id
                )
                .execute(tx.as_mut())
<<<<<<< HEAD
                .await?
                .ensure_affected_rows_in_range(0..=1) // Affected rows will be 0 for the passive pool
                .context("Failed update pool stake removing delegator")?;
=======
                .await?;
>>>>>>> f9825727
                // Update total pool stake and delegator count for new target.
                if let Some(target) = target_id {
                    sqlx::query!(
                        "UPDATE bakers
                         SET pool_total_staked = pool_total_staked + accounts.delegated_stake,
                             pool_delegator_count = pool_delegator_count + 1
                         FROM accounts
                         WHERE bakers.id = $2 AND accounts.index = $1",
                        account_id,
                        target
                    )
                    .execute(tx.as_mut())
<<<<<<< HEAD
                    .await?
                    .ensure_affected_one_row()
                    .context("Failed update pool stake adding delegator")?;
=======
                    .await?;
>>>>>>> f9825727
                }
                // Set the new target on the delegator.
                sqlx::query!(
                    "UPDATE accounts SET delegated_target_baker_id = $1 WHERE index = $2",
                    *target_id,
                    account_id
                )
                .execute(tx.as_mut())
                .await?
                .ensure_affected_one_row()
                .context("Failed update delegator target")?;
            }
            PreparedAccountDelegationEvent::RemoveBaker(baker_removed) => {
                baker_removed.save(tx).await?;
            }
        }
        Ok(())
    }
}

/// Represents the event of a baker being removed, resulting in the delegators
/// targeting the pool are moved to the passive pool.
struct BakerRemoved {
    move_delegators: MovePoolDelegatorsToPassivePool,
    remove_baker:    RemoveBaker,
}
impl BakerRemoved {
    fn prepare(baker_id: &sdk_types::BakerId) -> anyhow::Result<Self> {
        Ok(Self {
            move_delegators: MovePoolDelegatorsToPassivePool::prepare(baker_id)?,
            remove_baker:    RemoveBaker::prepare(baker_id)?,
        })
    }

    async fn save(
        &self,
        tx: &mut sqlx::Transaction<'static, sqlx::Postgres>,
    ) -> anyhow::Result<()> {
        self.move_delegators.save(tx).await?;
        self.remove_baker.save(tx).await?;
        Ok(())
    }
}

/// Represents the database operation of removing baker from the baker table.
struct RemoveBaker {
    baker_id: i64,
}
impl RemoveBaker {
    fn prepare(baker_id: &sdk_types::BakerId) -> anyhow::Result<Self> {
        Ok(Self {
            baker_id: baker_id.id.index.try_into()?,
        })
    }

    async fn save(
        &self,
        tx: &mut sqlx::Transaction<'static, sqlx::Postgres>,
    ) -> anyhow::Result<()> {
        sqlx::query!("DELETE FROM bakers WHERE id=$1", self.baker_id,)
            .execute(tx.as_mut())
            .await?
            .ensure_affected_one_row()
            .context("Failed removing validator")?;
        Ok(())
    }
}

/// Represents the database operation of moving delegators for a pool to the
/// passive pool.
struct MovePoolDelegatorsToPassivePool {
    /// Baker ID of the pool to move delegators from.
    baker_id: i64,
}
impl MovePoolDelegatorsToPassivePool {
    fn prepare(baker_id: &sdk_types::BakerId) -> anyhow::Result<Self> {
        Ok(Self {
            baker_id: baker_id.id.index.try_into()?,
        })
    }

    async fn save(
        &self,
        tx: &mut sqlx::Transaction<'static, sqlx::Postgres>,
    ) -> anyhow::Result<()> {
        sqlx::query!(
            "UPDATE accounts
             SET delegated_target_baker_id = NULL
             WHERE delegated_target_baker_id = $1",
            self.baker_id
        )
        .execute(tx.as_mut())
        .await?;
        Ok(())
    }
}

/// Represent the events from configuring a baker.
struct PreparedBakerEvents {
    /// Update the status of the baker.
    events: Vec<PreparedBakerEvent>,
}

impl PreparedBakerEvents {
    async fn save(
        &self,
        tx: &mut sqlx::Transaction<'static, sqlx::Postgres>,
        transaction_index: i64,
    ) -> anyhow::Result<()> {
        for event in &self.events {
            event.save(tx, transaction_index).await?;
        }
        Ok(())
    }
}

/// Event changing state related to validators (bakers).
enum PreparedBakerEvent {
    Add {
        baker_id:         i64,
        staked:           i64,
        restake_earnings: bool,
    },
    Remove(BakerRemoved),
    StakeIncrease {
        baker_id: i64,
        staked:   i64,
    },
    StakeDecrease {
        baker_id: i64,
        staked:   i64,
    },
    SetRestakeEarnings {
        baker_id:         i64,
        restake_earnings: bool,
    },
    SetOpenStatus {
        baker_id:        i64,
        open_status:     BakerPoolOpenStatus,
        /// When set to ClosedForAll move delegators to passive pool.
        move_delegators: Option<MovePoolDelegatorsToPassivePool>,
    },
    SetMetadataUrl {
        baker_id:     i64,
        metadata_url: String,
    },
    SetTransactionFeeCommission {
        baker_id:   i64,
        commission: i64,
    },
    SetBakingRewardCommission {
        baker_id:   i64,
        commission: i64,
    },
    SetFinalizationRewardCommission {
        baker_id:   i64,
        commission: i64,
    },
    RemoveDelegation {
        delegator_id: i64,
    },
    Suspended {
        baker_id: i64,
    },
    Resumed {
        baker_id: i64,
    },
    NoOperation,
}
impl PreparedBakerEvent {
    fn prepare(event: &concordium_rust_sdk::types::BakerEvent) -> anyhow::Result<Self> {
        use concordium_rust_sdk::types::BakerEvent;
        let prepared = match event {
            BakerEvent::BakerAdded {
                data: details,
            } => PreparedBakerEvent::Add {
                baker_id:         details.keys_event.baker_id.id.index.try_into()?,
                staked:           details.stake.micro_ccd().try_into()?,
                restake_earnings: details.restake_earnings,
            },
            BakerEvent::BakerRemoved {
                baker_id,
            } => PreparedBakerEvent::Remove(BakerRemoved::prepare(baker_id)?),
            BakerEvent::BakerStakeIncreased {
                baker_id,
                new_stake,
            } => PreparedBakerEvent::StakeIncrease {
                baker_id: baker_id.id.index.try_into()?,
                staked:   new_stake.micro_ccd().try_into()?,
            },
            BakerEvent::BakerStakeDecreased {
                baker_id,
                new_stake,
            } => PreparedBakerEvent::StakeDecrease {
                baker_id: baker_id.id.index.try_into()?,
                staked:   new_stake.micro_ccd().try_into()?,
            },
            BakerEvent::BakerRestakeEarningsUpdated {
                baker_id,
                restake_earnings,
            } => PreparedBakerEvent::SetRestakeEarnings {
                baker_id:         baker_id.id.index.try_into()?,
                restake_earnings: *restake_earnings,
            },
            BakerEvent::BakerKeysUpdated {
                ..
            } => PreparedBakerEvent::NoOperation,
            BakerEvent::BakerSetOpenStatus {
                baker_id,
                open_status,
            } => {
                let open_status = open_status.to_owned().into();
                let move_delegators = if matches!(open_status, BakerPoolOpenStatus::ClosedForAll) {
                    Some(MovePoolDelegatorsToPassivePool::prepare(baker_id)?)
                } else {
                    None
                };
                PreparedBakerEvent::SetOpenStatus {
                    baker_id: baker_id.id.index.try_into()?,
                    open_status,
                    move_delegators,
                }
            }
            BakerEvent::BakerSetMetadataURL {
                baker_id,
                metadata_url,
            } => PreparedBakerEvent::SetMetadataUrl {
                baker_id:     baker_id.id.index.try_into()?,
                metadata_url: metadata_url.to_string(),
            },
            BakerEvent::BakerSetTransactionFeeCommission {
                baker_id,
                transaction_fee_commission,
            } => PreparedBakerEvent::SetTransactionFeeCommission {
                baker_id:   baker_id.id.index.try_into()?,
                commission: u32::from(PartsPerHundredThousands::from(*transaction_fee_commission))
                    .into(),
            },
            BakerEvent::BakerSetBakingRewardCommission {
                baker_id,
                baking_reward_commission,
            } => PreparedBakerEvent::SetBakingRewardCommission {
                baker_id:   baker_id.id.index.try_into()?,
                commission: u32::from(PartsPerHundredThousands::from(*baking_reward_commission))
                    .into(),
            },
            BakerEvent::BakerSetFinalizationRewardCommission {
                baker_id,
                finalization_reward_commission,
            } => PreparedBakerEvent::SetFinalizationRewardCommission {
                baker_id:   baker_id.id.index.try_into()?,
                commission: u32::from(PartsPerHundredThousands::from(
                    *finalization_reward_commission,
                ))
                .into(),
            },
            BakerEvent::DelegationRemoved {
                delegator_id,
            } => PreparedBakerEvent::RemoveDelegation {
                delegator_id: delegator_id.id.index.try_into()?,
            },
            BakerEvent::BakerSuspended {
                baker_id,
            } => PreparedBakerEvent::Suspended {
                baker_id: baker_id.id.index.try_into()?,
            },
            BakerEvent::BakerResumed {
                baker_id,
            } => PreparedBakerEvent::Resumed {
                baker_id: baker_id.id.index.try_into()?,
            },
        };
        Ok(prepared)
    }

    async fn save(
        &self,
        tx: &mut sqlx::Transaction<'static, sqlx::Postgres>,
        transaction_index: i64,
    ) -> anyhow::Result<()> {
        match self {
            PreparedBakerEvent::Add {
                baker_id,
                staked,
                restake_earnings,
            } => {
                sqlx::query!(
                    "INSERT INTO bakers (id, staked, restake_earnings, pool_total_staked, \
                     pool_delegator_count) VALUES ($1, $2, $3, $4, $5)",
                    baker_id,
                    staked,
                    restake_earnings,
                    staked,
                    0
                )
                .execute(tx.as_mut())
                .await?;
            }
            PreparedBakerEvent::Remove(baker_removed) => {
                baker_removed.save(tx).await?;
            }
            PreparedBakerEvent::StakeIncrease {
                baker_id,
                staked,
            } => {
                sqlx::query!(
                    "UPDATE bakers
                        SET pool_total_staked = pool_total_staked + $2 - staked,
                            staked = $2
                    WHERE id = $1",
                    baker_id,
                    staked,
                )
                .execute(tx.as_mut())
<<<<<<< HEAD
                .await?
                .ensure_affected_one_row()
                .context("Failed increasing validator stake")?;
=======
                .await?;
>>>>>>> f9825727
            }
            PreparedBakerEvent::StakeDecrease {
                baker_id,
                staked,
            } => {
                sqlx::query!(
                    "UPDATE bakers
                        SET pool_total_staked = pool_total_staked + $2 - staked,
                            staked = $2
                    WHERE id = $1",
                    baker_id,
                    staked,
                )
                .execute(tx.as_mut())
<<<<<<< HEAD
                .await?
                .ensure_affected_one_row()
                .context("Failed decreasing validator stake")?;
=======
                .await?;
>>>>>>> f9825727
            }
            PreparedBakerEvent::SetRestakeEarnings {
                baker_id,
                restake_earnings,
            } => {
                sqlx::query!(
                    "UPDATE bakers SET restake_earnings = $2 WHERE id=$1",
                    baker_id,
                    restake_earnings,
                )
                .execute(tx.as_mut())
                .await?
                .ensure_affected_one_row()
                .context("Failed updating validator restake earnings")?;
            }
            PreparedBakerEvent::SetOpenStatus {
                baker_id,
                open_status,
                move_delegators,
            } => {
                sqlx::query!(
                    "UPDATE bakers SET open_status = $2 WHERE id=$1",
                    baker_id,
                    *open_status as BakerPoolOpenStatus,
                )
                .execute(tx.as_mut())
                .await?
                .ensure_affected_one_row()
                .context("Failed updating open_status of validator")?;
                if let Some(move_operation) = move_delegators {
                    sqlx::query!(
                        "UPDATE bakers
                         SET pool_total_staked = bakers.staked,
                             pool_delegator_count = 0
                         WHERE id = $1",
                        baker_id
                    )
                    .execute(tx.as_mut())
<<<<<<< HEAD
                    .await?
                    .ensure_affected_one_row()
                    .context("Failed updating pool stake when closing for all")?;
=======
                    .await?;
>>>>>>> f9825727
                    move_operation.save(tx).await?;
                }
            }
            PreparedBakerEvent::SetMetadataUrl {
                baker_id,
                metadata_url,
            } => {
                sqlx::query!(
                    "UPDATE bakers SET metadata_url = $2 WHERE id=$1",
                    baker_id,
                    metadata_url
                )
                .execute(tx.as_mut())
                .await?
                .ensure_affected_one_row()
                .context("Failed updating validator metadata url")?;
            }
            PreparedBakerEvent::SetTransactionFeeCommission {
                baker_id,
                commission,
            } => {
                sqlx::query!(
                    "UPDATE bakers SET transaction_commission = $2 WHERE id=$1",
                    baker_id,
                    commission
                )
                .execute(tx.as_mut())
                .await?
                .ensure_affected_one_row()
                .context("Failed updating validator transaction fee commission")?;
            }
            PreparedBakerEvent::SetBakingRewardCommission {
                baker_id,
                commission,
            } => {
                sqlx::query!(
                    "UPDATE bakers SET baking_commission = $2 WHERE id=$1",
                    baker_id,
                    commission
                )
                .execute(tx.as_mut())
                .await?
                .ensure_affected_one_row()
                .context("Failed updating validator transaction fee commission")?;
            }
            PreparedBakerEvent::SetFinalizationRewardCommission {
                baker_id,
                commission,
            } => {
                sqlx::query!(
                    "UPDATE bakers SET finalization_commission = $2 WHERE id=$1",
                    baker_id,
                    commission
                )
                .execute(tx.as_mut())
                .await?
                .ensure_affected_one_row()
                .context("Failed updating validator transaction fee commission")?;
            }
            PreparedBakerEvent::RemoveDelegation {
                delegator_id,
            } => {
                // Update total pool stake of old pool (if not the passive pool).
<<<<<<< HEAD
                sqlx::query!(
                    "UPDATE bakers
                     SET pool_total_staked = pool_total_staked - accounts.delegated_stake
                     FROM accounts
                     WHERE bakers.id = accounts.delegated_target_baker_id AND accounts.index = $1",
=======
                sqlx::query!(
                    "UPDATE bakers
                     SET pool_total_staked = pool_total_staked - accounts.delegated_stake,
                         pool_delegator_count = pool_delegator_count - 1
                     FROM accounts
                     WHERE bakers.id = accounts.delegated_target_baker_id AND accounts.index = $1",
                    delegator_id
                )
                .execute(tx.as_mut())
                .await?;
                // Set account information to not be delegating.
                sqlx::query!(
                    "UPDATE accounts
                        SET delegated_stake = 0,
                            delegated_restake_earnings = false,
                            delegated_target_baker_id = NULL
                       WHERE index = $1",
>>>>>>> f9825727
                    delegator_id
                )
                .execute(tx.as_mut())
                .await?
                .ensure_affected_rows_in_range(0..=1) // None affected when target was passive pool.
                .context("Failed update pool state as delegator is removed")?;
                // Set account information to not be delegating.
                sqlx::query!(
                    "UPDATE accounts
                        SET delegated_stake = 0,
                            delegated_restake_earnings = false,
                            delegated_target_baker_id = NULL
                       WHERE index = $1",
                    delegator_id
                )
                .execute(tx.as_mut())
                .await?
                .ensure_affected_one_row()
                .context("Failed update account to remove delegation")?;
            }
            PreparedBakerEvent::Suspended {
                baker_id,
            } => {
                sqlx::query!(
                    "UPDATE bakers
                     SET
                         self_suspended = $2,
                         inactive_suspended = NULL
                     WHERE id=$1",
                    baker_id,
                    transaction_index
                )
                .execute(tx.as_mut())
                .await?
                .ensure_affected_one_row()
                .context("Failed update validator state to self-suspended")?;
            }
            PreparedBakerEvent::Resumed {
                baker_id,
            } => {
                sqlx::query!(
                    "UPDATE bakers
                     SET
                         self_suspended = NULL,
                         inactive_suspended = NULL
                     WHERE id=$1",
                    baker_id
                )
                .execute(tx.as_mut())
                .await?
                .ensure_affected_one_row()
                .context("Failed update validator state to resumed from suspension")?;
            }
            PreparedBakerEvent::NoOperation => (),
        }
        Ok(())
    }
}

struct PreparedModuleDeployed {
    module_reference: String,
    schema:           Option<Vec<u8>>,
}

impl PreparedModuleDeployed {
    async fn prepare(
        node_client: &mut v2::Client,
        module_reference: sdk_types::hashes::ModuleReference,
    ) -> anyhow::Result<Self> {
        // The `get_module_source` query on old blocks are currently not performing
        // well in the node. We query on the `lastFinal` block here as a result (https://github.com/Concordium/concordium-scan/issues/534).
        let wasm_module = node_client
            .get_module_source(&module_reference, BlockIdentifier::LastFinal)
            .await?
            .response;
        let schema = match wasm_module.version {
            WasmVersion::V0 => get_embedded_schema_v0(wasm_module.source.as_ref()),
            WasmVersion::V1 => get_embedded_schema_v1(wasm_module.source.as_ref()),
        }
        .ok();

        let schema = schema.as_ref().map(to_bytes);

        Ok(Self {
            module_reference: module_reference.into(),
            schema,
        })
    }

    async fn save(
        &self,
        tx: &mut sqlx::Transaction<'static, sqlx::Postgres>,
        transaction_index: i64,
    ) -> anyhow::Result<()> {
        sqlx::query!(
            "INSERT INTO smart_contract_modules (
                module_reference,
                transaction_index,
                schema
            ) VALUES ($1, $2, $3)",
            self.module_reference,
            transaction_index,
            self.schema
        )
        .execute(tx.as_mut())
        .await?;
        Ok(())
    }
}

struct PreparedModuleLinkAction {
    module_reference:   String,
    contract_index:     i64,
    contract_sub_index: i64,
    link_action:        ModuleReferenceContractLinkAction,
}
impl PreparedModuleLinkAction {
    fn prepare(
        module_reference: sdk_types::hashes::ModuleReference,
        contract_address: sdk_types::ContractAddress,
        link_action: ModuleReferenceContractLinkAction,
    ) -> anyhow::Result<Self> {
        Ok(Self {
            contract_index: i64::try_from(contract_address.index)?,
            contract_sub_index: i64::try_from(contract_address.subindex)?,
            module_reference: module_reference.into(),
            link_action,
        })
    }

    async fn save(
        &self,
        tx: &mut sqlx::Transaction<'static, sqlx::Postgres>,
        transaction_index: i64,
    ) -> anyhow::Result<()> {
        sqlx::query!(
            r#"INSERT INTO link_smart_contract_module_transactions (
                index,
                module_reference,
                transaction_index,
                contract_index,
                contract_sub_index,
                link_action
            ) VALUES (
                (SELECT COALESCE(MAX(index) + 1, 0)
                 FROM link_smart_contract_module_transactions
                 WHERE module_reference = $1),
                $1, $2, $3, $4, $5)"#,
            self.module_reference,
            transaction_index,
            self.contract_index,
            self.contract_sub_index,
            self.link_action as ModuleReferenceContractLinkAction
        )
        .execute(tx.as_mut())
        .await?;
        Ok(())
    }
}

struct PreparedContractInitialized {
    index:                i64,
    sub_index:            i64,
    module_reference:     String,
    name:                 String,
    amount:               i64,
    module_link_event:    PreparedModuleLinkAction,
    transfer_to_contract: PreparedUpdateAccountBalance,
    cis2_token_events:    Vec<CisEvent>,
}

impl PreparedContractInitialized {
    async fn prepare(
        node_client: &mut v2::Client,
        data: &BlockData,
        event: &ContractInitializedEvent,
        sender_account: Arc<String>,
    ) -> anyhow::Result<Self> {
        let contract_address = event.address;
        let index = i64::try_from(event.address.index)?;
        let sub_index = i64::try_from(event.address.subindex)?;
        let module_reference = event.origin_ref;
        // We remove the `init_` prefix from the name to get the contract name.
        let name = event.init_name.as_contract_name().contract_name().to_string();
        let amount = i64::try_from(event.amount.micro_ccd())?;

        let module_link_event = PreparedModuleLinkAction::prepare(
            module_reference,
            event.address,
            ModuleReferenceContractLinkAction::Added,
        )?;
        let transfer_to_contract = PreparedUpdateAccountBalance::prepare(
            sender_account,
            -amount,
            data.block_info.block_height,
            AccountStatementEntryType::TransferOut,
        )?;

        // To track CIS2 tokens (e.g., token balances, total supply, token metadata
        // URLs), we gather the CIS2 events here. We check if logged contract
        // events can be parsed as CIS2 events. In addition, we check if the
        // contract supports the `CIS2` standard by calling the on-chain
        // `supports` endpoint before considering the CIS2 events valid.
        //
        // There are two edge cases that the indexer would not identify a CIS2 event
        // correctly. Nonetheless, to avoid complexity it was deemed acceptable
        // behavior.
        // - Edge case 1: A contract code upgrades and no longer
        // supports CIS2 then logging a CIS2-like event within the same block.
        // - Edge case 2: A contract logs a CIS2-like event and then upgrades to add
        // support for CIS2 in the same block.
        //
        // There are three chain events (`ContractInitializedEvent`,
        // `ContractInterruptedEvent` and `ContractUpdatedEvent`) that can generate
        // `contract_logs`. CIS2 events logged by the first chain event are
        // handled here while CIS2 events logged in the `ContractInterruptedEvent` and
        // `ContractUpdatedEvent` are handled at its corresponding
        // transaction type.
        let potential_cis2_events =
            event.events.iter().filter_map(|log| log.try_into().ok()).collect::<Vec<_>>();

        // If the vector `potential_cis2_events` is not empty, we verify that the smart
        // contract supports the CIS2 standard before accepting the events as
        // valid.
        let cis2_token_events = if potential_cis2_events.is_empty() {
            vec![]
        } else {
            let supports_cis2 = cis0::supports(
                node_client,
                &BlockIdentifier::AbsoluteHeight(data.block_info.block_height),
                contract_address,
                event.init_name.as_contract_name(),
                cis0::StandardIdentifier::CIS2,
            )
            .await
            .is_ok_and(|r| r.response.is_support());

            if supports_cis2 {
                potential_cis2_events.into_iter().map(|event: cis2::Event| event.into()).collect()
            } else {
                // If contract does not support `CIS2`, don't consider the events as CIS2
                // events.
                vec![]
            }
        };

        Ok(Self {
            index,
            sub_index,
            module_reference: module_reference.into(),
            name,
            amount,
            module_link_event,
            transfer_to_contract,
            cis2_token_events,
        })
    }

    async fn save(
        &self,
        tx: &mut sqlx::Transaction<'static, sqlx::Postgres>,
        transaction_index: i64,
    ) -> anyhow::Result<()> {
        sqlx::query!(
            "INSERT INTO contracts (
                index,
                sub_index,
                module_reference,
                name,
                amount,
                transaction_index
            ) VALUES ($1, $2, $3, $4, $5, $6)",
            self.index,
            self.sub_index,
            self.module_reference,
            self.name,
            self.amount,
            transaction_index
        )
        .execute(tx.as_mut())
        .await
        .context("Failed inserting new to 'contracts' table")?;

        self.module_link_event
            .save(tx, transaction_index)
            .await
            .context("Failed linking new contract to module")?;

        for log in self.cis2_token_events.iter() {
            process_cis2_token_event(log, self.index, self.sub_index, transaction_index, tx)
                .await
                .context("Failed processing a CIS-2 event")?
        }
        self.transfer_to_contract.save(tx, Some(transaction_index)).await?;
        Ok(())
    }
}

/// Represents updates related to rejected transactions.
enum PreparedRejectedEvent {
    /// Rejected transaction attempting to initialize a smart contract
    /// instance or redeploying a module reference.
    ModuleTransaction(PreparedRejectModuleTransaction),
    /// Rejected transaction attempting to update a smart contract instance.
    ContractUpdateTransaction(PreparedRejectContractUpdateTransaction),
    /// Nothing needs to be updated.
    NoEvent,
}

impl PreparedRejectedEvent {
    async fn save(
        &self,
        tx: &mut sqlx::Transaction<'static, sqlx::Postgres>,
        transaction_index: i64,
    ) -> anyhow::Result<()> {
        match self {
            PreparedRejectedEvent::ModuleTransaction(event) => {
                event.save(tx, transaction_index).await?
            }
            PreparedRejectedEvent::ContractUpdateTransaction(event) => {
                event.save(tx, transaction_index).await?
            }
            PreparedRejectedEvent::NoEvent => (),
        }
        Ok(())
    }
}

struct PreparedRejectModuleTransaction {
    module_reference: String,
}

impl PreparedRejectModuleTransaction {
    fn prepare(module_reference: sdk_types::hashes::ModuleReference) -> anyhow::Result<Self> {
        Ok(Self {
            module_reference: module_reference.into(),
        })
    }

    async fn save(
        &self,
        tx: &mut sqlx::Transaction<'static, sqlx::Postgres>,
        transaction_index: i64,
    ) -> anyhow::Result<()> {
        sqlx::query!(
            "INSERT INTO rejected_smart_contract_module_transactions (
                index,
                module_reference,
                transaction_index
            ) VALUES (
                (SELECT
                    COALESCE(MAX(index) + 1, 0)
                FROM rejected_smart_contract_module_transactions
                WHERE module_reference = $1),
            $1, $2)",
            self.module_reference,
            transaction_index
        )
        .execute(tx.as_mut())
        .await?;
        Ok(())
    }
}

struct PreparedContractUpdates {
    /// Additional events to track from the trace elements in the update
    /// transaction.
    trace_elements: Vec<PreparedTraceElement>,
}

impl PreparedContractUpdates {
    async fn prepare(
        node_client: &mut v2::Client,
        data: &BlockData,
        events: &[ContractTraceElement],
    ) -> anyhow::Result<Self> {
        let trace_elements =
            join_all(events.iter().enumerate().map(|(trace_element_index, effect)| {
                PreparedTraceElement::prepare(
                    node_client.clone(),
                    data,
                    effect,
                    trace_element_index,
                )
            }))
            .await
            .into_iter()
            .collect::<Result<Vec<_>, anyhow::Error>>()?;
        Ok(Self {
            trace_elements,
        })
    }

    async fn save(
        &self,
        tx: &mut sqlx::Transaction<'static, sqlx::Postgres>,
        transaction_index: i64,
    ) -> anyhow::Result<()> {
        for elm in &self.trace_elements {
            elm.save(tx, transaction_index).await?;
        }
        Ok(())
    }
}

struct PreparedTraceElement {
    height:              i64,
    contract_index:      i64,
    contract_sub_index:  i64,
    trace_element_index: i64,
    cis2_token_events:   Vec<CisEvent>,
    trace_event:         PreparedContractTraceEvent,
}

impl PreparedTraceElement {
    async fn prepare(
        mut node_client: v2::Client,
        data: &BlockData,
        event: &ContractTraceElement,
        trace_element_index: usize,
    ) -> anyhow::Result<Self> {
        let contract_address = event.affected_address();

        let trace_element_index = trace_element_index.try_into()?;
        let height = data.finalized_block_info.height;
        let index = i64::try_from(contract_address.index)?;
        let sub_index = i64::try_from(contract_address.subindex)?;

        let trace_event = match event {
            ContractTraceElement::Updated {
                data: update,
            } => PreparedContractTraceEvent::Update(PreparedTraceEventUpdate::prepare(
                update.instigator,
                update.address,
                update.amount,
                data.finalized_block_info.height,
            )?),
            ContractTraceElement::Transferred {
                from,
                amount,
                to,
            } => PreparedContractTraceEvent::Transfer(PreparedTraceEventTransfer::prepare(
                *from,
                Arc::new(to.to_string()),
                *amount,
                data.finalized_block_info.height,
            )?),
            ContractTraceElement::Interrupted {
                ..
            }
            | ContractTraceElement::Resumed {
                ..
            } => PreparedContractTraceEvent::NoEvent,
            ContractTraceElement::Upgraded {
                address,
                from,
                to,
            } => PreparedContractTraceEvent::Upgrade(PreparedTraceEventUpgrade::prepare(
                *address, *from, *to,
            )?),
        };

        // To track CIS2 tokens (e.g., token balances, total supply, token metadata
        // URLs), we gather the CIS2 events here. We check if logged contract
        // events can be parsed as CIS2 events. In addition, we check if the
        // contract supports the `CIS2` standard by calling the on-chain
        // `supports` endpoint before considering the CIS2 events valid.
        //
        // There are two edge cases that the indexer would not identify a CIS2 event
        // correctly. Nonetheless, to avoid complexity it was deemed acceptable
        // behavior.
        // - Edge case 1: A contract code upgrades and no longer
        // supports CIS2 then logging a CIS2-like event within the same block.
        // - Edge case 2: A contract logs a CIS2-like event and then upgrades to add
        // support for CIS2 in the same block.
        //
        // There are three chain events (`ContractInitializedEvent`,
        // `ContractInterruptedEvent` and `ContractUpdatedEvent`) that can generate
        // `contract_logs`. CIS2 events logged by the last two chain events are
        // handled here while CIS2 events logged in the
        // `ContractInitializedEvent` are handled at its corresponding
        // transaction type.
        let potential_cis2_events = match event {
            ContractTraceElement::Updated {
                data,
            } => data.events.iter().filter_map(|log| log.try_into().ok()).collect::<Vec<_>>(),
            ContractTraceElement::Transferred {
                ..
            } => vec![],
            ContractTraceElement::Interrupted {
                events,
                ..
            } => events.iter().filter_map(|log| log.try_into().ok()).collect::<Vec<_>>(),
            ContractTraceElement::Resumed {
                ..
            } => vec![],
            ContractTraceElement::Upgraded {
                ..
            } => vec![],
        };

        // If the vector `potential_cis2_events` is not empty, we verify that the smart
        // contract supports the CIS2 standard before accepting the events as
        // valid.
        let cis2_token_events = if potential_cis2_events.is_empty() {
            vec![]
        } else {
            let contract_info = node_client
                .get_instance_info(
                    contract_address,
                    &BlockIdentifier::AbsoluteHeight(data.block_info.block_height),
                )
                .await?;
            let contract_name = contract_info.response.name().as_contract_name();

            let supports_cis2 = cis0::supports(
                &mut node_client,
                &BlockIdentifier::AbsoluteHeight(data.block_info.block_height),
                contract_address,
                contract_name,
                cis0::StandardIdentifier::CIS2,
            )
            .await
            .is_ok_and(|r| r.response.is_support());

            if supports_cis2 {
                potential_cis2_events.into_iter().map(|event: cis2::Event| event.into()).collect()
            } else {
                // If contract does not support `CIS2`, don't consider the events as CIS2
                // events.
                vec![]
            }
        };

        Ok(Self {
            height: height.height.try_into()?,
            contract_index: index,
            contract_sub_index: sub_index,
            trace_element_index,
            cis2_token_events,
            trace_event,
        })
    }

    async fn save(
        &self,
        tx: &mut sqlx::Transaction<'static, sqlx::Postgres>,
        transaction_index: i64,
    ) -> anyhow::Result<()> {
        sqlx::query!(
            "INSERT INTO contract_events (
                transaction_index,
                trace_element_index,
                block_height,
                contract_index,
                contract_sub_index,
                event_index_per_contract
            )
            VALUES (
                $1, $2, $3, $4, $5, (SELECT COALESCE(MAX(event_index_per_contract) + 1, 0) FROM \
             contract_events WHERE contract_index = $4 AND contract_sub_index = $5)
            )",
            transaction_index,
            self.trace_element_index,
            self.height,
            self.contract_index,
            self.contract_sub_index
        )
        .execute(tx.as_mut())
        .await?;

        self.trace_event.save(tx, transaction_index).await?;

        for log in self.cis2_token_events.iter() {
            process_cis2_token_event(
                log,
                self.contract_index,
                self.contract_sub_index,
                transaction_index,
                tx,
            )
            .await?
        }
        Ok(())
    }
}

enum PreparedContractTraceEvent {
    /// Potential module link events from a smart contract upgrade
    Upgrade(PreparedTraceEventUpgrade),
    /// Transfer to account.
    Transfer(PreparedTraceEventTransfer),
    /// Send messages (and CCD) updating another contract.
    Update(PreparedTraceEventUpdate),
    /// Nothing further needs to be tracked.
    NoEvent,
}

impl PreparedContractTraceEvent {
    async fn save(
        &self,
        tx: &mut sqlx::Transaction<'static, sqlx::Postgres>,
        transaction_index: i64,
    ) -> anyhow::Result<()> {
        match self {
            PreparedContractTraceEvent::Upgrade(event) => event.save(tx, transaction_index).await,
            PreparedContractTraceEvent::Transfer(event) => event.save(tx, transaction_index).await,
            PreparedContractTraceEvent::Update(event) => event.save(tx, transaction_index).await,
            PreparedContractTraceEvent::NoEvent => Ok(()),
        }
    }
}

struct PreparedTraceEventUpgrade {
    module_removed:        PreparedModuleLinkAction,
    module_added:          PreparedModuleLinkAction,
    contract_last_upgrade: PreparedUpdateContractLastUpgrade,
}

impl PreparedTraceEventUpgrade {
    fn prepare(
        address: ContractAddress,
        from: sdk_types::hashes::ModuleReference,
        to: sdk_types::hashes::ModuleReference,
    ) -> anyhow::Result<Self> {
        Ok(Self {
            module_removed:        PreparedModuleLinkAction::prepare(
                from,
                address,
                ModuleReferenceContractLinkAction::Removed,
            )?,
            module_added:          PreparedModuleLinkAction::prepare(
                to,
                address,
                ModuleReferenceContractLinkAction::Added,
            )?,
            contract_last_upgrade: PreparedUpdateContractLastUpgrade::prepare(address)?,
        })
    }

    async fn save(
        &self,
        tx: &mut sqlx::Transaction<'static, sqlx::Postgres>,
        transaction_index: i64,
    ) -> anyhow::Result<()> {
        self.module_removed.save(tx, transaction_index).await?;
        self.module_added.save(tx, transaction_index).await?;
        self.contract_last_upgrade.save(tx, transaction_index).await
    }
}

struct PreparedUpdateContractLastUpgrade {
    contract_index:     i64,
    contract_sub_index: i64,
}
impl PreparedUpdateContractLastUpgrade {
    fn prepare(address: ContractAddress) -> anyhow::Result<Self> {
        Ok(Self {
            contract_index:     i64::try_from(address.index)?,
            contract_sub_index: i64::try_from(address.subindex)?,
        })
    }

    async fn save(
        &self,
        tx: &mut sqlx::Transaction<'static, sqlx::Postgres>,
        transaction_index: i64,
    ) -> anyhow::Result<()> {
        sqlx::query!(
            "UPDATE contracts
             SET last_upgrade_transaction_index = $1
             WHERE index = $2 AND sub_index = $3",
            transaction_index,
            self.contract_index,
            self.contract_sub_index
        )
        .execute(tx.as_mut())
        .await?
        .ensure_affected_one_row()
        .context("Failed update contract with last upgrade transaction index")?;
        Ok(())
    }
}

/// Represent a transfer from contract to an account.
struct PreparedTraceEventTransfer {
    /// Update the contract balance with the transferred CCD.
    update_contract_balance:  PreparedUpdateContractBalance,
    /// Update the account balance receiving CCD.
    update_receiving_account: PreparedUpdateAccountBalance,
}

impl PreparedTraceEventTransfer {
    fn prepare(
        sender_contract: ContractAddress,
        receiving_account: Arc<String>,
        amount: Amount,
        block_height: AbsoluteBlockHeight,
    ) -> anyhow::Result<Self> {
        let amount: i64 = amount.micro_ccd().try_into()?;
        let update_contract_balance =
            PreparedUpdateContractBalance::prepare(sender_contract, -amount)?;
        let update_receiving_account = PreparedUpdateAccountBalance::prepare(
            receiving_account,
            amount,
            block_height,
            AccountStatementEntryType::TransferIn,
        )?;
        Ok(Self {
            update_contract_balance,
            update_receiving_account,
        })
    }

    async fn save(
        &self,
        tx: &mut sqlx::Transaction<'static, sqlx::Postgres>,
        transaction_index: i64,
    ) -> anyhow::Result<()> {
        self.update_contract_balance.save(tx).await?;
        self.update_receiving_account.save(tx, Some(transaction_index)).await?;
        Ok(())
    }
}

struct PreparedTraceEventUpdate {
    /// Update the caller balance (either an account or contract).
    sender:             PreparedTraceEventUpdateSender,
    /// Update the receiving contract balance.
    receiving_contract: PreparedUpdateContractBalance,
}

enum PreparedTraceEventUpdateSender {
    Account(PreparedUpdateAccountBalance),
    Contract(PreparedUpdateContractBalance),
}

impl PreparedTraceEventUpdate {
    fn prepare(
        sender: Address,
        receiver: ContractAddress,
        amount: Amount,
        block_height: AbsoluteBlockHeight,
    ) -> anyhow::Result<Self> {
        let amount: i64 = amount.micro_ccd().try_into()?;
        let sender = match sender {
            Address::Account(address) => {
                PreparedTraceEventUpdateSender::Account(PreparedUpdateAccountBalance::prepare(
                    Arc::new(address.to_string()),
                    -amount,
                    block_height,
                    AccountStatementEntryType::TransferOut,
                )?)
            }
            Address::Contract(contract) => PreparedTraceEventUpdateSender::Contract(
                PreparedUpdateContractBalance::prepare(contract, -amount)?,
            ),
        };
        let receiving_contract = PreparedUpdateContractBalance::prepare(receiver, amount)?;
        Ok(Self {
            sender,
            receiving_contract,
        })
    }

    async fn save(
        &self,
        tx: &mut sqlx::Transaction<'static, sqlx::Postgres>,
        transaction_index: i64,
    ) -> anyhow::Result<()> {
        match &self.sender {
            PreparedTraceEventUpdateSender::Account(sender) => {
                sender.save(tx, Some(transaction_index)).await?
            }
            PreparedTraceEventUpdateSender::Contract(sender) => sender.save(tx).await?,
        }
        self.receiving_contract.save(tx).await?;
        Ok(())
    }
}

/// Update of the balance of a contract
struct PreparedUpdateContractBalance {
    contract_index:     i64,
    contract_sub_index: i64,
    /// Difference in CCD balance.
    change:             i64,
}

impl PreparedUpdateContractBalance {
    fn prepare(contract: ContractAddress, change: i64) -> anyhow::Result<Self> {
        let contract_index: i64 = contract.index.try_into()?;
        let contract_sub_index: i64 = contract.subindex.try_into()?;
        Ok(Self {
            contract_index,
            contract_sub_index,
            change,
        })
    }

    async fn save(
        &self,
        tx: &mut sqlx::Transaction<'static, sqlx::Postgres>,
    ) -> anyhow::Result<()> {
        sqlx::query!(
            "UPDATE contracts SET amount = amount + $1 WHERE index = $2 AND sub_index = $3",
            self.change,
            self.contract_index,
            self.contract_sub_index
        )
        .execute(tx.as_mut())
        .await?
        .ensure_affected_one_row()
        .context("Failed update contract CCD balance")?;
        Ok(())
    }
}

struct PreparedRejectContractUpdateTransaction {
    contract_index:     i64,
    contract_sub_index: i64,
}
impl PreparedRejectContractUpdateTransaction {
    fn prepare(address: ContractAddress) -> anyhow::Result<Self> {
        Ok(Self {
            contract_index:     i64::try_from(address.index)?,
            contract_sub_index: i64::try_from(address.subindex)?,
        })
    }

    async fn save(
        &self,
        tx: &mut sqlx::Transaction<'static, sqlx::Postgres>,
        transaction_index: i64,
    ) -> anyhow::Result<()> {
        sqlx::query!(
            "INSERT INTO contract_reject_transactions (
                 contract_index,
                 contract_sub_index,
                 transaction_index,
                 transaction_index_per_contract
             ) VALUES (
                 $1,
                 $2,
                 $3,
                 (SELECT
                     COALESCE(MAX(transaction_index_per_contract) + 1, 0)
                  FROM contract_reject_transactions
                  WHERE
                      contract_index = $1 AND contract_sub_index = $2
                 )
             )",
            self.contract_index,
            self.contract_sub_index,
            transaction_index,
        )
        .execute(tx.as_mut())
        .await?;
        Ok(())
    }
}

async fn process_cis2_token_event(
    cis2_token_event: &CisEvent,
    contract_index: i64,
    contract_sub_index: i64,
    transaction_index: i64,
    tx: &mut sqlx::Transaction<'static, sqlx::Postgres>,
) -> anyhow::Result<()> {
    match cis2_token_event {
        // - The `total_supply` value of a token is inserted/updated in the database here.
        // Only `Mint` and `Burn` events affect the `total_supply` of a
        // token.
        // - The `balance` value of the token owner is inserted/updated in the database here.
        // Only `Mint`, `Burn`, and `Transfer` events affect the `balance` of a token owner.
        // - The `tokenEvent` is inserted in the database here.
        // Only `Mint`, `Burn`, `Transfer`, and `TokenMetadata` events are tracked as token events.
        cis2_mint_event @ CisEvent::Mint(CisMintEvent {
            raw_token_id,
            amount,
            owner,
        }) => {
            let token_address = TokenAddress::new(
                ContractAddress::new(contract_index as u64, contract_sub_index as u64),
                raw_token_id.clone(),
            )
            .to_string();

            // Note: Some `buggy` CIS2 token contracts might mint more tokens than the
            // MAX::TOKEN_AMOUNT specified in the CIS2 standard. The
            // `total_supply/balance` eventually overflows in that case.
            let tokens_minted = BigDecimal::from_biguint(amount.0.clone(), 0);
            // If the `token_address` does not exist, insert the new token with its
            // `total_supply` set to `tokens_minted`. If the `token_address` exists,
            // update the `total_supply` value by adding the `tokens_minted` to the existing
            // value in the database.
            sqlx::query!(
                "
                    INSERT INTO tokens (index, token_index_per_contract, token_address, \
                 contract_index, contract_sub_index, total_supply, token_id, \
                 init_transaction_index)
                    VALUES (
                        (SELECT COALESCE(MAX(index) + 1, 0) FROM tokens),
                        (SELECT COALESCE(MAX(token_index_per_contract) + 1, 0) FROM tokens WHERE \
                 contract_index = $2 AND contract_sub_index = $3),
                        $1,
                        $2,
                        $3,
                        $4,
                        $5,
                        $6
                    )
                    ON CONFLICT (token_address)
                    DO UPDATE SET total_supply = tokens.total_supply + EXCLUDED.total_supply",
                token_address,
                contract_index,
                contract_sub_index,
                tokens_minted.clone(),
                raw_token_id.to_string(),
                transaction_index
            )
            .execute(tx.as_mut())
            .await
            .context("Failed inserting or updating token from mint event")?;

            // If the owner doesn't already hold this token, insert a new row with a balance
            // of `tokens_minted`. Otherwise, update the existing row by
            // incrementing the owner's balance by `tokens_minted`.
            // Note: CCDScan currently only tracks token balances of accounts (issue #357).
            if let Address::Account(owner) = owner {
                let canonical_address = owner.get_canonical_address();
                sqlx::query!(
                    "
                    INSERT INTO account_tokens (index, account_index, token_index, balance)
                    SELECT
                        COALESCE((SELECT MAX(index) + 1 FROM account_tokens), 0),
                        accounts.index,
                        tokens.index,
                        $3
                    FROM accounts, tokens
                    WHERE accounts.canonical_address = $1
                        AND tokens.token_address = $2
                    ON CONFLICT (token_index, account_index)
                    DO UPDATE SET balance = account_tokens.balance + EXCLUDED.balance",
                    canonical_address.0.as_slice(),
                    token_address,
                    tokens_minted,
                )
                .execute(tx.as_mut())
                .await
                .context("Failed inserting or updating account balance from mint event")?;
            }

            // Insert the token event into the table.
            sqlx::query!(
                "INSERT INTO cis2_token_events (
                    index_per_token,
                    transaction_index,
                    token_index,
                    cis2_token_event
                )
                SELECT
                    COALESCE((SELECT MAX(index_per_token) + 1 FROM cis2_token_events WHERE \
                 cis2_token_events.token_index = tokens.index), 0),
                    $1,
                    tokens.index,
                    $3
                FROM tokens
                WHERE tokens.token_address = $2",
                transaction_index,
                token_address,
                serde_json::to_value(cis2_mint_event)?,
            )
            .execute(tx.as_mut())
            .await?;
        }

        // - The `total_supply` value of a token is inserted/updated in the database here.
        // Only `Mint` and `Burn` events affect the `total_supply` of a
        // token.
        // - The `balance` value of the token owner is inserted/updated in the database here.
        // Only `Mint`, `Burn`, and `Transfer` events affect the `balance` of a token owner.
        // - The `tokenEvent` is inserted in the database here.
        // Only `Mint`, `Burn`, `Transfer`, and `TokenMetadata` events are tracked as token events.
        // Note: Some `buggy` CIS2 token contracts might burn more tokens than they have
        // initially minted. The `total_supply/balance` can have a negative value in that case
        // and even underflow.
        cis2_burn_event @ CisEvent::Burn(CisBurnEvent {
            raw_token_id,
            amount,
            owner,
        }) => {
            let token_address = TokenAddress::new(
                ContractAddress::new(contract_index as u64, contract_sub_index as u64),
                raw_token_id.clone(),
            )
            .to_string();

            // Note: Some `buggy` CIS2 token contracts might burn more tokens than they have
            // initially minted. The `total_supply/balance` will be set to a negative value
            // and eventually underflow in that case.
            let tokens_burned = BigDecimal::from_biguint(amount.0.clone(), 0);
            // If the `token_address` does not exist (likely a `buggy` CIS2 token contract),
            // insert the new token with its `total_supply` set to `-tokens_burned`. If the
            // `token_address` exists, update the `total_supply` value by
            // subtracting the `tokens_burned` from the existing value in the
            // database.
            sqlx::query!(
                "
                    INSERT INTO tokens (index, token_index_per_contract, token_address, \
                 contract_index, contract_sub_index, total_supply, token_id, \
                 init_transaction_index)
                    VALUES (
                        (SELECT COALESCE(MAX(index) + 1, 0) FROM tokens),
                        (SELECT COALESCE(MAX(token_index_per_contract) + 1, 0) FROM tokens WHERE \
                 contract_index = $2 AND contract_sub_index = $3),
                        $1,
                        $2,
                        $3,
                        $4,
                        $5,
                        $6
                    )
                    ON CONFLICT (token_address)
                    DO UPDATE SET total_supply = tokens.total_supply + EXCLUDED.total_supply",
                token_address,
                contract_index,
                contract_sub_index,
                -tokens_burned.clone(),
                raw_token_id.to_string(),
                transaction_index
            )
            .execute(tx.as_mut())
            .await
            .context("Failed inserting or updating token from burn event")?;

            if let Address::Account(owner) = owner {
                let canonical_address = owner.get_canonical_address();
                sqlx::query!(
                    "
                    INSERT INTO account_tokens (index, account_index, token_index, balance)
                    SELECT
                        COALESCE((SELECT MAX(index) + 1 FROM account_tokens), 0),
                        accounts.index,
                        tokens.index,
                        $3
                    FROM accounts, tokens
                    WHERE accounts.canonical_address = $1
                        AND tokens.token_address = $2
                    ON CONFLICT (token_index, account_index)
                    DO UPDATE SET balance = account_tokens.balance + EXCLUDED.balance",
                    canonical_address.0.as_slice(),
                    token_address.to_string(),
                    -tokens_burned
                )
                .execute(tx.as_mut())
                .await
                .context("Failed inserting or updating account balance from burn event")?
                .ensure_affected_one_row()?;
            }

            // Insert the token event into the table.
            sqlx::query!(
                "INSERT INTO cis2_token_events (
                    index_per_token,
                    transaction_index,
                    token_index,
                    cis2_token_event
                )
                SELECT
                    COALESCE((SELECT MAX(index_per_token) + 1 FROM cis2_token_events WHERE \
                 cis2_token_events.token_index = tokens.index), 0),
                    $1,
                    tokens.index,
                    $3
                FROM tokens
                WHERE tokens.token_address = $2",
                transaction_index,
                token_address,
                serde_json::to_value(cis2_burn_event)?,
            )
            .execute(tx.as_mut())
            .await?
            .ensure_affected_one_row()?;
        }

        // - The `balance` values of the token are inserted/updated in the database here for the
        //   `from` and `to` addresses.
        // Only `Mint`, `Burn`, and `Transfer` events affect the `balance` of a token owner.
        // - The `tokenEvent` is inserted in the database here.
        // Only `Mint`, `Burn`, `Transfer`, and `TokenMetadata` events are tracked as token events.
        // Note: Some `buggy` CIS2 token contracts might transfer more tokens than an owner owns.
        // The `balance` can have a negative value in that case.
        cis2_transfer_event @ CisEvent::Transfer(CisTransferEvent {
            raw_token_id,
            amount,
            from,
            to,
        }) => {
            let token_address = TokenAddress::new(
                ContractAddress::new(contract_index as u64, contract_sub_index as u64),
                raw_token_id.clone(),
            )
            .to_string();

            let tokens_transferred = BigDecimal::from_biguint(amount.0.clone(), 0);

            // If the `from` address doesn't already hold this token, insert a new row with
            // a balance of `-tokens_transferred`. Otherwise, update the existing row
            // by decrementing the owner's balance by `tokens_transferred`.
            // Note: CCDScan currently only tracks token balances of accounts (issue #357).
            if let Address::Account(from) = from {
                let canonical_address = from.get_canonical_address();
                sqlx::query!(
                    "
                    INSERT INTO account_tokens (index, account_index, token_index, balance)
                    SELECT
                        COALESCE((SELECT MAX(index) + 1 FROM account_tokens), 0),
                        accounts.index,
                        tokens.index,
                        $3
                    FROM accounts, tokens
                    WHERE accounts.canonical_address = $1
                        AND tokens.token_address = $2
                    ON CONFLICT (token_index, account_index)
                    DO UPDATE SET balance = account_tokens.balance + EXCLUDED.balance",
                    canonical_address.0.as_slice(),
                    token_address,
                    -tokens_transferred.clone(),
                )
                .execute(tx.as_mut())
                .await
                .context(
                    "Failed inserting or updating account balance from transfer event (sender)",
                )?;
            }

            // If the `to` address doesn't already hold this token, insert a new row with a
            // balance of `tokens_transferred`. Otherwise, update the existing row by
            // incrementing the owner's balance by `tokens_transferred`.
            // Note: CCDScan currently only tracks token balances of accounts (issue #357).
            if let Address::Account(to) = to {
                let canonical_address = to.get_canonical_address();
                sqlx::query!(
                    "
                    INSERT INTO account_tokens (index, account_index, token_index, balance)
                    SELECT
                        COALESCE((SELECT MAX(index) + 1 FROM account_tokens), 0),
                        accounts.index,
                        tokens.index,
                        $3
                    FROM accounts, tokens
                    WHERE accounts.canonical_address = $1
                        AND tokens.token_address = $2
                    ON CONFLICT (token_index, account_index)
                        DO UPDATE SET balance = account_tokens.balance + EXCLUDED.balance",
                    canonical_address.0.as_slice(),
                    token_address,
                    tokens_transferred
                )
                .execute(tx.as_mut())
                .await
                .context("Failed inserting or updating account balance from transfer event (to)")?
                .ensure_affected_one_row()?;
            }

            // Insert the token event into the table.
            sqlx::query!(
                "INSERT INTO cis2_token_events (
                    index_per_token,
                    transaction_index,
                    token_index,
                    cis2_token_event
                )
                SELECT
                    COALESCE((SELECT MAX(index_per_token) + 1 FROM cis2_token_events WHERE \
                 cis2_token_events.token_index = tokens.index), 0),
                    $1,
                    tokens.index,
                    $3
                FROM tokens
                WHERE tokens.token_address = $2",
                transaction_index,
                token_address,
                serde_json::to_value(cis2_transfer_event)?,
            )
            .execute(tx.as_mut())
            .await?
            .ensure_affected_one_row()?;
        }

        // - The `metadata_url` of a token is inserted/updated in the database here.
        // Only `TokenMetadata` events affect the `metadata_url` of a
        // token.
        // - The `tokenEvent` is inserted in the database here.
        // Only `Mint`, `Burn`, `Transfer`, and `TokenMetadata` events are tracked as token events.
        cis2_token_metadata_event @ CisEvent::TokenMetadata(CisTokenMetadataEvent {
            raw_token_id,
            metadata_url,
        }) => {
            let token_address = TokenAddress::new(
                ContractAddress::new(contract_index as u64, contract_sub_index as u64),
                raw_token_id.clone(),
            )
            .to_string();

            // If the `token_address` does not exist, insert the new token.
            // If the `token_address` exists, update the `metadata_url` value in the
            // database.
            sqlx::query!(
                "
                    INSERT INTO tokens (index, token_index_per_contract, token_address, \
                 contract_index, contract_sub_index, metadata_url, token_id, \
                 init_transaction_index)
                    VALUES (
                        (SELECT COALESCE(MAX(index) + 1, 0) FROM tokens),
                        (SELECT COALESCE(MAX(token_index_per_contract) + 1, 0) FROM tokens WHERE \
                 contract_index = $2 AND contract_sub_index = $3),
                        $1,
                        $2,
                        $3,
                        $4,
                        $5,
                        $6
                    )
                    ON CONFLICT (token_address)
                    DO UPDATE SET metadata_url = EXCLUDED.metadata_url",
                token_address,
                contract_index,
                contract_sub_index,
                metadata_url.url(),
                raw_token_id.to_string(),
                transaction_index
            )
            .execute(tx.as_mut())
            .await
            .context("Failed inserting or updating token from token metadata event")?;

            // Insert the token event into the table.
            sqlx::query!(
                "INSERT INTO cis2_token_events (
                    index_per_token,
                    transaction_index,
                    token_index,
                    cis2_token_event
                )
                SELECT
                    COALESCE((SELECT MAX(index_per_token) + 1 FROM cis2_token_events WHERE \
                 cis2_token_events.token_index = tokens.index), 0),
                    $1,
                    tokens.index,
                    $3
                FROM tokens
                WHERE tokens.token_address = $2",
                transaction_index,
                token_address,
                serde_json::to_value(cis2_token_metadata_event)?,
            )
            .execute(tx.as_mut())
            .await?
            .ensure_affected_one_row()?;
        }
        _ => (),
    }
    Ok(())
}

struct PreparedScheduledReleases {
    canonical_address: CanonicalAccountAddress,
    release_times: Vec<DateTime<Utc>>,
    amounts: Vec<i64>,
    target_account_balance_update: PreparedUpdateAccountBalance,
    source_account_balance_update: PreparedUpdateAccountBalance,
}

impl PreparedScheduledReleases {
    fn prepare(
        target_address: Arc<String>,
        source_address: Arc<String>,
        scheduled_releases: &[(Timestamp, Amount)],
        block_height: AbsoluteBlockHeight,
    ) -> anyhow::Result<Self> {
        let capacity = scheduled_releases.len();
        let mut release_times: Vec<DateTime<Utc>> = Vec::with_capacity(capacity);
        let mut amounts: Vec<i64> = Vec::with_capacity(capacity);
        let mut total_amount = 0;
        for (timestamp, amount) in scheduled_releases.iter() {
            release_times.push(DateTime::<Utc>::try_from(*timestamp)?);
            let micro_ccd = i64::try_from(amount.micro_ccd())?;
            amounts.push(micro_ccd);
            total_amount += micro_ccd;
        }
        let target_account_balance_update = PreparedUpdateAccountBalance::prepare(
            target_address.clone(),
            total_amount,
            block_height,
            AccountStatementEntryType::TransferIn,
        )?;

        let source_account_balance_update = PreparedUpdateAccountBalance::prepare(
            source_address,
            -total_amount,
            block_height,
            AccountStatementEntryType::TransferOut,
        )?;
        let account_address =
            concordium_rust_sdk::base::contracts_common::AccountAddress::from_str(
                target_address.as_str(),
            )?;
        Ok(Self {
            canonical_address: account_address.get_canonical_address(),
            release_times,
            amounts,
            target_account_balance_update,
            source_account_balance_update,
        })
    }

    async fn save(
        &self,
        tx: &mut sqlx::Transaction<'static, sqlx::Postgres>,
        transaction_index: i64,
    ) -> anyhow::Result<()> {
        sqlx::query!(
            "INSERT INTO scheduled_releases (
                transaction_index,
                account_index,
                release_time,
                amount
            )
            SELECT
                $1,
                (SELECT index FROM accounts WHERE canonical_address = $2),
                UNNEST($3::TIMESTAMPTZ[]),
                UNNEST($4::BIGINT[])
            ",
            transaction_index,
            &self.canonical_address.0.as_slice(),
            &self.release_times,
            &self.amounts
        )
        .execute(tx.as_mut())
        .await?
        .ensure_affected_rows(self.release_times.len().try_into()?)?;
        self.target_account_balance_update.save(tx, Some(transaction_index)).await?;
        self.source_account_balance_update.save(tx, Some(transaction_index)).await?;
        Ok(())
    }
}

/// Represents either moving funds from or to the encrypted balance.
struct PreparedUpdateEncryptedBalance {
    /// Update the public balance with the amount being moved.
    public_balance_change: PreparedUpdateAccountBalance,
}

impl PreparedUpdateEncryptedBalance {
    fn prepare(
        sender: Arc<String>,
        amount: Amount,
        block_height: AbsoluteBlockHeight,
        operation: CryptoOperation,
    ) -> anyhow::Result<Self> {
        let amount: i64 = amount.micro_ccd().try_into()?;
        let amount = match operation {
            CryptoOperation::Encrypt => -amount,
            CryptoOperation::Decrypt => amount,
        };

        let public_balance_change =
            PreparedUpdateAccountBalance::prepare(sender, amount, block_height, operation.into())?;
        Ok(Self {
            public_balance_change,
        })
    }

    pub async fn save(
        &self,
        tx: &mut sqlx::Transaction<'static, sqlx::Postgres>,
        transaction_index: i64,
    ) -> anyhow::Result<()> {
        self.public_balance_change.save(tx, Some(transaction_index)).await?;
        Ok(())
    }
}

/// Represents change in the balance of some account.
struct PreparedUpdateAccountBalance {
    /// Address of the account.
    canonical_address: CanonicalAccountAddress,
    /// Difference in the balance.
    change:            i64,
    /// Tracking the account statement causing the change in balance.
    account_statement: PreparedAccountStatement,
}

impl PreparedUpdateAccountBalance {
    fn prepare(
        sender: Arc<String>,
        amount: i64,
        block_height: AbsoluteBlockHeight,
        transaction_type: AccountStatementEntryType,
    ) -> anyhow::Result<Self> {
        let canonical_address =
            concordium_rust_sdk::base::contracts_common::AccountAddress::from_str(sender.as_str())?
                .get_canonical_address();
        let account_statement = PreparedAccountStatement {
            block_height: block_height.height.try_into()?,
            amount,
            canonical_address,
            transaction_type,
        };
        Ok(Self {
            canonical_address,
            change: amount,
            account_statement,
        })
    }

    pub async fn save(
        &self,
        tx: &mut sqlx::Transaction<'static, sqlx::Postgres>,
        transaction_index: Option<i64>,
    ) -> anyhow::Result<()> {
        if self.change == 0 {
            // Difference of 0 means nothing needs to be updated.
            return Ok(());
        }
        sqlx::query!(
            "UPDATE accounts SET amount = amount + $1 WHERE canonical_address = $2",
            self.change,
            self.canonical_address.0.as_slice(),
        )
        .execute(tx.as_mut())
        .await?
        .ensure_affected_one_row()?;
        // Add the account statement, note that this operation assumes the account
        // balance is already updated.
        self.account_statement.save(tx, transaction_index).await?;
        Ok(())
    }
}

/// Represent the event of a transfer of CCD from one account to another.
struct PreparedCcdTransferEvent {
    /// Updating the sender account balance.
    update_sender:   PreparedUpdateAccountBalance,
    /// Updating the receivers account balance.
    update_receiver: PreparedUpdateAccountBalance,
}

impl PreparedCcdTransferEvent {
    fn prepare(
        sender_address: Arc<String>,
        receiver_address: Arc<String>,
        amount: Amount,
        block_height: AbsoluteBlockHeight,
    ) -> anyhow::Result<Self> {
        let amount: i64 = amount.micro_ccd().try_into()?;
        let update_sender = PreparedUpdateAccountBalance::prepare(
            sender_address.clone(),
            -amount,
            block_height,
            AccountStatementEntryType::TransferOut,
        )?;
        let update_receiver = PreparedUpdateAccountBalance::prepare(
            receiver_address.clone(),
            amount,
            block_height,
            AccountStatementEntryType::TransferIn,
        )?;
        Ok(Self {
            update_sender,
            update_receiver,
        })
    }

    async fn save(
        &self,
        tx: &mut sqlx::Transaction<'static, sqlx::Postgres>,
        transaction_index: i64,
    ) -> anyhow::Result<()> {
        self.update_sender.save(tx, Some(transaction_index)).await?;
        self.update_receiver.save(tx, Some(transaction_index)).await?;
        Ok(())
    }
}

/// Represents changes in the database from special transaction outcomes from a
/// block.
struct PreparedSpecialTransactionOutcomes {
    /// Insert the special transaction outcomes for this block.
    insert_special_transaction_outcomes: PreparedInsertBlockSpecialTransacionOutcomes,
    /// Updates to various tables depending on the type of special transaction
    /// outcome.
    updates: Vec<PreparedSpecialTransactionOutcomeUpdate>,
    /// Present if block is a payday block with its associated updates.
    payday_updates: Option<PreparedPayDayBlock>,
}

impl PreparedSpecialTransactionOutcomes {
    async fn prepare(
        node_client: &mut v2::Client,
        block_info: &BlockInfo,
        events: &[SpecialTransactionOutcome],
    ) -> anyhow::Result<Self> {
        let is_payday_block = events.iter().any(|ev| {
            matches!(
                ev,
                SpecialTransactionOutcome::PaydayFoundationReward { .. }
                    | SpecialTransactionOutcome::PaydayAccountReward { .. }
                    | SpecialTransactionOutcome::PaydayPoolReward { .. }
            )
        });

        let payday_updates = if is_payday_block {
            Some(PreparedPayDayBlock::prepare(node_client, block_info).await?)
        } else {
            None
        };

        Ok(Self {
            insert_special_transaction_outcomes:
                PreparedInsertBlockSpecialTransacionOutcomes::prepare(
                    block_info.block_height,
                    events,
                )?,
            updates: events
                .iter()
                .map(|event| {
                    PreparedSpecialTransactionOutcomeUpdate::prepare(event, block_info.block_height)
                })
                .collect::<Result<_, _>>()?,
            payday_updates,
        })
    }

    async fn save(
        &self,
        tx: &mut sqlx::Transaction<'static, sqlx::Postgres>,
    ) -> anyhow::Result<()> {
        self.insert_special_transaction_outcomes.save(tx).await?;
        if let Some(payday_updates) = &self.payday_updates {
            payday_updates.save(tx).await?;
        }
        for update in self.updates.iter() {
            update.save(tx).await?;
        }
        Ok(())
    }
}

/// Insert special transaction outcomes for a particular block.
struct PreparedInsertBlockSpecialTransacionOutcomes {
    /// Height of the block containing these special events.
    block_height:        i64,
    /// Index of the outcome within this block in the order they
    /// occur in the block.
    block_outcome_index: Vec<i64>,
    /// The types of the special transaction outcomes in the order they
    /// occur in the block.
    outcome_type:        Vec<SpecialEventTypeFilter>,
    /// JSON serializations of `SpecialTransactionOutcome` in the order they
    /// occur in the block.
    outcomes:            Vec<serde_json::Value>,
}

impl PreparedInsertBlockSpecialTransacionOutcomes {
    fn prepare(
        block_height: AbsoluteBlockHeight,
        events: &[SpecialTransactionOutcome],
    ) -> anyhow::Result<Self> {
        let block_height = block_height.height.try_into()?;
        let mut block_outcome_index = Vec::with_capacity(events.len());
        let mut outcome_type = Vec::with_capacity(events.len());
        let mut outcomes = Vec::with_capacity(events.len());
        for (block_index, event) in events.iter().enumerate() {
            let outcome_index = block_index.try_into()?;
            let special_event = SpecialEvent::from_special_transaction_outcome(
                block_height,
                outcome_index,
                event.clone(),
            )?;
            block_outcome_index.push(outcome_index);
            outcome_type.push(event.into());
            outcomes.push(serde_json::to_value(special_event)?);
        }
        Ok(Self {
            block_height,
            block_outcome_index,
            outcome_type,
            outcomes,
        })
    }

    async fn save(
        &self,
        tx: &mut sqlx::Transaction<'static, sqlx::Postgres>,
    ) -> anyhow::Result<()> {
        sqlx::query!(
            "INSERT INTO block_special_transaction_outcomes
                 (block_height, block_outcome_index, outcome_type, outcome)
             SELECT $1, block_outcome_index, outcome_type, outcome
             FROM
                 UNNEST(
                     $2::BIGINT[],
                     $3::special_transaction_outcome_type[],
                     $4::JSONB[]
                 ) AS outcomes(
                     block_outcome_index,
                     outcome_type,
                     outcome
                 )",
            self.block_height,
            &self.block_outcome_index,
            &self.outcome_type as &[SpecialEventTypeFilter],
            &self.outcomes
        )
        .execute(tx.as_mut())
        .await?
        .ensure_affected_rows(self.outcomes.len().try_into()?)?;
        Ok(())
    }
}

/// Represents updates in the database caused by a single special transaction
/// outcome in a block.
enum PreparedSpecialTransactionOutcomeUpdate {
    /// Distribution of various CCD rewards.
    Rewards(Vec<AccountReceivedReward>),
    /// Validator is primed for suspension.
    ValidatorPrimedForSuspension(PreparedValidatorPrimedForSuspension),
    /// Validator is suspended.
    ValidatorSuspended(PreparedValidatorSuspension),
}

impl PreparedSpecialTransactionOutcomeUpdate {
    fn prepare(
        event: &SpecialTransactionOutcome,
        block_height: AbsoluteBlockHeight,
    ) -> anyhow::Result<Self> {
        let results = match &event {
            SpecialTransactionOutcome::BakingRewards {
                baker_rewards,
                ..
            } => {
                let rewards = baker_rewards
                    .iter()
                    .map(|(account_address, amount)| {
                        AccountReceivedReward::prepare(
                            Arc::new(account_address.to_string()),
                            amount.micro_ccd.try_into()?,
                            block_height,
                            AccountStatementEntryType::BakerReward,
                        )
                    })
                    .collect::<Result<Vec<_>, _>>()?;
                Self::Rewards(rewards)
            }
            SpecialTransactionOutcome::Mint {
                foundation_account,
                mint_platform_development_charge,
                ..
            } => {
                let rewards = vec![AccountReceivedReward::prepare(
                    Arc::new(foundation_account.to_string()),
                    mint_platform_development_charge.micro_ccd.try_into()?,
                    block_height,
                    AccountStatementEntryType::FoundationReward,
                )?];
                Self::Rewards(rewards)
            }
            SpecialTransactionOutcome::FinalizationRewards {
                finalization_rewards,
                ..
            } => {
                let rewards = finalization_rewards
                    .iter()
                    .map(|(account_address, amount)| {
                        AccountReceivedReward::prepare(
                            Arc::new(account_address.to_string()),
                            amount.micro_ccd.try_into()?,
                            block_height,
                            AccountStatementEntryType::FinalizationReward,
                        )
                    })
                    .collect::<Result<Vec<_>, _>>()?;
                Self::Rewards(rewards)
            }
            SpecialTransactionOutcome::BlockReward {
                baker,
                foundation_account,
                baker_reward,
                foundation_charge,
                ..
            } => Self::Rewards(vec![
                AccountReceivedReward::prepare(
                    Arc::new(foundation_account.to_string()),
                    foundation_charge.micro_ccd.try_into()?,
                    block_height,
                    AccountStatementEntryType::FoundationReward,
                )?,
                AccountReceivedReward::prepare(
                    Arc::new(baker.to_string()),
                    baker_reward.micro_ccd.try_into()?,
                    block_height,
                    AccountStatementEntryType::BakerReward,
                )?,
            ]),
            SpecialTransactionOutcome::PaydayFoundationReward {
                foundation_account,
                development_charge,
            } => Self::Rewards(vec![AccountReceivedReward::prepare(
                Arc::new(foundation_account.to_string()),
                development_charge.micro_ccd.try_into()?,
                block_height,
                AccountStatementEntryType::FoundationReward,
            )?]),
            SpecialTransactionOutcome::PaydayAccountReward {
                account,
                transaction_fees,
                baker_reward,
                finalization_reward,
            } => {
                let account_address = Arc::new(account.to_string());
                Self::Rewards(vec![
                    AccountReceivedReward::prepare(
                        account_address.clone(),
                        transaction_fees.micro_ccd.try_into()?,
                        block_height,
                        AccountStatementEntryType::TransactionFeeReward,
                    )?,
                    AccountReceivedReward::prepare(
                        account_address.clone(),
                        baker_reward.micro_ccd.try_into()?,
                        block_height,
                        AccountStatementEntryType::BakerReward,
                    )?,
                    AccountReceivedReward::prepare(
                        account_address,
                        finalization_reward.micro_ccd.try_into()?,
                        block_height,
                        AccountStatementEntryType::FinalizationReward,
                    )?,
                ])
            }
            // TODO: Support these two types. (Deviates from Old CCDScan)
            SpecialTransactionOutcome::BlockAccrueReward {
                ..
            }
            | SpecialTransactionOutcome::PaydayPoolReward {
                ..
            } => Self::Rewards(Vec::new()),
            SpecialTransactionOutcome::ValidatorSuspended {
                baker_id,
                ..
            } => Self::ValidatorSuspended(PreparedValidatorSuspension::prepare(
                baker_id,
                block_height,
            )?),
            SpecialTransactionOutcome::ValidatorPrimedForSuspension {
                baker_id,
                ..
            } => Self::ValidatorPrimedForSuspension(PreparedValidatorPrimedForSuspension::prepare(
                baker_id,
                block_height,
            )?),
        };
        Ok(results)
    }

    async fn save(
        &self,
        tx: &mut sqlx::Transaction<'static, sqlx::Postgres>,
    ) -> anyhow::Result<()> {
        match self {
            Self::Rewards(events) => {
                for event in events {
                    event.save(tx).await?
                }
                Ok(())
            }
            Self::ValidatorPrimedForSuspension(event) => event.save(tx).await,
            Self::ValidatorSuspended(event) => event.save(tx).await,
        }
    }
}

/// Represents the event of an account receiving a reward.
struct AccountReceivedReward {
    /// Update the balance of the account.
    update_account_balance: PreparedUpdateAccountBalance,
    /// Update the stake if restake earnings.
    update_stake:           RestakeEarnings,
}

impl AccountReceivedReward {
    fn prepare(
        account_address: Arc<String>,
        amount: i64,
        block_height: AbsoluteBlockHeight,
        transaction_type: AccountStatementEntryType,
    ) -> anyhow::Result<Self> {
        Ok(Self {
            update_account_balance: PreparedUpdateAccountBalance::prepare(
                account_address.clone(),
                amount,
                block_height,
                transaction_type,
            )?,
            update_stake:           RestakeEarnings::prepare(account_address, amount),
        })
    }

    async fn save(
        &self,
        tx: &mut sqlx::Transaction<'static, sqlx::Postgres>,
    ) -> anyhow::Result<()> {
        self.update_account_balance.save(tx, None).await?;
        self.update_stake.save(tx).await?;
        Ok(())
    }
}

/// Represents the database operation of updating stake for a reward if restake
/// earnings are enabled.
struct RestakeEarnings {
    /// The account address of the receiver of the reward.
    account_address: Arc<String>,
    /// Amount of CCD received as reward.
    amount:          i64,
}

impl RestakeEarnings {
    fn prepare(account_address: Arc<String>, amount: i64) -> Self {
        Self {
            account_address,
            amount,
        }
    }

    async fn save(
        &self,
        tx: &mut sqlx::Transaction<'static, sqlx::Postgres>,
    ) -> anyhow::Result<()> {
        // Update the account if delegated_restake_earnings is set and is true, meaning
        // the account is delegating.
        let account_row = sqlx::query!(
            "UPDATE accounts
                SET
                    delegated_stake = CASE
                            WHEN delegated_restake_earnings THEN delegated_stake + $2
                            ELSE delegated_stake
                        END
                WHERE address = $1
                RETURNING index, delegated_restake_earnings, delegated_target_baker_id",
            self.account_address.as_ref(),
            self.amount
        )
        .fetch_one(tx.as_mut())
        .await?;
        if let Some(restake) = account_row.delegated_restake_earnings {
            // Account is delegating.
<<<<<<< HEAD
            if restake {
                // Restake is enabled.
                if let Some(pool) = account_row.delegated_target_baker_id {
                    // delegating to a pool (and not the passive pool).
                    sqlx::query!(
                        "UPDATE bakers
                             SET pool_total_staked = pool_total_staked + $2
                         WHERE id = $1",
                        pool,
                        self.amount,
                    )
                    .execute(tx.as_mut())
                    .await?
                    .ensure_affected_one_row()?;
                }
=======
            if let (true, Some(pool)) = (restake, account_row.delegated_target_baker_id) {
                // If restake is enabled and the target is a validator pool (not the passive
                // pool) and we update the pool stake.
                sqlx::query!(
                    "UPDATE bakers
                         SET pool_total_staked = pool_total_staked + $2
                         WHERE id = $1",
                    pool,
                    self.amount,
                )
                .execute(tx.as_mut())
                .await?;
>>>>>>> f9825727
            }
        } else {
            // When delegated_restake_earnings is None the account is not delegating, so it
            // might be baking.
            sqlx::query!(
                "UPDATE bakers
                    SET
                        staked = staked + $2,
                        pool_total_staked = pool_total_staked + $2
                WHERE id = $1 AND restake_earnings",
                account_row.index,
                self.amount
            )
            .execute(tx.as_mut())
            .await?
            // An account might still earn rewards after stopping validation or delegation.
            .ensure_affected_rows_in_range(0..=1)?;
        }
        Ok(())
    }
}

/// Update the flag on the baker, marking it primed for suspension.
struct PreparedValidatorPrimedForSuspension {
    /// Id of the baker/validator being primed for suspension.
    baker_id:     i64,
    /// Height of the block which contained the special transaction outcome
    /// causing it.
    block_height: i64,
}

impl PreparedValidatorPrimedForSuspension {
    fn prepare(baker_id: &BakerId, block_height: AbsoluteBlockHeight) -> anyhow::Result<Self> {
        Ok(Self {
            baker_id:     baker_id.id.index.try_into()?,
            block_height: block_height.height.try_into()?,
        })
    }

    async fn save(
        &self,
        tx: &mut sqlx::Transaction<'static, sqlx::Postgres>,
    ) -> anyhow::Result<()> {
        sqlx::query!(
            "UPDATE bakers
                SET
                    self_suspended = NULL,
                    inactive_suspended = NULL,
                    primed_for_suspension = $2
                WHERE id=$1",
            self.baker_id,
            self.block_height
        )
        .execute(tx.as_mut())
        .await?
        .ensure_affected_one_row()?;
        Ok(())
    }
}

/// Represent the potential event of bakers being "unprimed" for suspension.
/// The baker of the block, plus the signers of the quorum certificate when
/// included in the block. This might include baker IDs which are not primed at
/// the time.
struct PreparedUnmarkPrimedForSuspension {
    baker_ids: Vec<i64>,
}

impl PreparedUnmarkPrimedForSuspension {
    fn prepare(data: &BlockData) -> anyhow::Result<Self> {
        if data.block_info.protocol_version < ProtocolVersion::P8 {
            // Baker suspension was introduced as part of Concordium Protocol Version 8,
            // meaning for blocks prior to that no baker can be primed for
            // suspension.
            return Ok(Self {
                baker_ids: Vec::new(),
            });
        }
        let mut baker_ids = Vec::new();
        if let Some(baker_id) = data.block_info.block_baker {
            baker_ids.push(baker_id.id.index.try_into()?);
        }
        if let Some(qc) = data.certificates.quorum_certificate.as_ref() {
            for signer in qc.signatories.iter() {
                baker_ids.push(signer.id.index.try_into()?);
            }
        }
        Ok(Self {
            baker_ids,
        })
    }

    async fn save(
        &self,
        tx: &mut sqlx::Transaction<'static, sqlx::Postgres>,
    ) -> anyhow::Result<()> {
        if self.baker_ids.is_empty() {
            return Ok(());
        }
        sqlx::query!(
            "UPDATE bakers
                SET primed_for_suspension = NULL
                WHERE
                    primed_for_suspension IS NOT NULL
                    AND id = ANY ($1)",
            &self.baker_ids,
        )
        .execute(tx.as_mut())
        .await?;
        Ok(())
    }
}

/// Update validator/baker to be suspended due to inactivity.
struct PreparedValidatorSuspension {
    /// Id of the validator/baker being suspended.
    baker_id:     i64,
    /// Block containing the special transaction outcome event causing it.
    block_height: i64,
}

/// Represents a payday block, its payday commission
/// rates, and the associated block height.
struct PreparedPayDayBlock {
    block_height:            i64,
    /// Represents the payday baker pool commission rates captured from
    /// the `get_bakers_reward_period` node endpoint.
    payday_commission_rates: PreparedPaydayCommissionRates,
    /// Represents the payday lottery power updates for bakers captured from
    /// the `get_election_info` node endpoint.
    bakers_lottery_powers:   PreparedPaydayLotteryPowers,
}

impl PreparedPayDayBlock {
    async fn prepare(node_client: &mut v2::Client, block_info: &BlockInfo) -> anyhow::Result<Self> {
        let block_height = block_info.block_height;

        // Fetching the `get_bakers_reward_period` endpoint prior to P4 results in a
        // InvalidArgument gRPC error, so we produce the empty vector of
        // `payday_pool_rewards` instead. The information of the last payday commission
        // rate of baker pools is expected to be used when the indexer has fully
        // caught up to the top of the chain.
        let baker_reward_period_infos: Vec<BakerRewardPeriodInfo> =
            if block_info.protocol_version >= ProtocolVersion::P4 {
                let stream = node_client
                    .get_bakers_reward_period(BlockIdentifier::AbsoluteHeight(block_height))
                    .await?
                    .response;

                stream.try_collect().await?
            } else {
                vec![]
            };
        let payday_commission_rates =
            PreparedPaydayCommissionRates::prepare(baker_reward_period_infos)?;

        let election_info = node_client
            .get_election_info(BlockIdentifier::AbsoluteHeight(block_height))
            .await?
            .response;
        let bakers_lottery_powers = PreparedPaydayLotteryPowers::prepare(election_info.bakers)?;

        Ok(Self {
            block_height: block_height.height.try_into()?,
            payday_commission_rates,
            bakers_lottery_powers,
        })
    }

    async fn save(
        &self,
        tx: &mut sqlx::Transaction<'static, sqlx::Postgres>,
    ) -> anyhow::Result<()> {
        // Save the commission rates to the database.
        self.payday_commission_rates.save(tx).await?;

        // Save the lottery_powers to the database.
        self.bakers_lottery_powers.save(tx).await?;

        sqlx::query!(
            "UPDATE current_chain_parameters
                SET last_payday_block_height = $1",
            self.block_height
        )
        .execute(tx.as_mut())
        .await?
        .ensure_affected_one_row()?;
        Ok(())
    }
}

/// Represents the payday baker pool commission rates captured from
/// the `get_bakers_reward_period` node endpoint.
struct PreparedPaydayCommissionRates {
    baker_ids:                Vec<i64>,
    transaction_commissions:  Vec<i64>,
    baking_commissions:       Vec<i64>,
    finalization_commissions: Vec<i64>,
}

impl PreparedPaydayCommissionRates {
    fn prepare(baker_reward_period_info: Vec<BakerRewardPeriodInfo>) -> anyhow::Result<Self> {
        let capacity = baker_reward_period_info.len();
        let mut baker_ids: Vec<i64> = Vec::with_capacity(capacity);
        let mut transaction_commissions: Vec<i64> = Vec::with_capacity(capacity);
        let mut baking_commissions: Vec<i64> = Vec::with_capacity(capacity);
        let mut finalization_commissions: Vec<i64> = Vec::with_capacity(capacity);
        for info in baker_reward_period_info.iter() {
            baker_ids.push(i64::try_from(info.baker.baker_id.id.index)?);
            let commission_rates = info.commission_rates;

            transaction_commissions.push(i64::from(u32::from(PartsPerHundredThousands::from(
                commission_rates.transaction,
            ))));
            baking_commissions.push(i64::from(u32::from(PartsPerHundredThousands::from(
                commission_rates.baking,
            ))));
            finalization_commissions.push(i64::from(u32::from(PartsPerHundredThousands::from(
                commission_rates.finalization,
            ))));
        }

        Ok(Self {
            baker_ids,
            transaction_commissions,
            baking_commissions,
            finalization_commissions,
        })
    }

    async fn save(
        &self,
        tx: &mut sqlx::Transaction<'static, sqlx::Postgres>,
    ) -> anyhow::Result<()> {
        sqlx::query!(
            "DELETE FROM
                bakers_payday_commission_rates"
        )
        .execute(tx.as_mut())
        .await?;

        sqlx::query!(
            "INSERT INTO bakers_payday_commission_rates (
                id,
                payday_transaction_commission,
                payday_baking_commission,
                payday_finalization_commission
            )
            SELECT
                UNNEST($1::BIGINT[]) AS id,
                UNNEST($2::BIGINT[]) AS transaction_commission,
                UNNEST($3::BIGINT[]) AS baking_commission,
                UNNEST($4::BIGINT[]) AS finalization_commission",
            &self.baker_ids,
            &self.transaction_commissions,
            &self.baking_commissions,
            &self.finalization_commissions
        )
        .execute(tx.as_mut())
        .await?;
        Ok(())
    }
}

/// Represents the payday lottery power updates for bakers captured from
/// the `get_election_info` node endpoint.
struct PreparedPaydayLotteryPowers {
    baker_ids:             Vec<i64>,
    bakers_lottery_powers: Vec<BigDecimal>,
}

impl PreparedPaydayLotteryPowers {
    fn prepare(bakers: Vec<BirkBaker>) -> anyhow::Result<Self> {
        let capacity = bakers.len();
        let mut baker_ids: Vec<i64> = Vec::with_capacity(capacity);
        let mut bakers_lottery_powers: Vec<BigDecimal> = Vec::with_capacity(capacity);

        for baker in bakers.iter() {
            baker_ids.push(i64::try_from(baker.baker_id.id.index)?);
            bakers_lottery_powers.push(
                BigDecimal::from_f64(baker.baker_lottery_power)
                    .context(
                        "Expected f64 type (baker_lottery_power) to be converted correctly into \
                         BigDecimal type",
                    )
                    .map_err(RPCError::ParseError)?,
            );
        }

        Ok(Self {
            baker_ids,
            bakers_lottery_powers,
        })
    }

    async fn save(
        &self,
        tx: &mut sqlx::Transaction<'static, sqlx::Postgres>,
    ) -> anyhow::Result<()> {
        sqlx::query!(
            "DELETE FROM
                bakers_payday_lottery_powers"
        )
        .execute(tx.as_mut())
        .await?;

        sqlx::query!(
            "INSERT INTO bakers_payday_lottery_powers (
                id,
                payday_lottery_power
            )
            SELECT
                UNNEST($1::BIGINT[]) AS id,
                UNNEST($2::NUMERIC[]) AS payday_lottery_power",
            &self.baker_ids,
            &self.bakers_lottery_powers
        )
        .execute(tx.as_mut())
        .await?;
        Ok(())
    }
}

impl PreparedValidatorSuspension {
    fn prepare(baker_id: &BakerId, block_height: AbsoluteBlockHeight) -> anyhow::Result<Self> {
        Ok(Self {
            baker_id:     baker_id.id.index.try_into()?,
            block_height: block_height.height.try_into()?,
        })
    }

    async fn save(
        &self,
        tx: &mut sqlx::Transaction<'static, sqlx::Postgres>,
    ) -> anyhow::Result<()> {
        sqlx::query!(
            "UPDATE bakers
                SET
                    self_suspended = NULL,
                    inactive_suspended = $2,
                    primed_for_suspension = NULL
                WHERE id=$1",
            self.baker_id,
            self.block_height
        )
        .execute(tx.as_mut())
        .await?
        .ensure_affected_one_row()?;
        Ok(())
    }
}<|MERGE_RESOLUTION|>--- conflicted
+++ resolved
@@ -1868,14 +1868,6 @@
                 account_id,
                 staked,
             } => {
-<<<<<<< HEAD
-                // Update total stake of the pool first (if not the passive pool).
-                sqlx::query!(
-                    "UPDATE bakers
-                     SET pool_total_staked = pool_total_staked + $1 - accounts.delegated_stake
-                     FROM accounts
-                     WHERE bakers.id = accounts.delegated_target_baker_id AND accounts.index = $2",
-=======
                 // Update total stake of the pool first.
                 // Note that `DelegationEvent::Added` event is always accommodated by a
                 // `DelegationEvent::StakeIncrease` event, in this case the current
@@ -1885,15 +1877,6 @@
                      SET pool_total_staked = pool_total_staked + $1 - accounts.delegated_stake
                      FROM accounts
                      WHERE bakers.id = accounts.delegated_target_baker_id AND accounts.index = $2",
-                    staked,
-                    account_id
-                )
-                .execute(tx.as_mut())
-                .await?;
-                // Then the stake of the delegator.
-                sqlx::query!(
-                    "UPDATE accounts SET delegated_stake = $1 WHERE index = $2",
->>>>>>> f9825727
                     staked,
                     account_id
                 )
@@ -1919,15 +1902,10 @@
                 account_id,
             } => {
                 // Update the total pool stake when removed.
-<<<<<<< HEAD
-                // Note that `Added` event is accommodated by a `StakeIncrease` event and
-                // `SetDelegationTarget` event, meaning we don't have to handle pool state here.
-=======
                 // Note that `DelegationEvent::Added` event is always accommodated by a
                 // `DelegationEvent::StakeIncrease` event and
                 // `DelegationEvent::SetDelegationTarget` event, meaning we don't have to handle
                 // updating the pool state here.
->>>>>>> f9825727
                 if let PreparedAccountDelegationEvent::Removed {
                     ..
                 } = self
@@ -1942,13 +1920,9 @@
                         account_id
                     )
                     .execute(tx.as_mut())
-<<<<<<< HEAD
                     .await?
                     .ensure_affected_rows_in_range(0..=1) // No row affected when target was the passive pool.
                     .context("Failed updating pool state with removed delegator")?;
-=======
-                    .await?;
->>>>>>> f9825727
                 }
                 sqlx::query!(
                     "UPDATE accounts SET delegated_stake = 0, delegated_restake_earnings = false, \
@@ -1980,11 +1954,7 @@
                 target_id,
             } => {
                 // Update total pool stake and delegator count for the old target (if old pool
-<<<<<<< HEAD
-                // was the passive pool nothing happens).
-=======
                 // was the passive pool or the account just started delegating nothing happens).
->>>>>>> f9825727
                 sqlx::query!(
                     "UPDATE bakers
                      SET
@@ -1995,13 +1965,9 @@
                     account_id
                 )
                 .execute(tx.as_mut())
-<<<<<<< HEAD
                 .await?
                 .ensure_affected_rows_in_range(0..=1) // Affected rows will be 0 for the passive pool
                 .context("Failed update pool stake removing delegator")?;
-=======
-                .await?;
->>>>>>> f9825727
                 // Update total pool stake and delegator count for new target.
                 if let Some(target) = target_id {
                     sqlx::query!(
@@ -2014,13 +1980,9 @@
                         target
                     )
                     .execute(tx.as_mut())
-<<<<<<< HEAD
                     .await?
                     .ensure_affected_one_row()
                     .context("Failed update pool stake adding delegator")?;
-=======
-                    .await?;
->>>>>>> f9825727
                 }
                 // Set the new target on the delegator.
                 sqlx::query!(
@@ -2335,13 +2297,9 @@
                     staked,
                 )
                 .execute(tx.as_mut())
-<<<<<<< HEAD
                 .await?
                 .ensure_affected_one_row()
                 .context("Failed increasing validator stake")?;
-=======
-                .await?;
->>>>>>> f9825727
             }
             PreparedBakerEvent::StakeDecrease {
                 baker_id,
@@ -2356,13 +2314,9 @@
                     staked,
                 )
                 .execute(tx.as_mut())
-<<<<<<< HEAD
                 .await?
                 .ensure_affected_one_row()
                 .context("Failed decreasing validator stake")?;
-=======
-                .await?;
->>>>>>> f9825727
             }
             PreparedBakerEvent::SetRestakeEarnings {
                 baker_id,
@@ -2401,13 +2355,9 @@
                         baker_id
                     )
                     .execute(tx.as_mut())
-<<<<<<< HEAD
                     .await?
                     .ensure_affected_one_row()
                     .context("Failed updating pool stake when closing for all")?;
-=======
-                    .await?;
->>>>>>> f9825727
                     move_operation.save(tx).await?;
                 }
             }
@@ -2471,31 +2421,12 @@
                 delegator_id,
             } => {
                 // Update total pool stake of old pool (if not the passive pool).
-<<<<<<< HEAD
-                sqlx::query!(
-                    "UPDATE bakers
-                     SET pool_total_staked = pool_total_staked - accounts.delegated_stake
-                     FROM accounts
-                     WHERE bakers.id = accounts.delegated_target_baker_id AND accounts.index = $1",
-=======
                 sqlx::query!(
                     "UPDATE bakers
                      SET pool_total_staked = pool_total_staked - accounts.delegated_stake,
                          pool_delegator_count = pool_delegator_count - 1
                      FROM accounts
                      WHERE bakers.id = accounts.delegated_target_baker_id AND accounts.index = $1",
-                    delegator_id
-                )
-                .execute(tx.as_mut())
-                .await?;
-                // Set account information to not be delegating.
-                sqlx::query!(
-                    "UPDATE accounts
-                        SET delegated_stake = 0,
-                            delegated_restake_earnings = false,
-                            delegated_target_baker_id = NULL
-                       WHERE index = $1",
->>>>>>> f9825727
                     delegator_id
                 )
                 .execute(tx.as_mut())
@@ -4359,23 +4290,6 @@
         .await?;
         if let Some(restake) = account_row.delegated_restake_earnings {
             // Account is delegating.
-<<<<<<< HEAD
-            if restake {
-                // Restake is enabled.
-                if let Some(pool) = account_row.delegated_target_baker_id {
-                    // delegating to a pool (and not the passive pool).
-                    sqlx::query!(
-                        "UPDATE bakers
-                             SET pool_total_staked = pool_total_staked + $2
-                         WHERE id = $1",
-                        pool,
-                        self.amount,
-                    )
-                    .execute(tx.as_mut())
-                    .await?
-                    .ensure_affected_one_row()?;
-                }
-=======
             if let (true, Some(pool)) = (restake, account_row.delegated_target_baker_id) {
                 // If restake is enabled and the target is a validator pool (not the passive
                 // pool) and we update the pool stake.
@@ -4388,7 +4302,6 @@
                 )
                 .execute(tx.as_mut())
                 .await?;
->>>>>>> f9825727
             }
         } else {
             // When delegated_restake_earnings is None the account is not delegating, so it
