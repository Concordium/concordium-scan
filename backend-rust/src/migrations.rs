--- conflicted
+++ resolved
@@ -13,7 +13,7 @@
 mod m0010_fill_capital_bound_and_leverage_bound;
 mod m0014_baker_metrics;
 mod m0015_pool_rewards;
-mod m0017_payday_stake_information;
+mod m0018_payday_stake_information;
 
 /// Ensure the current database schema version is compatible with the supported
 /// schema version.
@@ -211,29 +211,19 @@
     #[display("0015:Add tracking of rewards paid out to bakers and delegators in payday blocks")]
     PaydayPoolRewards,
     #[display("0016:Passive delegation")]
-<<<<<<< HEAD
-    PassiveDelgation,
-    #[display("0017:Add tracking of stake to bakers and delagators in payday blocks")]
-    PaydayPoolStake,
-=======
     PassiveDelegation,
     #[display("0017:Reward metrics")]
     RewardMetrics,
->>>>>>> 033d1fd9
+    #[display("0018:Add tracking of stake to bakers and delagators in payday blocks")]
+    PaydayPoolStake,
 }
 impl SchemaVersion {
     /// The minimum supported database schema version for the API.
     /// Fails at startup if any breaking database schema versions have been
     /// introduced since this version.
-<<<<<<< HEAD
     pub const API_SUPPORTED_SCHEMA_VERSION: SchemaVersion = SchemaVersion::PaydayPoolStake;
     /// The latest known version of the schema.
     const LATEST: SchemaVersion = SchemaVersion::PaydayPoolStake;
-=======
-    pub const API_SUPPORTED_SCHEMA_VERSION: SchemaVersion = SchemaVersion::RewardMetrics;
-    /// The latest known version of the schema.
-    const LATEST: SchemaVersion = SchemaVersion::RewardMetrics;
->>>>>>> 033d1fd9
 
     /// Parse version number into a database schema version.
     /// None if the version is unknown.
@@ -264,13 +254,9 @@
             SchemaVersion::FixDelegatedStakeEarnings => false,
             SchemaVersion::BakerMetrics => false,
             SchemaVersion::PaydayPoolRewards => false,
-<<<<<<< HEAD
-            SchemaVersion::PassiveDelgation => false,
-            SchemaVersion::PaydayPoolStake => false,
-=======
             SchemaVersion::PassiveDelegation => false,
             SchemaVersion::RewardMetrics => false,
->>>>>>> 033d1fd9
+            SchemaVersion::PaydayPoolStake => false,
         }
     }
 
@@ -378,21 +364,16 @@
                     .await?;
                 SchemaVersion::PassiveDelegation
             }
-<<<<<<< HEAD
-            SchemaVersion::PassiveDelgation => {
-                m0017_payday_stake_information::run(&mut tx, endpoints).await?
+            SchemaVersion::PassiveDelegation => {
+                tx.as_mut()
+                    .execute(sqlx::raw_sql(include_str!("./migrations/m0017-reward-metrics.sql")))
+                    .await?;
+                SchemaVersion::RewardMetrics
+            }
+            SchemaVersion::RewardMetrics => {
+                m0018_payday_stake_information::run(&mut tx, endpoints).await?
             }
             SchemaVersion::PaydayPoolStake => unimplemented!(
-=======
-            SchemaVersion::PassiveDelegation => {
-                tx.as_mut()
-                    .execute(sqlx::raw_sql(include_str!("./migrations/m0017-reward-metrics.sql")))
-                    .await?;
-                SchemaVersion::RewardMetrics
-            }
-
-            SchemaVersion::RewardMetrics => unimplemented!(
->>>>>>> 033d1fd9
                 "No migration implemented for database schema version {}",
                 self.as_i64()
             ),
