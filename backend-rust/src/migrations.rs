--- conflicted
+++ resolved
@@ -10,6 +10,7 @@
 type Transaction = sqlx::Transaction<'static, sqlx::Postgres>;
 
 mod m0005_fix_dangling_delegators;
+mod m0006_canonical_address_and_transaction_search_index;
 
 /// Ensure the current database schema version is compatible with the supported
 /// schema version.
@@ -184,25 +185,18 @@
     PayDayPoolCommissionRates,
     #[display("0004:PayDayLotteryPowers")]
     PayDayLotteryPowers,
-<<<<<<< HEAD
+    #[display("0005:Fix invalid data of dangling delegators.")]
+    FixDanglingDelegators,
     #[display("0006:AccountBaseAddress")]
     AccountBaseAddress,
-=======
-    #[display("0005:Fix invalid data of dangling delegators.")]
-    FixDanglingDelegators,
->>>>>>> e77bfe77
 }
 impl SchemaVersion {
     /// The minimum supported database schema version for the API.
     /// Fails at startup if any breaking database schema versions have been
     /// introduced since this version.
-    pub const API_SUPPORTED_SCHEMA_VERSION: SchemaVersion = SchemaVersion::AccountBaseAddress;
+    pub const API_SUPPORTED_SCHEMA_VERSION: SchemaVersion = SchemaVersion::FixDanglingDelegators;
     /// The latest known version of the schema.
-<<<<<<< HEAD
     const LATEST: SchemaVersion = SchemaVersion::AccountBaseAddress;
-=======
-    const LATEST: SchemaVersion = SchemaVersion::FixDanglingDelegators;
->>>>>>> e77bfe77
 
     /// Parse version number into a database schema version.
     /// None if the version is unknown.
@@ -222,11 +216,8 @@
             SchemaVersion::IndexBlocksWithNoCumulativeFinTime => false,
             SchemaVersion::PayDayPoolCommissionRates => false,
             SchemaVersion::PayDayLotteryPowers => false,
-<<<<<<< HEAD
+            SchemaVersion::FixDanglingDelegators => false,
             SchemaVersion::AccountBaseAddress => false,
-=======
-            SchemaVersion::FixDanglingDelegators => false,
->>>>>>> e77bfe77
         }
     }
 
@@ -263,32 +254,17 @@
                 SchemaVersion::PayDayLotteryPowers
             }
             SchemaVersion::PayDayLotteryPowers => {
-                m0005_fix_dangling_delegators::run(&mut tx, endpoints).await?
-            }
-            SchemaVersion::FixDanglingDelegators => unimplemented!(
+                m0005_fix_dangling_delegators::run(&mut tx, endpoints).await?;
+                SchemaVersion::FixDanglingDelegators
+            }
+            SchemaVersion::FixDanglingDelegators => {
+                m0006_canonical_address_and_transaction_search_index::run(&mut tx).await?;
+                SchemaVersion::AccountBaseAddress
+            },
+            SchemaVersion::AccountBaseAddress => unimplemented!(
                 "No migration implemented for database schema version {}",
                 self.as_i64()
-            ),
-            SchemaVersion::AccountBaseAddress => {
-//                let tx = tx.as_mut();
-//                tx.execute(sqlx::raw_sql(include_str!("./migrations/m0006.sql"))).await?;
-//                let mut accounts = sqlx::query!("SELECT index, address FROM accounts").fetch(pool);
-//                while let Some(account) = accounts.try_next().await? {
-//                    let account_address = concordium_rust_sdk::base::contracts_common::AccountAddress::from_str(&account.address)?;
-//                    let canonical_account_address = account_address.get_canonical_address();
-//                    sqlx::query!(
-//                        "UPDATE accounts
-//                            SET canonical_address = $2
-//                            WHERE index = $1",
-//                        account.index,
-//                        canonical_account_address.0.into()
-//                    )
-//                    .execute(tx.as_mut())
-//                    .await?;
-//                }
-//
-                SchemaVersion::AccountBaseAddress
-            }
+            )
         };
         let end_time = chrono::Utc::now();
         insert_migration(&mut tx, &new_version.into(), start_time, end_time).await?;
