use anyhow::Context;
use concordium_rust_sdk::v2;
use sqlx::{Executor, PgPool};
use std::cmp::Ordering;
use tokio_util::sync::CancellationToken;
use tracing::info;

type Transaction = sqlx::Transaction<'static, sqlx::Postgres>;

mod m0005_fix_dangling_delegators;
mod m0006_fix_stake;
mod m0007_canonical_address_and_transaction_search_index;

/// Ensure the current database schema version is compatible with the supported
/// schema version.
/// When the current database schema version is older than supported, ensure no
/// additive versions since then, as the API might depend on information
/// introduced. When the current database schema is newer, ensure no destructive
/// versions have been introduced since then, as the API might depend on
/// information now removed.
pub async fn ensure_compatible_schema_version(
    pool: &PgPool,
    supported: SchemaVersion,
) -> anyhow::Result<()> {
    if !has_migration_table(pool).await? {
        anyhow::bail!(
            "Failed to find database schema version.

Use `ccdscan-indexer --migrate` to initialize the database schema."
        )
    }
    let current = current_schema_version(pool).await?;
    match current.cmp(&supported) {
        // If the database schema version is exactly the supported one, we are done.
        Ordering::Equal => (),
        // If current database schema version is older than supported version, we check
        // if any version between the current database schema and the
        // supported are additive (non-destructive), if so the API most likely
        // depend on this new information and we produce an error.
        Ordering::Less => {
            // Iterate versions between current and supported schema version.
            for version_between in current.as_i64()..supported.as_i64() {
                let version_between = SchemaVersion::from_version(version_between)
                    .context("Unexpected gap between schema versions.")?;
                if !version_between.is_destructive() {
                    anyhow::bail!(
                        "Database is using an older schema version not supported by this version \
                         of `ccdscan-api`.

Use `ccdscan-indexer --migrate` to migrate the database schema."
                    )
                }
            }
        }
        // If the database schema version is newer than the supported schema version, we check if
        // any of the migrations were destructive, since the API would most likely still depend on
        // the information we produce an error in this case.
        Ordering::Greater => {
            let destructive_migrations = destructive_schema_version_since(pool, supported).await?;
            if !destructive_migrations.is_empty() {
                anyhow::bail!(
                    "Database is using a newer schema version, which is not compatible with the \
                     supported version of this service.
    Support {}

The following breaking schema migrations have happened:
  - {}",
                    Migration::from(supported),
                    destructive_migrations
                        .iter()
                        .map(|m| m.to_string())
                        .collect::<Vec<_>>()
                        .join("\n  - ")
                );
            }
        }
    }
    Ok(())
}

/// Migrate the database schema to the latest version.
pub async fn run_migrations(
    pool: PgPool,
    endpoints: Vec<v2::Endpoint>,
    cancel_token: CancellationToken,
) -> anyhow::Result<()> {
    cancel_token
        .run_until_cancelled(async move {
            ensure_migrations_table(&pool).await?;
            let mut current = current_schema_version(&pool).await?;
            info!("Current database schema version {}", current.as_i64());
            info!("Latest database schema version {}", SchemaVersion::LATEST.as_i64());
            while current < SchemaVersion::LATEST {
                info!("Running migration from database schema version {}", current.as_i64());
                let new_version = current.migration_to_next(&pool, endpoints.as_slice()).await?;
                info!("Migrated database schema to version {} successfully", new_version.as_i64());
                current = new_version
            }
            Ok::<_, anyhow::Error>(())
        })
        .await
        .transpose()?;
    Ok(())
}

/// Check whether the current database schema version matches the latest known
/// database schema version.
pub async fn ensure_latest_schema_version(pool: &PgPool) -> anyhow::Result<()> {
    if !has_migration_table(pool).await? {
        anyhow::bail!(
            "Failed to find the database schema version.

To allow running database migrations provide the `--migrate` flag.
Use `--help` for more information."
        )
    }
    let current = current_schema_version(pool).await?;
    if current != SchemaVersion::LATEST {
        anyhow::bail!(
            "Current database schema version is not the latest
    Current: {}
     Latest: {}

To allow running database migrations provide the `--migrate` flag.
Use `--help` for more information.",
            current.as_i64(),
            SchemaVersion::LATEST.as_i64()
        )
    }
    Ok(())
}

#[derive(Debug, derive_more::Display)]
#[display("Migration {version}:{description}")]
struct Migration {
    /// Version number for the database schema.
    version:     i64,
    /// Short description of the point of the migration.
    description: String,
    /// Whether the migration does a breaking change to the database schema.
    /// This can be used for the API to ensure no breaking change has happened
    /// since the supported schema version.
    destructive: bool,
}

impl From<SchemaVersion> for Migration {
    fn from(value: SchemaVersion) -> Self {
        Migration {
            version:     value.as_i64(),
            description: value.to_string(),
            destructive: value.is_destructive(),
        }
    }
}

/// Represents database schema versions.
/// Whenever migrating the database a new variant should be introduced.
#[derive(
    Debug,
    PartialEq,
    Eq,
    PartialOrd,
    Ord,
    Clone,
    Copy,
    derive_more::Display,
    num_derive::FromPrimitive,
)]
#[repr(i64)]
pub enum SchemaVersion {
    #[display("0000:Empty database with no tables yet.")]
    Empty,
    #[display(
        "0001:Initial schema version with tables for blocks, transactions, accounts, contracts, \
         tokens and more."
    )]
    InitialFirstHalf,
    #[display(
        "0002:Adds index over blocks without cumulative finalization time, improving indexer \
         performance."
    )]
    IndexBlocksWithNoCumulativeFinTime,
    #[display("0003:PayDayPoolCommissionRates")]
    PayDayPoolCommissionRates,
    #[display("0004:PayDayLotteryPowers")]
    PayDayLotteryPowers,
    #[display("0005:Fix invalid data of dangling delegators.")]
    FixDanglingDelegators,
    #[display("0006:Fix staked amounts")]
    FixStakedAmounts,
<<<<<<< HEAD
    #[display("0007:AccountBaseAddress")]
    AccountBaseAddress,
=======
    #[display("0007:Accumulated pool state columns.")]
    AddAccumulatedPoolState,
>>>>>>> 7c35ed59
}
impl SchemaVersion {
    /// The minimum supported database schema version for the API.
    /// Fails at startup if any breaking database schema versions have been
    /// introduced since this version.
    pub const API_SUPPORTED_SCHEMA_VERSION: SchemaVersion = SchemaVersion::AddAccumulatedPoolState;
    /// The latest known version of the schema.
<<<<<<< HEAD
    const LATEST: SchemaVersion = SchemaVersion::AccountBaseAddress;
=======
    const LATEST: SchemaVersion = SchemaVersion::AddAccumulatedPoolState;
>>>>>>> 7c35ed59

    /// Parse version number into a database schema version.
    /// None if the version is unknown.
    fn from_version(version: i64) -> Option<SchemaVersion> {
        num_traits::FromPrimitive::from_i64(version)
    }

    /// Convert to the integer representation used as version in the database.
    fn as_i64(self) -> i64 { self as i64 }

    /// Whether introducing the database schema version is destructive, meaning
    /// not backwards compatible.
    fn is_destructive(self) -> bool {
        match self {
            SchemaVersion::Empty => false,
            SchemaVersion::InitialFirstHalf => false,
            SchemaVersion::IndexBlocksWithNoCumulativeFinTime => false,
            SchemaVersion::PayDayPoolCommissionRates => false,
            SchemaVersion::PayDayLotteryPowers => false,
            SchemaVersion::FixDanglingDelegators => false,
            SchemaVersion::FixStakedAmounts => false,
<<<<<<< HEAD
            SchemaVersion::AccountBaseAddress => false,
=======
            SchemaVersion::AddAccumulatedPoolState => false,
>>>>>>> 7c35ed59
        }
    }

    /// Run migrations for this schema version to the next.
    async fn migration_to_next(
        &self,
        pool: &PgPool,
        endpoints: &[v2::Endpoint],
    ) -> anyhow::Result<SchemaVersion> {
        let mut tx = pool.begin().await?;
        let start_time = chrono::Utc::now();
        let new_version = match self {
            SchemaVersion::Empty => {
                // Set up the initial database schema.
                tx.as_mut()
                    .execute(sqlx::raw_sql(include_str!("./migrations/m0001-initialize.sql")))
                    .await?;
                SchemaVersion::InitialFirstHalf
            }
            SchemaVersion::InitialFirstHalf => {
                tx.as_mut()
                    .execute(sqlx::raw_sql(include_str!(
                        "./migrations/m0002-block-cumulative-fin-time-index.sql"
                    )))
                    .await?;
                SchemaVersion::IndexBlocksWithNoCumulativeFinTime
            }
            SchemaVersion::IndexBlocksWithNoCumulativeFinTime => {
                tx.as_mut().execute(sqlx::raw_sql(include_str!("./migrations/m0003.sql"))).await?;
                SchemaVersion::PayDayPoolCommissionRates
            }
            SchemaVersion::PayDayPoolCommissionRates => {
                tx.as_mut().execute(sqlx::raw_sql(include_str!("./migrations/m0004.sql"))).await?;
                SchemaVersion::PayDayLotteryPowers
            }
            SchemaVersion::PayDayLotteryPowers => {
                m0005_fix_dangling_delegators::run(&mut tx, endpoints).await?
            }
            SchemaVersion::FixDanglingDelegators => {
                m0006_fix_stake::run(&mut tx, endpoints).await?
            }
            SchemaVersion::FixStakedAmounts => {
<<<<<<< HEAD
                m0007_canonical_address_and_transaction_search_index::run(&mut tx).await?
            }
            SchemaVersion::AccountBaseAddress => unimplemented!(
=======
                tx.as_mut()
                    .execute(sqlx::raw_sql(include_str!(
                        "./migrations/m0007-cumulate-pool-info.sql"
                    )))
                    .await?;
                SchemaVersion::AddAccumulatedPoolState
            }
            SchemaVersion::AddAccumulatedPoolState => unimplemented!(
>>>>>>> 7c35ed59
                "No migration implemented for database schema version {}",
                self.as_i64()
            ),
        };
        let end_time = chrono::Utc::now();
        insert_migration(&mut tx, &new_version.into(), start_time, end_time).await?;
        tx.commit().await?;
        Ok(new_version)
    }
}

/// Set up the migrations tables if not already there.
async fn ensure_migrations_table(pool: &PgPool) -> anyhow::Result<()> {
    sqlx::query!(
        r#"CREATE TABLE IF NOT EXISTS migrations (
            version BIGINT PRIMARY KEY,
            description TEXT NOT NULL,
            destructive BOOL NOT NULL,
            start_time TIMESTAMPTZ NOT NULL,
            end_time TIMESTAMPTZ NOT NULL
        )"#
    )
    .execute(pool)
    .await?;
    Ok(())
}

/// Check the existence of the 'migration' table.
async fn has_migration_table(pool: &PgPool) -> anyhow::Result<bool> {
    let has_migration_table = sqlx::query_scalar!(
        "SELECT EXISTS (
            SELECT FROM information_schema.tables
            WHERE  table_schema = 'public'
            AND    table_name   = 'migrations'
        )"
    )
    .fetch_one(pool)
    .await?
    .unwrap_or(false);
    Ok(has_migration_table)
}

/// Query the migrations table for the current database schema version.
/// Results in an error if not migrations table found.
pub async fn current_schema_version(pool: &PgPool) -> anyhow::Result<SchemaVersion> {
    let version = sqlx::query_scalar!("SELECT MAX(version) FROM migrations")
        .fetch_one(pool)
        .await?
        .unwrap_or(0);
    SchemaVersion::from_version(version).context("Unknown database schema version")
}

/// Update the migrations table with a new migration.
async fn insert_migration(
    connection: &mut Transaction,
    migration: &Migration,
    start_time: chrono::DateTime<chrono::Utc>,
    end_time: chrono::DateTime<chrono::Utc>,
) -> anyhow::Result<()> {
    sqlx::query!(
        "INSERT INTO migrations (version, description, destructive, start_time, end_time) VALUES \
         ($1, $2, $3, $4, $5)",
        migration.version,
        migration.description,
        migration.destructive,
        start_time,
        end_time
    )
    .execute(connection.as_mut())
    .await?;
    Ok(())
}

/// Query the migrations table for any migrations which have been destructive
/// since the provided version.
async fn destructive_schema_version_since(
    pool: &PgPool,
    version: SchemaVersion,
) -> anyhow::Result<Vec<Migration>> {
    let rows = sqlx::query_as!(
        Migration,
        "SELECT
            version, description, destructive
        FROM migrations
        WHERE version > $1
            AND destructive IS TRUE
        ORDER BY version ASC",
        version.as_i64()
    )
    .fetch_all(pool)
    .await?;
    Ok(rows)
}<|MERGE_RESOLUTION|>--- conflicted
+++ resolved
@@ -9,7 +9,7 @@
 
 mod m0005_fix_dangling_delegators;
 mod m0006_fix_stake;
-mod m0007_canonical_address_and_transaction_search_index;
+mod m0008_canonical_address_and_transaction_search_index;
 
 /// Ensure the current database schema version is compatible with the supported
 /// schema version.
@@ -188,13 +188,10 @@
     FixDanglingDelegators,
     #[display("0006:Fix staked amounts")]
     FixStakedAmounts,
-<<<<<<< HEAD
-    #[display("0007:AccountBaseAddress")]
-    AccountBaseAddress,
-=======
     #[display("0007:Accumulated pool state columns.")]
     AddAccumulatedPoolState,
->>>>>>> 7c35ed59
+    #[display("0008:AccountBaseAddress")]
+    AccountBaseAddress,
 }
 impl SchemaVersion {
     /// The minimum supported database schema version for the API.
@@ -202,11 +199,7 @@
     /// introduced since this version.
     pub const API_SUPPORTED_SCHEMA_VERSION: SchemaVersion = SchemaVersion::AddAccumulatedPoolState;
     /// The latest known version of the schema.
-<<<<<<< HEAD
     const LATEST: SchemaVersion = SchemaVersion::AccountBaseAddress;
-=======
-    const LATEST: SchemaVersion = SchemaVersion::AddAccumulatedPoolState;
->>>>>>> 7c35ed59
 
     /// Parse version number into a database schema version.
     /// None if the version is unknown.
@@ -228,11 +221,8 @@
             SchemaVersion::PayDayLotteryPowers => false,
             SchemaVersion::FixDanglingDelegators => false,
             SchemaVersion::FixStakedAmounts => false,
-<<<<<<< HEAD
+            SchemaVersion::AddAccumulatedPoolState => false,
             SchemaVersion::AccountBaseAddress => false,
-=======
-            SchemaVersion::AddAccumulatedPoolState => false,
->>>>>>> 7c35ed59
         }
     }
 
@@ -275,11 +265,6 @@
                 m0006_fix_stake::run(&mut tx, endpoints).await?
             }
             SchemaVersion::FixStakedAmounts => {
-<<<<<<< HEAD
-                m0007_canonical_address_and_transaction_search_index::run(&mut tx).await?
-            }
-            SchemaVersion::AccountBaseAddress => unimplemented!(
-=======
                 tx.as_mut()
                     .execute(sqlx::raw_sql(include_str!(
                         "./migrations/m0007-cumulate-pool-info.sql"
@@ -287,8 +272,10 @@
                     .await?;
                 SchemaVersion::AddAccumulatedPoolState
             }
+            SchemaVersion::AccountBaseAddress => {
+                m0008_canonical_address_and_transaction_search_index::run(&mut tx)
+            }
             SchemaVersion::AddAccumulatedPoolState => unimplemented!(
->>>>>>> 7c35ed59
                 "No migration implemented for database schema version {}",
                 self.as_i64()
             ),
