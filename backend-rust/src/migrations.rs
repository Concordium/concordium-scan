use anyhow::Context;
use concordium_rust_sdk::v2;
use sqlx::{Executor, PgPool};
use std::cmp::Ordering;
use tokio_util::sync::CancellationToken;
use tracing::info;

type Transaction = sqlx::Transaction<'static, sqlx::Postgres>;

mod m0005_fix_dangling_delegators;

/// Ensure the current database schema version is compatible with the supported
/// schema version.
/// When the current database schema version is older than supported, ensure no
/// additive versions since then, as the API might depend on information
/// introduced. When the current database schema is newer, ensure no destructive
/// versions have been introduced since then, as the API might depend on
/// information now removed.
pub async fn ensure_compatible_schema_version(
    pool: &PgPool,
    supported: SchemaVersion,
) -> anyhow::Result<()> {
    if !has_migration_table(pool).await? {
        anyhow::bail!(
            "Failed to find database schema version.

Use `ccdscan-indexer --migrate` to initialize the database schema."
        )
    }
    let current = current_schema_version(pool).await?;
    match current.cmp(&supported) {
        // If the database schema version is exactly the supported one, we are done.
        Ordering::Equal => (),
        // If current database schema version is older than supported version, we check
        // if any version between the current database schema and the
        // supported are additive (non-destructive), if so the API most likely
        // depend on this new information and we produce an error.
        Ordering::Less => {
            // Iterate versions between current and supported schema version.
            for version_between in current.as_i64()..supported.as_i64() {
                let version_between = SchemaVersion::from_version(version_between)
                    .context("Unexpected gap between schema versions.")?;
                if !version_between.is_destructive() {
                    anyhow::bail!(
                        "Database is using an older schema version not supported by this version \
                         of `ccdscan-api`.

Use `ccdscan-indexer --migrate` to migrate the database schema."
                    )
                }
            }
        }
        // If the database schema version is newer than the supported schema version, we check if
        // any of the migrations were destructive, since the API would most likely still depend on
        // the information we produce an error in this case.
        Ordering::Greater => {
            let destructive_migrations = destructive_schema_version_since(pool, supported).await?;
            if !destructive_migrations.is_empty() {
                anyhow::bail!(
                    "Database is using a newer schema version, which is not compatible with the \
                     supported version of this service.
    Support {}

The following breaking schema migrations have happened:
  - {}",
                    Migration::from(supported),
                    destructive_migrations
                        .iter()
                        .map(|m| m.to_string())
                        .collect::<Vec<_>>()
                        .join("\n  - ")
                );
            }
        }
    }
    Ok(())
}

/// Migrate the database schema to the latest version.
pub async fn run_migrations(
    pool: PgPool,
    endpoints: Vec<v2::Endpoint>,
    cancel_token: CancellationToken,
) -> anyhow::Result<()> {
    cancel_token
        .run_until_cancelled(async move {
            ensure_migrations_table(&pool).await?;
            let mut current = current_schema_version(&pool).await?;
            info!("Current database schema version {}", current.as_i64());
            info!("Latest database schema version {}", SchemaVersion::LATEST.as_i64());
            while current < SchemaVersion::LATEST {
                info!("Running migration from database schema version {}", current.as_i64());
                let new_version = current.migration_to_next(&pool, endpoints.as_slice()).await?;
                info!("Migrated database schema to version {} successfully", new_version.as_i64());
                current = new_version
            }
            Ok::<_, anyhow::Error>(())
        })
        .await
        .transpose()?;
    Ok(())
}

/// Check whether the current database schema version matches the latest known
/// database schema version.
pub async fn ensure_latest_schema_version(pool: &PgPool) -> anyhow::Result<()> {
    if !has_migration_table(pool).await? {
        anyhow::bail!(
            "Failed to find the database schema version.

To allow running database migrations provide the `--migrate` flag.
Use `--help` for more information."
        )
    }
    let current = current_schema_version(pool).await?;
    if current != SchemaVersion::LATEST {
        anyhow::bail!(
            "Current database schema version is not the latest
    Current: {}
     Latest: {}

To allow running database migrations provide the `--migrate` flag.
Use `--help` for more information.",
            current.as_i64(),
            SchemaVersion::LATEST.as_i64()
        )
    }
    Ok(())
}

#[derive(Debug, derive_more::Display)]
#[display("Migration {version}:{description}")]
struct Migration {
    /// Version number for the database schema.
    version:     i64,
    /// Short description of the point of the migration.
    description: String,
    /// Whether the migration does a breaking change to the database schema.
    /// This can be used for the API to ensure no breaking change has happened
    /// since the supported schema version.
    destructive: bool,
}

impl From<SchemaVersion> for Migration {
    fn from(value: SchemaVersion) -> Self {
        Migration {
            version:     value.as_i64(),
            description: value.to_string(),
            destructive: value.is_destructive(),
        }
    }
}

/// Represents database schema versions.
/// Whenever migrating the database a new variant should be introduced.
#[derive(
    Debug,
    PartialEq,
    Eq,
    PartialOrd,
    Ord,
    Clone,
    Copy,
    derive_more::Display,
    num_derive::FromPrimitive,
)]
#[repr(i64)]
pub enum SchemaVersion {
    #[display("0000:Empty database with no tables yet.")]
    Empty,
    #[display(
        "0001:Initial schema version with tables for blocks, transactions, accounts, contracts, \
         tokens and more."
    )]
    InitialFirstHalf,
    #[display(
        "0002:Adds index over blocks without cumulative finalization time, improving indexer \
         performance."
    )]
    IndexBlocksWithNoCumulativeFinTime,
    #[display("0003:PayDayPoolCommissionRates")]
    PayDayPoolCommissionRates,
    #[display("0004:PayDayLotteryPowers")]
    PayDayLotteryPowers,
    #[display("0005:Fix invalid data of dangling delegators.")]
    FixDanglingDelegators,
    #[display("0005:Accumulated pool state columns.")]
    AddAccumulatedPoolState,
}
impl SchemaVersion {
    /// The minimum supported database schema version for the API.
    /// Fails at startup if any breaking database schema versions have been
    /// introduced since this version.
<<<<<<< HEAD
    pub const API_SUPPORTED_SCHEMA_VERSION: SchemaVersion = SchemaVersion::AddAccumulatedPoolState;
=======
    pub const API_SUPPORTED_SCHEMA_VERSION: SchemaVersion = SchemaVersion::PayDayLotteryPowers;
>>>>>>> 64bc1d03
    /// The latest known version of the schema.
    const LATEST: SchemaVersion = SchemaVersion::AddAccumulatedPoolState;

    /// Parse version number into a database schema version.
    /// None if the version is unknown.
    fn from_version(version: i64) -> Option<SchemaVersion> {
        num_traits::FromPrimitive::from_i64(version)
    }

    /// Convert to the integer representation used as version in the database.
    fn as_i64(self) -> i64 { self as i64 }

    /// Whether introducing the database schema version is destructive, meaning
    /// not backwards compatible.
    fn is_destructive(self) -> bool {
        match self {
            SchemaVersion::Empty => false,
            SchemaVersion::InitialFirstHalf => false,
            SchemaVersion::IndexBlocksWithNoCumulativeFinTime => false,
            SchemaVersion::PayDayPoolCommissionRates => false,
            SchemaVersion::PayDayLotteryPowers => false,
            SchemaVersion::FixDanglingDelegators => false,
            SchemaVersion::AddAccumulatedPoolState => false,
        }
    }

    /// Run migrations for this schema version to the next.
    async fn migration_to_next(
        &self,
        pool: &PgPool,
        endpoints: &[v2::Endpoint],
    ) -> anyhow::Result<SchemaVersion> {
        let mut tx = pool.begin().await?;
        let start_time = chrono::Utc::now();
        let new_version = match self {
            SchemaVersion::Empty => {
                // Set up the initial database schema.
                tx.as_mut()
                    .execute(sqlx::raw_sql(include_str!("./migrations/m0001-initialize.sql")))
                    .await?;
                SchemaVersion::InitialFirstHalf
            }
            SchemaVersion::InitialFirstHalf => {
                tx.as_mut()
                    .execute(sqlx::raw_sql(include_str!(
                        "./migrations/m0002-block-cumulative-fin-time-index.sql"
                    )))
                    .await?;
                SchemaVersion::IndexBlocksWithNoCumulativeFinTime
            }
            SchemaVersion::IndexBlocksWithNoCumulativeFinTime => {
                tx.as_mut().execute(sqlx::raw_sql(include_str!("./migrations/m0003.sql"))).await?;
                SchemaVersion::PayDayPoolCommissionRates
            }
            SchemaVersion::PayDayPoolCommissionRates => {
                tx.as_mut().execute(sqlx::raw_sql(include_str!("./migrations/m0004.sql"))).await?;
                SchemaVersion::PayDayLotteryPowers
            }
            SchemaVersion::PayDayLotteryPowers => {
                m0005_fix_dangling_delegators::run(&mut tx, endpoints).await?
            }
            SchemaVersion::FixDanglingDelegators => {
                tx.as_mut()
                    .execute(sqlx::raw_sql(include_str!(
                        "./migrations/m0005-cumulate-pool-info.sql"
                    )))
                    .await?;
                SchemaVersion::AddAccumulatedPoolState
            }
            SchemaVersion::AddAccumulatedPoolState => unimplemented!(
                "No migration implemented for database schema version {}",
                self.as_i64()
            ),
        };
        let end_time = chrono::Utc::now();
        insert_migration(&mut tx, &new_version.into(), start_time, end_time).await?;
        tx.commit().await?;
        Ok(new_version)
    }
}

/// Set up the migrations tables if not already there.
async fn ensure_migrations_table(pool: &PgPool) -> anyhow::Result<()> {
    sqlx::query!(
        r#"CREATE TABLE IF NOT EXISTS migrations (
            version BIGINT PRIMARY KEY,
            description TEXT NOT NULL,
            destructive BOOL NOT NULL,
            start_time TIMESTAMPTZ NOT NULL,
            end_time TIMESTAMPTZ NOT NULL
        )"#
    )
    .execute(pool)
    .await?;
    Ok(())
}

/// Check the existence of the 'migration' table.
async fn has_migration_table(pool: &PgPool) -> anyhow::Result<bool> {
    let has_migration_table = sqlx::query_scalar!(
        "SELECT EXISTS (
            SELECT FROM information_schema.tables
            WHERE  table_schema = 'public'
            AND    table_name   = 'migrations'
        )"
    )
    .fetch_one(pool)
    .await?
    .unwrap_or(false);
    Ok(has_migration_table)
}

/// Query the migrations table for the current database schema version.
/// Results in an error if not migrations table found.
pub async fn current_schema_version(pool: &PgPool) -> anyhow::Result<SchemaVersion> {
    let version = sqlx::query_scalar!("SELECT MAX(version) FROM migrations")
        .fetch_one(pool)
        .await?
        .unwrap_or(0);
    SchemaVersion::from_version(version).context("Unknown database schema version")
}

/// Update the migrations table with a new migration.
async fn insert_migration(
    connection: &mut Transaction,
    migration: &Migration,
    start_time: chrono::DateTime<chrono::Utc>,
    end_time: chrono::DateTime<chrono::Utc>,
) -> anyhow::Result<()> {
    sqlx::query!(
        "INSERT INTO migrations (version, description, destructive, start_time, end_time) VALUES \
         ($1, $2, $3, $4, $5)",
        migration.version,
        migration.description,
        migration.destructive,
        start_time,
        end_time
    )
    .execute(connection.as_mut())
    .await?;
    Ok(())
}

/// Query the migrations table for any migrations which have been destructive
/// since the provided version.
async fn destructive_schema_version_since(
    pool: &PgPool,
    version: SchemaVersion,
) -> anyhow::Result<Vec<Migration>> {
    let rows = sqlx::query_as!(
        Migration,
        "SELECT
            version, description, destructive
        FROM migrations
        WHERE version > $1
            AND destructive IS TRUE
        ORDER BY version ASC",
        version.as_i64()
    )
    .fetch_all(pool)
    .await?;
    Ok(rows)
}<|MERGE_RESOLUTION|>--- conflicted
+++ resolved
@@ -184,18 +184,14 @@
     PayDayLotteryPowers,
     #[display("0005:Fix invalid data of dangling delegators.")]
     FixDanglingDelegators,
-    #[display("0005:Accumulated pool state columns.")]
+    #[display("0006:Accumulated pool state columns.")]
     AddAccumulatedPoolState,
 }
 impl SchemaVersion {
     /// The minimum supported database schema version for the API.
     /// Fails at startup if any breaking database schema versions have been
     /// introduced since this version.
-<<<<<<< HEAD
     pub const API_SUPPORTED_SCHEMA_VERSION: SchemaVersion = SchemaVersion::AddAccumulatedPoolState;
-=======
-    pub const API_SUPPORTED_SCHEMA_VERSION: SchemaVersion = SchemaVersion::PayDayLotteryPowers;
->>>>>>> 64bc1d03
     /// The latest known version of the schema.
     const LATEST: SchemaVersion = SchemaVersion::AddAccumulatedPoolState;
 
@@ -260,7 +256,7 @@
             SchemaVersion::FixDanglingDelegators => {
                 tx.as_mut()
                     .execute(sqlx::raw_sql(include_str!(
-                        "./migrations/m0005-cumulate-pool-info.sql"
+                        "./migrations/m0006-cumulate-pool-info.sql"
                     )))
                     .await?;
                 SchemaVersion::AddAccumulatedPoolState
