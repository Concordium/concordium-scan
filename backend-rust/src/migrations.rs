use anyhow::Context;
use concordium_rust_sdk::v2;
use sqlx::{Executor, PgPool};
use std::cmp::Ordering;
use tokio_util::sync::CancellationToken;
use tracing::info;

type Transaction = sqlx::Transaction<'static, sqlx::Postgres>;

mod m0005_fix_dangling_delegators;
mod m0006_fix_stake;
mod m0008_canonical_address_and_transaction_search_index;
mod m0010_fill_capital_bound_and_leverage_bound;
mod m0014_baker_metrics;
mod m0015_pool_rewards;

/// Ensure the current database schema version is compatible with the supported
/// schema version.
/// When the current database schema version is older than supported, ensure no
/// additive versions since then, as the API might depend on information
/// introduced. When the current database schema is newer, ensure no destructive
/// versions have been introduced since then, as the API might depend on
/// information now removed.
pub async fn ensure_compatible_schema_version(
    pool: &PgPool,
    supported: SchemaVersion,
) -> anyhow::Result<()> {
    if !has_migration_table(pool).await? {
        anyhow::bail!(
            "Failed to find database schema version.

Use `ccdscan-indexer --migrate` to initialize the database schema."
        )
    }
    let current = current_schema_version(pool).await?;
    match current.cmp(&supported) {
        // If the database schema version is exactly the supported one, we are done.
        Ordering::Equal => (),
        // If current database schema version is older than supported version, we check
        // if any version between the current database schema and the
        // supported are additive (non-destructive), if so the API most likely
        // depend on this new information and we produce an error.
        Ordering::Less => {
            // Iterate versions between current and supported schema version.
            for version_between in current.as_i64()..supported.as_i64() {
                let version_between = SchemaVersion::from_version(version_between)
                    .context("Unexpected gap between schema versions.")?;
                if !version_between.is_destructive() {
                    anyhow::bail!(
                        "Database is using an older schema version not supported by this version \
                         of `ccdscan-api`.

Use `ccdscan-indexer --migrate` to migrate the database schema."
                    )
                }
            }
        }
        // If the database schema version is newer than the supported schema version, we check if
        // any of the migrations were destructive, since the API would most likely still depend on
        // the information we produce an error in this case.
        Ordering::Greater => {
            let destructive_migrations = destructive_schema_version_since(pool, supported).await?;
            if !destructive_migrations.is_empty() {
                anyhow::bail!(
                    "Database is using a newer schema version, which is not compatible with the \
                     supported version of this service.
    Support {}

The following breaking schema migrations have happened:
  - {}",
                    Migration::from(supported),
                    destructive_migrations
                        .iter()
                        .map(|m| m.to_string())
                        .collect::<Vec<_>>()
                        .join("\n  - ")
                );
            }
        }
    }
    Ok(())
}

/// Migrate the database schema to the latest version.
pub async fn run_migrations(
    pool: PgPool,
    endpoints: Vec<v2::Endpoint>,
    cancel_token: CancellationToken,
) -> anyhow::Result<()> {
    cancel_token
        .run_until_cancelled(async move {
            ensure_migrations_table(&pool).await?;
            let mut current = current_schema_version(&pool).await?;
            info!("Current database schema version {}", current.as_i64());
            info!("Latest database schema version {}", SchemaVersion::LATEST.as_i64());
            while current < SchemaVersion::LATEST {
                info!("Running migration from database schema version {}", current.as_i64());
                let new_version = current.migration_to_next(&pool, endpoints.as_slice()).await?;
                info!("Migrated database schema to version {} successfully", new_version.as_i64());
                current = new_version
            }
            Ok::<_, anyhow::Error>(())
        })
        .await
        .transpose()?;
    Ok(())
}

/// Check whether the current database schema version matches the latest known
/// database schema version.
pub async fn ensure_latest_schema_version(pool: &PgPool) -> anyhow::Result<()> {
    if !has_migration_table(pool).await? {
        anyhow::bail!(
            "Failed to find the database schema version.

To allow running database migrations provide the `--migrate` flag.
Use `--help` for more information."
        )
    }
    let current = current_schema_version(pool).await?;
    if current != SchemaVersion::LATEST {
        anyhow::bail!(
            "Current database schema version is not the latest
    Current: {}
     Latest: {}

To allow running database migrations provide the `--migrate` flag.
Use `--help` for more information.",
            current.as_i64(),
            SchemaVersion::LATEST.as_i64()
        )
    }
    Ok(())
}

#[derive(Debug, derive_more::Display)]
#[display("Migration {version}:{description}")]
struct Migration {
    /// Version number for the database schema.
    version:     i64,
    /// Short description of the point of the migration.
    description: String,
    /// Whether the migration does a breaking change to the database schema.
    /// This can be used for the API to ensure no breaking change has happened
    /// since the supported schema version.
    destructive: bool,
}

impl From<SchemaVersion> for Migration {
    fn from(value: SchemaVersion) -> Self {
        Migration {
            version:     value.as_i64(),
            description: value.to_string(),
            destructive: value.is_destructive(),
        }
    }
}

/// Represents database schema versions.
/// Whenever migrating the database a new variant should be introduced.
#[derive(
    Debug,
    PartialEq,
    Eq,
    PartialOrd,
    Ord,
    Clone,
    Copy,
    derive_more::Display,
    num_derive::FromPrimitive,
)]
#[repr(i64)]
pub enum SchemaVersion {
    #[display("0000:Empty database with no tables yet.")]
    Empty,
    #[display(
        "0001:Initial schema version with tables for blocks, transactions, accounts, contracts, \
         tokens and more."
    )]
    InitialFirstHalf,
    #[display(
        "0002:Adds index over blocks without cumulative finalization time, improving indexer \
         performance."
    )]
    IndexBlocksWithNoCumulativeFinTime,
    #[display("0003:PayDayPoolCommissionRates")]
    PayDayPoolCommissionRates,
    #[display("0004:PayDayLotteryPowers")]
    PayDayLotteryPowers,
    #[display("0005:Fix invalid data of dangling delegators.")]
    FixDanglingDelegators,
    #[display("0006:Fix staked amounts")]
    FixStakedAmounts,
    #[display("0007:Accumulated pool state columns.")]
    AddAccumulatedPoolState,
    #[display("0008:AccountBaseAddress")]
    AccountBaseAddress,
    #[display("0009:StakedPoolSizeConstraint")]
    StakedPoolSizeConstraint,
    #[display("0010:Add delegated stake cap")]
    DelegatedStakeCap,
    #[display("0011:RankingByLotteryPower")]
    RankingByLotteryPower,
    #[display("0012:Add removed bakers table")]
    TrackRemovedBakers,
    #[display("0013:Fix delegated_restake_earnings data in accounts")]
    FixDelegatedStakeEarnings,
    #[display("0014:RankingByLotteryPower")]
    BakerMetrics,
    #[display("0015:Add tracking of rewards paid out to bakers and delegators in payday blocks")]
    PaydayPoolRewards,
<<<<<<< HEAD
    #[display("0016:Reward metrics")]
    RewardMetrics,
=======
    #[display("0016:Passive delegation")]
    PassiveDelgation,
>>>>>>> 33e96843
}
impl SchemaVersion {
    /// The minimum supported database schema version for the API.
    /// Fails at startup if any breaking database schema versions have been
    /// introduced since this version.
    pub const API_SUPPORTED_SCHEMA_VERSION: SchemaVersion = SchemaVersion::RewardMetrics;
    /// The latest known version of the schema.
<<<<<<< HEAD
    const LATEST: SchemaVersion = SchemaVersion::RewardMetrics;
=======
    const LATEST: SchemaVersion = SchemaVersion::PassiveDelgation;
>>>>>>> 33e96843

    /// Parse version number into a database schema version.
    /// None if the version is unknown.
    fn from_version(version: i64) -> Option<SchemaVersion> {
        num_traits::FromPrimitive::from_i64(version)
    }

    /// Convert to the integer representation used as version in the database.
    fn as_i64(self) -> i64 { self as i64 }

    /// Whether introducing the database schema version is destructive, meaning
    /// not backwards compatible.
    fn is_destructive(self) -> bool {
        match self {
            SchemaVersion::Empty => false,
            SchemaVersion::InitialFirstHalf => false,
            SchemaVersion::IndexBlocksWithNoCumulativeFinTime => false,
            SchemaVersion::PayDayPoolCommissionRates => false,
            SchemaVersion::PayDayLotteryPowers => false,
            SchemaVersion::FixDanglingDelegators => false,
            SchemaVersion::FixStakedAmounts => false,
            SchemaVersion::AddAccumulatedPoolState => false,
            SchemaVersion::AccountBaseAddress => false,
            SchemaVersion::StakedPoolSizeConstraint => false,
            SchemaVersion::DelegatedStakeCap => false,
            SchemaVersion::RankingByLotteryPower => false,
            SchemaVersion::TrackRemovedBakers => false,
            SchemaVersion::FixDelegatedStakeEarnings => false,
            SchemaVersion::BakerMetrics => false,
            SchemaVersion::PaydayPoolRewards => false,
<<<<<<< HEAD
            SchemaVersion::RewardMetrics => false,
=======
            SchemaVersion::PassiveDelgation => false,
>>>>>>> 33e96843
        }
    }

    /// Run migrations for this schema version to the next.
    async fn migration_to_next(
        &self,
        pool: &PgPool,
        endpoints: &[v2::Endpoint],
    ) -> anyhow::Result<SchemaVersion> {
        let mut tx = pool.begin().await?;
        let start_time = chrono::Utc::now();
        let new_version = match self {
            SchemaVersion::Empty => {
                // Set up the initial database schema.
                tx.as_mut()
                    .execute(sqlx::raw_sql(include_str!("./migrations/m0001-initialize.sql")))
                    .await?;
                SchemaVersion::InitialFirstHalf
            }
            SchemaVersion::InitialFirstHalf => {
                tx.as_mut()
                    .execute(sqlx::raw_sql(include_str!(
                        "./migrations/m0002-block-cumulative-fin-time-index.sql"
                    )))
                    .await?;
                SchemaVersion::IndexBlocksWithNoCumulativeFinTime
            }
            SchemaVersion::IndexBlocksWithNoCumulativeFinTime => {
                tx.as_mut().execute(sqlx::raw_sql(include_str!("./migrations/m0003.sql"))).await?;
                SchemaVersion::PayDayPoolCommissionRates
            }
            SchemaVersion::PayDayPoolCommissionRates => {
                tx.as_mut().execute(sqlx::raw_sql(include_str!("./migrations/m0004.sql"))).await?;
                SchemaVersion::PayDayLotteryPowers
            }
            SchemaVersion::PayDayLotteryPowers => {
                m0005_fix_dangling_delegators::run(&mut tx, endpoints).await?
            }
            SchemaVersion::FixDanglingDelegators => {
                m0006_fix_stake::run(&mut tx, endpoints).await?
            }
            SchemaVersion::FixStakedAmounts => {
                tx.as_mut()
                    .execute(sqlx::raw_sql(include_str!(
                        "./migrations/m0007-cumulate-pool-info.sql"
                    )))
                    .await?;
                SchemaVersion::AddAccumulatedPoolState
            }
            SchemaVersion::AddAccumulatedPoolState => {
                m0008_canonical_address_and_transaction_search_index::run(&mut tx).await?
            }
            SchemaVersion::AccountBaseAddress => {
                tx.as_mut()
                    .execute(sqlx::raw_sql(include_str!(
                        "./migrations/m0009_pool_info_constraint.sql"
                    )))
                    .await?;
                SchemaVersion::StakedPoolSizeConstraint
            }
            SchemaVersion::StakedPoolSizeConstraint => {
                let next_schema_version = SchemaVersion::DelegatedStakeCap;
                m0010_fill_capital_bound_and_leverage_bound::run(
                    &mut tx,
                    endpoints,
                    next_schema_version,
                )
                .await?
            }
            SchemaVersion::DelegatedStakeCap => {
                tx.as_mut()
                    .execute(sqlx::raw_sql(include_str!(
                        "./migrations/m0011-ranking-by-lottery-power.sql"
                    )))
                    .await?;
                SchemaVersion::RankingByLotteryPower
            }
            SchemaVersion::RankingByLotteryPower => {
                tx.as_mut()
                    .execute(sqlx::raw_sql(include_str!("./migrations/m0012-removed-bakers.sql")))
                    .await?;
                SchemaVersion::TrackRemovedBakers
            }
            SchemaVersion::TrackRemovedBakers => {
                tx.as_mut()
                    .execute(sqlx::raw_sql(include_str!(
                        "./migrations/m0013-fix-removed-delegators-restake.sql"
                    )))
                    .await?;
                SchemaVersion::FixDelegatedStakeEarnings
            }
            SchemaVersion::FixDelegatedStakeEarnings => {
                let next_schema_version = SchemaVersion::BakerMetrics;
                m0014_baker_metrics::run(&mut tx, endpoints, next_schema_version).await?
            }
            SchemaVersion::BakerMetrics => {
                let next_schema_version = SchemaVersion::PaydayPoolRewards;
                m0015_pool_rewards::run(&mut tx, endpoints, next_schema_version).await?
            }
            SchemaVersion::PaydayPoolRewards => {
                tx.as_mut()
<<<<<<< HEAD
                    .execute(sqlx::raw_sql(include_str!("./migrations/m0016-reward-metrics.sql")))
                    .await?;
                SchemaVersion::RewardMetrics
            }
            SchemaVersion::RewardMetrics => unimplemented!(
=======
                    .execute(sqlx::raw_sql(include_str!(
                        "./migrations/m0016-passive-delegation.sql"
                    )))
                    .await?;
                SchemaVersion::PassiveDelgation
            }
            SchemaVersion::PassiveDelgation => unimplemented!(
>>>>>>> 33e96843
                "No migration implemented for database schema version {}",
                self.as_i64()
            ),
        };
        let end_time = chrono::Utc::now();
        insert_migration(&mut tx, &new_version.into(), start_time, end_time).await?;
        tx.commit().await?;
        Ok(new_version)
    }
}

/// Set up the migrations tables if not already there.
async fn ensure_migrations_table(pool: &PgPool) -> anyhow::Result<()> {
    sqlx::query!(
        r#"CREATE TABLE IF NOT EXISTS migrations (
            version BIGINT PRIMARY KEY,
            description TEXT NOT NULL,
            destructive BOOL NOT NULL,
            start_time TIMESTAMPTZ NOT NULL,
            end_time TIMESTAMPTZ NOT NULL
        )"#
    )
    .execute(pool)
    .await?;
    Ok(())
}

/// Check the existence of the 'migration' table.
async fn has_migration_table(pool: &PgPool) -> anyhow::Result<bool> {
    let has_migration_table = sqlx::query_scalar!(
        "SELECT EXISTS (
            SELECT FROM information_schema.tables
            WHERE  table_schema = 'public'
            AND    table_name   = 'migrations'
        )"
    )
    .fetch_one(pool)
    .await?
    .unwrap_or(false);
    Ok(has_migration_table)
}

/// Query the migrations table for the current database schema version.
/// Results in an error if not migrations table found.
pub async fn current_schema_version(pool: &PgPool) -> anyhow::Result<SchemaVersion> {
    let version = sqlx::query_scalar!("SELECT MAX(version) FROM migrations")
        .fetch_one(pool)
        .await?
        .unwrap_or(0);
    SchemaVersion::from_version(version).context("Unknown database schema version")
}

/// Update the migrations table with a new migration.
async fn insert_migration(
    connection: &mut Transaction,
    migration: &Migration,
    start_time: chrono::DateTime<chrono::Utc>,
    end_time: chrono::DateTime<chrono::Utc>,
) -> anyhow::Result<()> {
    sqlx::query!(
        "INSERT INTO migrations (version, description, destructive, start_time, end_time) VALUES \
         ($1, $2, $3, $4, $5)",
        migration.version,
        migration.description,
        migration.destructive,
        start_time,
        end_time
    )
    .execute(connection.as_mut())
    .await?;
    Ok(())
}

/// Query the migrations table for any migrations which have been destructive
/// since the provided version.
async fn destructive_schema_version_since(
    pool: &PgPool,
    version: SchemaVersion,
) -> anyhow::Result<Vec<Migration>> {
    let rows = sqlx::query_as!(
        Migration,
        "SELECT
            version, description, destructive
        FROM migrations
        WHERE version > $1
            AND destructive IS TRUE
        ORDER BY version ASC",
        version.as_i64()
    )
    .fetch_all(pool)
    .await?;
    Ok(rows)
}<|MERGE_RESOLUTION|>--- conflicted
+++ resolved
@@ -209,13 +209,10 @@
     BakerMetrics,
     #[display("0015:Add tracking of rewards paid out to bakers and delegators in payday blocks")]
     PaydayPoolRewards,
-<<<<<<< HEAD
-    #[display("0016:Reward metrics")]
+    #[display("0016:Passive delegation")]
+    PassiveDelegation,
+    #[display("0017:Reward metrics")]
     RewardMetrics,
-=======
-    #[display("0016:Passive delegation")]
-    PassiveDelgation,
->>>>>>> 33e96843
 }
 impl SchemaVersion {
     /// The minimum supported database schema version for the API.
@@ -223,11 +220,7 @@
     /// introduced since this version.
     pub const API_SUPPORTED_SCHEMA_VERSION: SchemaVersion = SchemaVersion::RewardMetrics;
     /// The latest known version of the schema.
-<<<<<<< HEAD
     const LATEST: SchemaVersion = SchemaVersion::RewardMetrics;
-=======
-    const LATEST: SchemaVersion = SchemaVersion::PassiveDelgation;
->>>>>>> 33e96843
 
     /// Parse version number into a database schema version.
     /// None if the version is unknown.
@@ -258,11 +251,8 @@
             SchemaVersion::FixDelegatedStakeEarnings => false,
             SchemaVersion::BakerMetrics => false,
             SchemaVersion::PaydayPoolRewards => false,
-<<<<<<< HEAD
+            SchemaVersion::PassiveDelegation => false,
             SchemaVersion::RewardMetrics => false,
-=======
-            SchemaVersion::PassiveDelgation => false,
->>>>>>> 33e96843
         }
     }
 
@@ -364,21 +354,20 @@
             }
             SchemaVersion::PaydayPoolRewards => {
                 tx.as_mut()
-<<<<<<< HEAD
-                    .execute(sqlx::raw_sql(include_str!("./migrations/m0016-reward-metrics.sql")))
+                    .execute(sqlx::raw_sql(include_str!(
+                        "./migrations/m0016-passive-delegation.sql"
+                    )))
+                    .await?;
+                SchemaVersion::PassiveDelegation
+            }
+            SchemaVersion::PassiveDelegation => {
+                tx.as_mut()
+                    .execute(sqlx::raw_sql(include_str!("./migrations/m0017-reward-metrics.sql")))
                     .await?;
                 SchemaVersion::RewardMetrics
             }
+
             SchemaVersion::RewardMetrics => unimplemented!(
-=======
-                    .execute(sqlx::raw_sql(include_str!(
-                        "./migrations/m0016-passive-delegation.sql"
-                    )))
-                    .await?;
-                SchemaVersion::PassiveDelgation
-            }
-            SchemaVersion::PassiveDelgation => unimplemented!(
->>>>>>> 33e96843
                 "No migration implemented for database schema version {}",
                 self.as_i64()
             ),
