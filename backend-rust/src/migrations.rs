use anyhow::Context;
use concordium_rust_sdk::v2;
use sqlx::{Connection as _, Executor, PgPool};
use std::cmp::Ordering;
use tracing::info;

mod m0005_fix_dangling_delegators;
mod m0006_fix_stake;
mod m0008_canonical_address_and_transaction_search_index;
mod m0010_fill_capital_bound_and_leverage_bound;
mod m0014_baker_metrics;
mod m0015_pool_rewards;
mod m0019_payday_stake_information;
mod m0020_chain_update_events;
mod m0021_amounts_schedule;
mod m0023_add_init_parameter;
mod m0025_fix_passive_delegator_stake;
mod m0026_update_genesis_validator_info;
mod m0027_reindex_credential_deployments;

/// Ensure the current database schema version is compatible with the supported
/// schema version.
/// When the current database schema version is older than supported, ensure no
/// additive versions since then, as the API might depend on information
/// introduced. When the current database schema is newer, ensure no destructive
/// versions have been introduced since then, as the API might depend on
/// information now removed.
pub async fn ensure_compatible_schema_version(
    pool: &PgPool,
    supported: SchemaVersion,
) -> anyhow::Result<()> {
    if !has_migration_table(pool).await? {
        anyhow::bail!(
            "Failed to find database schema version.

Use `ccdscan-indexer --migrate` to initialize the database schema."
        )
    }
    let current = current_schema_version(pool).await?;
    match current.cmp(&supported) {
        // If the database schema version is exactly the supported one, we are done.
        Ordering::Equal => (),
        // If current database schema version is older than supported version, we check
        // if any version between the current database schema and the
        // supported are additive (non-destructive), if so the API most likely
        // depend on this new information and we produce an error.
        Ordering::Less => {
            // Iterate versions between current and supported schema version.
            for version_between in current.as_i64()..supported.as_i64() {
                let version_between = SchemaVersion::from_version(version_between)
                    .context("Unexpected gap between schema versions.")?;
                if !version_between.is_destructive() {
                    anyhow::bail!(
                        "Database is using an older schema version not supported by this version \
                         of `ccdscan-api`.

Use `ccdscan-indexer --migrate` to migrate the database schema."
                    )
                }
            }
        }
        // If the database schema version is newer than the supported schema version, we check if
        // any of the migrations were destructive, since the API would most likely still depend on
        // the information we produce an error in this case.
        Ordering::Greater => {
            let destructive_migrations = destructive_schema_version_since(pool, supported).await?;
            if !destructive_migrations.is_empty() {
                anyhow::bail!(
                    "Database is using a newer schema version, which is not compatible with the \
                     supported version of this service.
    Support {}

The following breaking schema migrations have happened:
  - {}",
                    Migration::from(supported),
                    destructive_migrations
                        .iter()
                        .map(|m| m.to_string())
                        .collect::<Vec<_>>()
                        .join("\n  - ")
                );
            }
        }
    }
    Ok(())
}

/// Migrate the database schema to the latest version.
pub async fn run_migrations(
    db_connection: &mut sqlx::PgConnection,
    endpoints: Vec<v2::Endpoint>,
) -> anyhow::Result<()> {
    ensure_migrations_table(db_connection).await?;
    let mut current = current_schema_version(&mut *db_connection).await?;
    info!("Current database schema version {}", current.as_i64());
    info!("Latest database schema version {}", SchemaVersion::LATEST.as_i64());
    while current < SchemaVersion::LATEST {
        info!("Running migration from database schema version {}", current.as_i64());
        let new_version = current.migration_to_next(db_connection, endpoints.as_slice()).await?;
        if new_version.is_partial() {
            info!("Committing partial migration to schema version {}", new_version.as_i64());
        } else {
            info!("Migrated database schema to version {} successfully", new_version.as_i64());
        }
        current = new_version
    }
    Ok(())
}

/// Check whether the current database schema version matches the latest known
/// database schema version.
pub async fn ensure_latest_schema_version(
    db_connection: &mut sqlx::PgConnection,
) -> anyhow::Result<()> {
    if !has_migration_table(&mut *db_connection).await? {
        anyhow::bail!(
            "Failed to find the database schema version.

To allow running database migrations provide the `--migrate` flag.
Use `--help` for more information."
        )
    }
    let current = current_schema_version(db_connection).await?;
    if current != SchemaVersion::LATEST {
        anyhow::bail!(
            "Current database schema version is not the latest
    Current: {}
     Latest: {}

To allow running database migrations provide the `--migrate` flag.
Use `--help` for more information.",
            current.as_i64(),
            SchemaVersion::LATEST.as_i64()
        )
    }
    Ok(())
}

#[derive(Debug, derive_more::Display)]
#[display("Migration {version}:{description}")]
struct Migration {
    /// Version number for the database schema.
    version:     i64,
    /// Short description of the point of the migration.
    description: String,
    /// Whether the migration does a breaking change to the database schema.
    /// This can be used for the API to ensure no breaking change has happened
    /// since the supported schema version.
    destructive: bool,
}

impl From<SchemaVersion> for Migration {
    fn from(value: SchemaVersion) -> Self {
        Migration {
            version:     value.as_i64(),
            description: value.to_string(),
            destructive: value.is_destructive(),
        }
    }
}

/// Represents database schema versions.
/// Whenever migrating the database a new variant should be introduced.
#[derive(
    Debug,
    PartialEq,
    Eq,
    PartialOrd,
    Ord,
    Clone,
    Copy,
    derive_more::Display,
    num_derive::FromPrimitive,
)]
#[repr(i64)]
pub enum SchemaVersion {
    #[display("0000:Empty database with no tables yet.")]
    Empty,
    #[display(
        "0001:Initial schema version with tables for blocks, transactions, accounts, contracts, \
         tokens and more."
    )]
    InitialFirstHalf,
    #[display(
        "0002:Adds index over blocks without cumulative finalization time, improving indexer \
         performance."
    )]
    IndexBlocksWithNoCumulativeFinTime,
    #[display("0003:PayDayPoolCommissionRates")]
    PayDayPoolCommissionRates,
    #[display("0004:PayDayLotteryPowers")]
    PayDayLotteryPowers,
    #[display("0005:Fix invalid data of dangling delegators.")]
    FixDanglingDelegators,
    #[display("0006:Fix staked amounts")]
    FixStakedAmounts,
    #[display("0007:Accumulated pool state columns.")]
    AddAccumulatedPoolState,
    #[display("0008:AccountBaseAddress")]
    AccountBaseAddress,
    #[display("0009:StakedPoolSizeConstraint")]
    StakedPoolSizeConstraint,
    #[display("0010:Add delegated stake cap")]
    DelegatedStakeCap,
    #[display("0011:RankingByLotteryPower")]
    RankingByLotteryPower,
    #[display("0012:Add removed bakers table")]
    TrackRemovedBakers,
    #[display("0013:Fix delegated_restake_earnings data in accounts")]
    FixDelegatedStakeEarnings,
    #[display("0014:Add baker metrics")]
    BakerMetrics,
    #[display("0015:Add tracking of rewards paid out to bakers and delegators in payday blocks")]
    PaydayPoolRewards,
    #[display("0016:Passive delegation")]
    PassiveDelegation,
    #[display("0017:Reward metrics")]
    RewardMetrics,
    #[display("0018:Add tracking of stake to bakers and delagators in payday blocks (Partial)")]
    PaydayPoolStakePartial,
    #[display("0019:Add tracking of stake to bakers and delagators in payday blocks")]
    PaydayPoolStake,
    #[display("0020:Chain updates events")]
    ChainUpdateEvents,
    #[display("0021:Amount schedule")]
    AmountSchedule,
    #[display("0022:Fix corrupted passive delegators")]
    FixCorruptedPassiveDelegators,
    #[display("0023:Add input parameter to init transactions")]
    AddInputParameterToInitTransactions,
    #[display("0024:Precompute validators APYs")]
    BakerPeriodApyViews,
    #[display("0025:Fix passive delegators stake")]
    FixPassiveDelegatorsStake,
    #[display("0026:Update information for genesis validators")]
    UpdateGenesisValidatorInfo,
    #[display("0027:Reindex credential deployments, adjusting cost and missing information")]
    ReindexCredentialDeployment,
    #[display("0028:Reindex reward metrics, using time as leading column")]
    ReindexRewardMetrics,
    #[display("0029:Index account transactions")]
    IndexAccountTransactions,
    #[display("0030:Reindex account statement entry type")]
    ReindexAccountAccountStatementEntryType,
    #[display("0031:Reindex affected accounts")]
    ReindexAffectedAccounts,
    #[display("0032:Reindex ginhash")]
    ReindexGinHash,
    #[display("0033:Index for partial contracts search")]
    IndexPartialContractsSearch,
<<<<<<< HEAD
    #[display("0034: New account transaction types are added")]
    UpdateAccountTransactionTypes,
=======
    #[display("0034:Separate index for account statements and account rewards")]
    IndexAccountRewards,
>>>>>>> d17b44d7
}
impl SchemaVersion {
    /// The minimum supported database schema version for the API.
    /// Fails at startup if any breaking (destructive) database schema versions
    /// have been introduced since this version.
    pub const API_SUPPORTED_SCHEMA_VERSION: SchemaVersion =
        SchemaVersion::UpdateAccountTransactionTypes;
    /// The latest known version of the schema.
<<<<<<< HEAD
    const LATEST: SchemaVersion = SchemaVersion::UpdateAccountTransactionTypes;
=======
    const LATEST: SchemaVersion = SchemaVersion::IndexAccountRewards;
>>>>>>> d17b44d7

    /// Parse version number into a database schema version.
    /// None if the version is unknown.
    fn from_version(version: i64) -> Option<SchemaVersion> {
        num_traits::FromPrimitive::from_i64(version)
    }

    /// Convert to the integer representation used as version in the database.
    fn as_i64(self) -> i64 { self as i64 }

    /// Whether introducing the database schema version is destructive, meaning
    /// not backwards compatible.
    /// Note: We use match statements here to catch missing variants at
    /// compile-time. This enforces explicit evaluation when adding a new
    /// database schema, ensuring awareness of whether the change is
    /// destructive.
    fn is_destructive(self) -> bool {
        match self {
            SchemaVersion::Empty => false,
            SchemaVersion::InitialFirstHalf => false,
            SchemaVersion::IndexBlocksWithNoCumulativeFinTime => false,
            SchemaVersion::PayDayPoolCommissionRates => false,
            SchemaVersion::PayDayLotteryPowers => false,
            SchemaVersion::FixDanglingDelegators => false,
            SchemaVersion::FixStakedAmounts => false,
            SchemaVersion::AddAccumulatedPoolState => false,
            SchemaVersion::AccountBaseAddress => false,
            SchemaVersion::StakedPoolSizeConstraint => false,
            SchemaVersion::DelegatedStakeCap => false,
            SchemaVersion::RankingByLotteryPower => false,
            SchemaVersion::TrackRemovedBakers => false,
            SchemaVersion::FixDelegatedStakeEarnings => false,
            SchemaVersion::BakerMetrics => false,
            SchemaVersion::PaydayPoolRewards => false,
            SchemaVersion::PassiveDelegation => false,
            SchemaVersion::RewardMetrics => false,
            SchemaVersion::PaydayPoolStakePartial => false,
            SchemaVersion::PaydayPoolStake => false,
            SchemaVersion::ChainUpdateEvents => false,
            SchemaVersion::AmountSchedule => false,
            SchemaVersion::FixCorruptedPassiveDelegators => false,
            SchemaVersion::AddInputParameterToInitTransactions => false,
            SchemaVersion::BakerPeriodApyViews => false,
            SchemaVersion::FixPassiveDelegatorsStake => false,
            SchemaVersion::UpdateGenesisValidatorInfo => false,
            SchemaVersion::ReindexCredentialDeployment => false,
            SchemaVersion::ReindexRewardMetrics => false,
            SchemaVersion::IndexAccountTransactions => false,
            SchemaVersion::ReindexAccountAccountStatementEntryType => false,
            SchemaVersion::ReindexAffectedAccounts => false,
            SchemaVersion::ReindexGinHash => false,
            SchemaVersion::IndexPartialContractsSearch => false,
<<<<<<< HEAD
            SchemaVersion::UpdateAccountTransactionTypes => false,
=======
            SchemaVersion::IndexAccountRewards => false,
>>>>>>> d17b44d7
        }
    }

    /// Whether the database schema version is a partial migration.
    /// Note: We use match statements here to catch missing variants at
    /// compile-time. This enforces explicit evaluation when adding a new
    /// database schema, ensuring awareness of whether the change is partial.
    fn is_partial(self) -> bool {
        match self {
            SchemaVersion::Empty => false,
            SchemaVersion::InitialFirstHalf => false,
            SchemaVersion::IndexBlocksWithNoCumulativeFinTime => false,
            SchemaVersion::PayDayPoolCommissionRates => false,
            SchemaVersion::PayDayLotteryPowers => false,
            SchemaVersion::FixDanglingDelegators => false,
            SchemaVersion::FixStakedAmounts => false,
            SchemaVersion::AddAccumulatedPoolState => false,
            SchemaVersion::AccountBaseAddress => false,
            SchemaVersion::StakedPoolSizeConstraint => false,
            SchemaVersion::DelegatedStakeCap => false,
            SchemaVersion::RankingByLotteryPower => false,
            SchemaVersion::TrackRemovedBakers => false,
            SchemaVersion::FixDelegatedStakeEarnings => false,
            SchemaVersion::BakerMetrics => false,
            SchemaVersion::PaydayPoolRewards => false,
            SchemaVersion::PassiveDelegation => false,
            SchemaVersion::RewardMetrics => false,
            SchemaVersion::PaydayPoolStakePartial => true,
            SchemaVersion::PaydayPoolStake => false,
            SchemaVersion::ChainUpdateEvents => false,
            SchemaVersion::AmountSchedule => false,
            SchemaVersion::FixCorruptedPassiveDelegators => false,
            SchemaVersion::AddInputParameterToInitTransactions => false,
            SchemaVersion::BakerPeriodApyViews => false,
            SchemaVersion::FixPassiveDelegatorsStake => false,
            SchemaVersion::UpdateGenesisValidatorInfo => false,
            SchemaVersion::ReindexCredentialDeployment => false,
            SchemaVersion::ReindexRewardMetrics => false,
            SchemaVersion::IndexAccountTransactions => false,
            SchemaVersion::ReindexAccountAccountStatementEntryType => false,
            SchemaVersion::ReindexAffectedAccounts => false,
            SchemaVersion::ReindexGinHash => false,
            SchemaVersion::IndexPartialContractsSearch => false,
<<<<<<< HEAD
            SchemaVersion::UpdateAccountTransactionTypes => false,
=======
            SchemaVersion::IndexAccountRewards => false,
>>>>>>> d17b44d7
        }
    }

    /// Run migrations for this schema version to the next.
    async fn migration_to_next(
        &self,
        pool: &mut sqlx::PgConnection,
        endpoints: &[v2::Endpoint],
    ) -> anyhow::Result<SchemaVersion> {
        let mut tx = pool.begin().await?;
        let start_time = chrono::Utc::now();
        let new_version = match self {
            SchemaVersion::Empty => {
                // Set up the initial database schema.
                tx.as_mut()
                    .execute(sqlx::raw_sql(include_str!("./migrations/m0001-initialize.sql")))
                    .await?;
                SchemaVersion::InitialFirstHalf
            }
            SchemaVersion::InitialFirstHalf => {
                tx.as_mut()
                    .execute(sqlx::raw_sql(include_str!(
                        "./migrations/m0002-block-cumulative-fin-time-index.sql"
                    )))
                    .await?;
                SchemaVersion::IndexBlocksWithNoCumulativeFinTime
            }
            SchemaVersion::IndexBlocksWithNoCumulativeFinTime => {
                tx.as_mut().execute(sqlx::raw_sql(include_str!("./migrations/m0003.sql"))).await?;
                SchemaVersion::PayDayPoolCommissionRates
            }
            SchemaVersion::PayDayPoolCommissionRates => {
                tx.as_mut().execute(sqlx::raw_sql(include_str!("./migrations/m0004.sql"))).await?;
                SchemaVersion::PayDayLotteryPowers
            }
            SchemaVersion::PayDayLotteryPowers => {
                m0005_fix_dangling_delegators::run(&mut tx, endpoints).await?
            }
            SchemaVersion::FixDanglingDelegators => {
                m0006_fix_stake::run(&mut tx, endpoints).await?
            }
            SchemaVersion::FixStakedAmounts => {
                tx.as_mut()
                    .execute(sqlx::raw_sql(include_str!(
                        "./migrations/m0007-cumulate-pool-info.sql"
                    )))
                    .await?;
                SchemaVersion::AddAccumulatedPoolState
            }
            SchemaVersion::AddAccumulatedPoolState => {
                m0008_canonical_address_and_transaction_search_index::run(&mut tx).await?
            }
            SchemaVersion::AccountBaseAddress => {
                tx.as_mut()
                    .execute(sqlx::raw_sql(include_str!(
                        "./migrations/m0009_pool_info_constraint.sql"
                    )))
                    .await?;
                SchemaVersion::StakedPoolSizeConstraint
            }
            SchemaVersion::StakedPoolSizeConstraint => {
                let next_schema_version = SchemaVersion::DelegatedStakeCap;
                m0010_fill_capital_bound_and_leverage_bound::run(
                    &mut tx,
                    endpoints,
                    next_schema_version,
                )
                .await?
            }
            SchemaVersion::DelegatedStakeCap => {
                tx.as_mut()
                    .execute(sqlx::raw_sql(include_str!(
                        "./migrations/m0011-ranking-by-lottery-power.sql"
                    )))
                    .await?;
                SchemaVersion::RankingByLotteryPower
            }
            SchemaVersion::RankingByLotteryPower => {
                tx.as_mut()
                    .execute(sqlx::raw_sql(include_str!("./migrations/m0012-removed-bakers.sql")))
                    .await?;
                SchemaVersion::TrackRemovedBakers
            }
            SchemaVersion::TrackRemovedBakers => {
                tx.as_mut()
                    .execute(sqlx::raw_sql(include_str!(
                        "./migrations/m0013-fix-removed-delegators-restake.sql"
                    )))
                    .await?;
                SchemaVersion::FixDelegatedStakeEarnings
            }
            SchemaVersion::FixDelegatedStakeEarnings => {
                let next_schema_version = SchemaVersion::BakerMetrics;
                m0014_baker_metrics::run(&mut tx, endpoints, next_schema_version).await?
            }
            SchemaVersion::BakerMetrics => {
                let next_schema_version = SchemaVersion::PaydayPoolRewards;
                m0015_pool_rewards::run(&mut tx, endpoints, next_schema_version).await?
            }
            SchemaVersion::PaydayPoolRewards => {
                tx.as_mut()
                    .execute(sqlx::raw_sql(include_str!(
                        "./migrations/m0016-passive-delegation.sql"
                    )))
                    .await?;
                SchemaVersion::PassiveDelegation
            }
            SchemaVersion::PassiveDelegation => {
                tx.as_mut()
                    .execute(sqlx::raw_sql(include_str!("./migrations/m0017-reward-metrics.sql")))
                    .await?;
                SchemaVersion::RewardMetrics
            }
            SchemaVersion::RewardMetrics => {
                tx.as_mut()
                    .execute(sqlx::raw_sql(include_str!(
                        "./migrations/m0018-payday-stake-information.sql"
                    )))
                    .await?;
                SchemaVersion::PaydayPoolStakePartial
            }
            SchemaVersion::PaydayPoolStakePartial => {
                m0019_payday_stake_information::run(&mut tx, endpoints).await?
            }
            SchemaVersion::PaydayPoolStake => {
                m0020_chain_update_events::run(&mut tx, endpoints, SchemaVersion::ChainUpdateEvents)
                    .await?
            }
            SchemaVersion::ChainUpdateEvents => {
                m0021_amounts_schedule::run(&mut tx, endpoints, SchemaVersion::AmountSchedule)
                    .await?
            }
            SchemaVersion::AmountSchedule => {
                tx.as_mut()
                    .execute(sqlx::raw_sql(include_str!(
                        "./migrations/m0022-fix-corrupted-passive-delegators.sql"
                    )))
                    .await?;
                SchemaVersion::FixCorruptedPassiveDelegators
            }
            SchemaVersion::FixCorruptedPassiveDelegators => {
                m0023_add_init_parameter::run(
                    &mut tx,
                    endpoints,
                    SchemaVersion::AddInputParameterToInitTransactions,
                )
                .await?
            }
            SchemaVersion::AddInputParameterToInitTransactions => {
                tx.as_mut()
                    .execute(sqlx::raw_sql(include_str!(
                        "./migrations/m0024-baker-apy-materialized-view.sql"
                    )))
                    .await?;
                SchemaVersion::BakerPeriodApyViews
            }
            SchemaVersion::BakerPeriodApyViews => {
                m0025_fix_passive_delegator_stake::run(&mut tx, endpoints).await?
            }
            SchemaVersion::FixPassiveDelegatorsStake => {
                m0026_update_genesis_validator_info::run(&mut tx, endpoints).await?
            }
            SchemaVersion::UpdateGenesisValidatorInfo => {
                m0027_reindex_credential_deployments::run(&mut tx, endpoints).await?
            }
            SchemaVersion::ReindexCredentialDeployment => {
                tx.as_mut()
                    .execute(sqlx::raw_sql(include_str!(
                        "./migrations/m0028_reindex_reward_metrics.sql"
                    )))
                    .await?;
                SchemaVersion::ReindexRewardMetrics
            }
            SchemaVersion::ReindexRewardMetrics => {
                tx.as_mut()
                    .execute(sqlx::raw_sql(include_str!(
                        "./migrations/m0029_index_account_transactions.sql"
                    )))
                    .await?;
                SchemaVersion::IndexAccountTransactions
            }
            SchemaVersion::IndexAccountTransactions => {
                tx.as_mut()
                    .execute(sqlx::raw_sql(include_str!(
                        "./migrations/m0030_reindex_account_statement_entry_type_idx.sql"
                    )))
                    .await?;
                SchemaVersion::ReindexAccountAccountStatementEntryType
            }
            SchemaVersion::ReindexAccountAccountStatementEntryType => {
                tx.as_mut()
                    .execute(sqlx::raw_sql(include_str!(
                        "./migrations/m0031_reindex_affected_accounts.sql"
                    )))
                    .await?;
                SchemaVersion::ReindexAffectedAccounts
            }
            SchemaVersion::ReindexAffectedAccounts => {
                tx.as_mut()
                    .execute(sqlx::raw_sql(include_str!("./migrations/m0032_reindex_gin_hash.sql")))
                    .await?;
                SchemaVersion::ReindexGinHash
            }
            SchemaVersion::ReindexGinHash => {
                tx.as_mut()
                    .execute(sqlx::raw_sql(include_str!(
                        "./migrations/m0033_index_for_partial_contracts_search.sql"
                    )))
                    .await?;
                SchemaVersion::IndexPartialContractsSearch
            }
            SchemaVersion::IndexPartialContractsSearch => {
                tx.as_mut()
                    .execute(sqlx::raw_sql(include_str!(
<<<<<<< HEAD
                        "./migrations/m0034_update_account_transaction_types.sql"
                    )))
                    .await?;
                SchemaVersion::UpdateAccountTransactionTypes
            }
            SchemaVersion::UpdateAccountTransactionTypes => unimplemented!(
=======
                        "./migrations/m0034_reindex_account_statement_entry_type_rewards_idx.sql"
                    )))
                    .await?;
                SchemaVersion::IndexAccountRewards
            }
            SchemaVersion::IndexAccountRewards => unimplemented!(
>>>>>>> d17b44d7
                "No migration implemented for database schema version {}",
                self.as_i64()
            ),
        };
        let end_time = chrono::Utc::now();
        insert_migration(&mut tx, &new_version.into(), start_time, end_time).await?;
        tx.commit().await?;
        Ok(new_version)
    }
}

/// Set up the migrations tables if not already there.
async fn ensure_migrations_table(db_connection: &mut sqlx::PgConnection) -> anyhow::Result<()> {
    sqlx::query!(
        r#"CREATE TABLE IF NOT EXISTS migrations (
            version BIGINT PRIMARY KEY,
            description TEXT NOT NULL,
            destructive BOOL NOT NULL,
            start_time TIMESTAMPTZ NOT NULL,
            end_time TIMESTAMPTZ NOT NULL
        )"#
    )
    .execute(db_connection)
    .await?;
    Ok(())
}

/// Check the existence of the 'migration' table.
async fn has_migration_table(db_connection: impl sqlx::PgExecutor<'_>) -> anyhow::Result<bool> {
    let has_migration_table = sqlx::query_scalar!(
        "SELECT EXISTS (
            SELECT FROM information_schema.tables
            WHERE  table_schema = 'public'
            AND    table_name   = 'migrations'
        )"
    )
    .fetch_one(db_connection)
    .await?
    .unwrap_or(false);
    Ok(has_migration_table)
}

/// Query the migrations table for the current database schema version.
/// Results in an error if not migrations table found.
pub async fn current_schema_version(
    db_connection: impl sqlx::PgExecutor<'_>,
) -> anyhow::Result<SchemaVersion> {
    let version = sqlx::query_scalar!("SELECT MAX(version) FROM migrations")
        .fetch_one(db_connection)
        .await?
        .unwrap_or(0);
    SchemaVersion::from_version(version).context("Unknown database schema version")
}

/// Update the migrations table with a new migration.
async fn insert_migration(
    connection: &mut sqlx::PgTransaction<'_>,
    migration: &Migration,
    start_time: chrono::DateTime<chrono::Utc>,
    end_time: chrono::DateTime<chrono::Utc>,
) -> anyhow::Result<()> {
    sqlx::query!(
        "INSERT INTO migrations (version, description, destructive, start_time, end_time)
         VALUES ($1, $2, $3, $4, $5)
         ON CONFLICT (version) DO UPDATE SET
             end_time = EXCLUDED.end_time",
        migration.version,
        migration.description,
        migration.destructive,
        start_time,
        end_time
    )
    .execute(connection.as_mut())
    .await?;
    Ok(())
}

/// Query the migrations table for any migrations which have been destructive
/// since the provided version.
async fn destructive_schema_version_since(
    pool: &PgPool,
    version: SchemaVersion,
) -> anyhow::Result<Vec<Migration>> {
    let rows = sqlx::query_as!(
        Migration,
        "SELECT
            version, description, destructive
        FROM migrations
        WHERE version > $1
            AND destructive IS TRUE
        ORDER BY version ASC",
        version.as_i64()
    )
    .fetch_all(pool)
    .await?;
    Ok(rows)
}<|MERGE_RESOLUTION|>--- conflicted
+++ resolved
@@ -140,7 +140,7 @@
 #[display("Migration {version}:{description}")]
 struct Migration {
     /// Version number for the database schema.
-    version:     i64,
+    version: i64,
     /// Short description of the point of the migration.
     description: String,
     /// Whether the migration does a breaking change to the database schema.
@@ -152,7 +152,7 @@
 impl From<SchemaVersion> for Migration {
     fn from(value: SchemaVersion) -> Self {
         Migration {
-            version:     value.as_i64(),
+            version: value.as_i64(),
             description: value.to_string(),
             destructive: value.is_destructive(),
         }
@@ -248,26 +248,19 @@
     ReindexGinHash,
     #[display("0033:Index for partial contracts search")]
     IndexPartialContractsSearch,
-<<<<<<< HEAD
-    #[display("0034: New account transaction types are added")]
-    UpdateAccountTransactionTypes,
-=======
     #[display("0034:Separate index for account statements and account rewards")]
     IndexAccountRewards,
->>>>>>> d17b44d7
+    #[display("0035: New account transaction types are added")]
+    UpdateAccountTransactionTypes,
 }
 impl SchemaVersion {
     /// The minimum supported database schema version for the API.
     /// Fails at startup if any breaking (destructive) database schema versions
     /// have been introduced since this version.
     pub const API_SUPPORTED_SCHEMA_VERSION: SchemaVersion =
-        SchemaVersion::UpdateAccountTransactionTypes;
+        SchemaVersion::IndexAccountRewards;
     /// The latest known version of the schema.
-<<<<<<< HEAD
     const LATEST: SchemaVersion = SchemaVersion::UpdateAccountTransactionTypes;
-=======
-    const LATEST: SchemaVersion = SchemaVersion::IndexAccountRewards;
->>>>>>> d17b44d7
 
     /// Parse version number into a database schema version.
     /// None if the version is unknown.
@@ -276,7 +269,9 @@
     }
 
     /// Convert to the integer representation used as version in the database.
-    fn as_i64(self) -> i64 { self as i64 }
+    fn as_i64(self) -> i64 {
+        self as i64
+    }
 
     /// Whether introducing the database schema version is destructive, meaning
     /// not backwards compatible.
@@ -320,11 +315,8 @@
             SchemaVersion::ReindexAffectedAccounts => false,
             SchemaVersion::ReindexGinHash => false,
             SchemaVersion::IndexPartialContractsSearch => false,
-<<<<<<< HEAD
+            SchemaVersion::IndexAccountRewards => false,
             SchemaVersion::UpdateAccountTransactionTypes => false,
-=======
-            SchemaVersion::IndexAccountRewards => false,
->>>>>>> d17b44d7
         }
     }
 
@@ -368,11 +360,8 @@
             SchemaVersion::ReindexAffectedAccounts => false,
             SchemaVersion::ReindexGinHash => false,
             SchemaVersion::IndexPartialContractsSearch => false,
-<<<<<<< HEAD
+            SchemaVersion::IndexAccountRewards => false,
             SchemaVersion::UpdateAccountTransactionTypes => false,
-=======
-            SchemaVersion::IndexAccountRewards => false,
->>>>>>> d17b44d7
         }
     }
 
@@ -587,21 +576,20 @@
             SchemaVersion::IndexPartialContractsSearch => {
                 tx.as_mut()
                     .execute(sqlx::raw_sql(include_str!(
-<<<<<<< HEAD
-                        "./migrations/m0034_update_account_transaction_types.sql"
+                        "./migrations/m0034_reindex_account_statement_entry_type_rewards_idx.sql"
+                    )))
+                    .await?;
+                SchemaVersion::IndexAccountRewards
+            }
+            SchemaVersion::IndexAccountRewards => {
+                tx.as_mut()
+                    .execute(sqlx::raw_sql(include_str!(
+                        "./migrations/m0035_update_account_transaction_types.sql"
                     )))
                     .await?;
                 SchemaVersion::UpdateAccountTransactionTypes
             }
             SchemaVersion::UpdateAccountTransactionTypes => unimplemented!(
-=======
-                        "./migrations/m0034_reindex_account_statement_entry_type_rewards_idx.sql"
-                    )))
-                    .await?;
-                SchemaVersion::IndexAccountRewards
-            }
-            SchemaVersion::IndexAccountRewards => unimplemented!(
->>>>>>> d17b44d7
                 "No migration implemented for database schema version {}",
                 self.as_i64()
             ),
