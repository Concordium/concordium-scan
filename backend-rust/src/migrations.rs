use anyhow::Context;
use concordium_rust_sdk::v2;
use sqlx::{Executor, PgPool};
use std::cmp::Ordering;
use tokio_util::sync::CancellationToken;
use tracing::info;

type Transaction = sqlx::Transaction<'static, sqlx::Postgres>;

mod m0005_fix_dangling_delegators;
mod m0006_fix_stake;
mod m0008_canonical_address_and_transaction_search_index;
mod m0010_fill_capital_bound_and_leverage_bound;
mod m0014_baker_metrics;
mod m0015_pool_rewards;
<<<<<<< HEAD
mod m0018_chain_update_events;
=======
mod m0018_payday_stake_information;
>>>>>>> 54facb63

/// Ensure the current database schema version is compatible with the supported
/// schema version.
/// When the current database schema version is older than supported, ensure no
/// additive versions since then, as the API might depend on information
/// introduced. When the current database schema is newer, ensure no destructive
/// versions have been introduced since then, as the API might depend on
/// information now removed.
pub async fn ensure_compatible_schema_version(
    pool: &PgPool,
    supported: SchemaVersion,
) -> anyhow::Result<()> {
    if !has_migration_table(pool).await? {
        anyhow::bail!(
            "Failed to find database schema version.

Use `ccdscan-indexer --migrate` to initialize the database schema."
        )
    }
    let current = current_schema_version(pool).await?;
    match current.cmp(&supported) {
        // If the database schema version is exactly the supported one, we are done.
        Ordering::Equal => (),
        // If current database schema version is older than supported version, we check
        // if any version between the current database schema and the
        // supported are additive (non-destructive), if so the API most likely
        // depend on this new information and we produce an error.
        Ordering::Less => {
            // Iterate versions between current and supported schema version.
            for version_between in current.as_i64()..supported.as_i64() {
                let version_between = SchemaVersion::from_version(version_between)
                    .context("Unexpected gap between schema versions.")?;
                if !version_between.is_destructive() {
                    anyhow::bail!(
                        "Database is using an older schema version not supported by this version \
                         of `ccdscan-api`.

Use `ccdscan-indexer --migrate` to migrate the database schema."
                    )
                }
            }
        }
        // If the database schema version is newer than the supported schema version, we check if
        // any of the migrations were destructive, since the API would most likely still depend on
        // the information we produce an error in this case.
        Ordering::Greater => {
            let destructive_migrations = destructive_schema_version_since(pool, supported).await?;
            if !destructive_migrations.is_empty() {
                anyhow::bail!(
                    "Database is using a newer schema version, which is not compatible with the \
                     supported version of this service.
    Support {}

The following breaking schema migrations have happened:
  - {}",
                    Migration::from(supported),
                    destructive_migrations
                        .iter()
                        .map(|m| m.to_string())
                        .collect::<Vec<_>>()
                        .join("\n  - ")
                );
            }
        }
    }
    Ok(())
}

/// Migrate the database schema to the latest version.
pub async fn run_migrations(
    pool: PgPool,
    endpoints: Vec<v2::Endpoint>,
    cancel_token: CancellationToken,
) -> anyhow::Result<()> {
    cancel_token
        .run_until_cancelled(async move {
            ensure_migrations_table(&pool).await?;
            let mut current = current_schema_version(&pool).await?;
            info!("Current database schema version {}", current.as_i64());
            info!("Latest database schema version {}", SchemaVersion::LATEST.as_i64());
            while current < SchemaVersion::LATEST {
                info!("Running migration from database schema version {}", current.as_i64());
                let new_version = current.migration_to_next(&pool, endpoints.as_slice()).await?;
                info!("Migrated database schema to version {} successfully", new_version.as_i64());
                current = new_version
            }
            Ok::<_, anyhow::Error>(())
        })
        .await
        .transpose()?;
    Ok(())
}

/// Check whether the current database schema version matches the latest known
/// database schema version.
pub async fn ensure_latest_schema_version(pool: &PgPool) -> anyhow::Result<()> {
    if !has_migration_table(pool).await? {
        anyhow::bail!(
            "Failed to find the database schema version.

To allow running database migrations provide the `--migrate` flag.
Use `--help` for more information."
        )
    }
    let current = current_schema_version(pool).await?;
    if current != SchemaVersion::LATEST {
        anyhow::bail!(
            "Current database schema version is not the latest
    Current: {}
     Latest: {}

To allow running database migrations provide the `--migrate` flag.
Use `--help` for more information.",
            current.as_i64(),
            SchemaVersion::LATEST.as_i64()
        )
    }
    Ok(())
}

#[derive(Debug, derive_more::Display)]
#[display("Migration {version}:{description}")]
struct Migration {
    /// Version number for the database schema.
    version:     i64,
    /// Short description of the point of the migration.
    description: String,
    /// Whether the migration does a breaking change to the database schema.
    /// This can be used for the API to ensure no breaking change has happened
    /// since the supported schema version.
    destructive: bool,
}

impl From<SchemaVersion> for Migration {
    fn from(value: SchemaVersion) -> Self {
        Migration {
            version:     value.as_i64(),
            description: value.to_string(),
            destructive: value.is_destructive(),
        }
    }
}

/// Represents database schema versions.
/// Whenever migrating the database a new variant should be introduced.
#[derive(
    Debug,
    PartialEq,
    Eq,
    PartialOrd,
    Ord,
    Clone,
    Copy,
    derive_more::Display,
    num_derive::FromPrimitive,
)]
#[repr(i64)]
pub enum SchemaVersion {
    #[display("0000:Empty database with no tables yet.")]
    Empty,
    #[display(
        "0001:Initial schema version with tables for blocks, transactions, accounts, contracts, \
         tokens and more."
    )]
    InitialFirstHalf,
    #[display(
        "0002:Adds index over blocks without cumulative finalization time, improving indexer \
         performance."
    )]
    IndexBlocksWithNoCumulativeFinTime,
    #[display("0003:PayDayPoolCommissionRates")]
    PayDayPoolCommissionRates,
    #[display("0004:PayDayLotteryPowers")]
    PayDayLotteryPowers,
    #[display("0005:Fix invalid data of dangling delegators.")]
    FixDanglingDelegators,
    #[display("0006:Fix staked amounts")]
    FixStakedAmounts,
    #[display("0007:Accumulated pool state columns.")]
    AddAccumulatedPoolState,
    #[display("0008:AccountBaseAddress")]
    AccountBaseAddress,
    #[display("0009:StakedPoolSizeConstraint")]
    StakedPoolSizeConstraint,
    #[display("0010:Add delegated stake cap")]
    DelegatedStakeCap,
    #[display("0011:RankingByLotteryPower")]
    RankingByLotteryPower,
    #[display("0012:Add removed bakers table")]
    TrackRemovedBakers,
    #[display("0013:Fix delegated_restake_earnings data in accounts")]
    FixDelegatedStakeEarnings,
    #[display("0014:Add baker metrics")]
    BakerMetrics,
    #[display("0015:Add tracking of rewards paid out to bakers and delegators in payday blocks")]
    PaydayPoolRewards,
    #[display("0016:Passive delegation")]
    PassiveDelegation,
    #[display("0017:Reward metrics")]
    RewardMetrics,
<<<<<<< HEAD
    #[display("0018:Chain updates events")]
    ChainUpdateEvents,
=======
    #[display("0018:Add tracking of stake to bakers and delagators in payday blocks")]
    PaydayPoolStake,
>>>>>>> 54facb63
}
impl SchemaVersion {
    /// The minimum supported database schema version for the API.
    /// Fails at startup if any breaking database schema versions have been
    /// introduced since this version.
<<<<<<< HEAD
    pub const API_SUPPORTED_SCHEMA_VERSION: SchemaVersion = SchemaVersion::ChainUpdateEvents;
    /// The latest known version of the schema.
    const LATEST: SchemaVersion = SchemaVersion::ChainUpdateEvents;
=======
    pub const API_SUPPORTED_SCHEMA_VERSION: SchemaVersion = SchemaVersion::PaydayPoolStake;
    /// The latest known version of the schema.
    const LATEST: SchemaVersion = SchemaVersion::PaydayPoolStake;
>>>>>>> 54facb63

    /// Parse version number into a database schema version.
    /// None if the version is unknown.
    fn from_version(version: i64) -> Option<SchemaVersion> {
        num_traits::FromPrimitive::from_i64(version)
    }

    /// Convert to the integer representation used as version in the database.
    fn as_i64(self) -> i64 { self as i64 }

    /// Whether introducing the database schema version is destructive, meaning
    /// not backwards compatible.
    fn is_destructive(self) -> bool {
        match self {
            SchemaVersion::Empty => false,
            SchemaVersion::InitialFirstHalf => false,
            SchemaVersion::IndexBlocksWithNoCumulativeFinTime => false,
            SchemaVersion::PayDayPoolCommissionRates => false,
            SchemaVersion::PayDayLotteryPowers => false,
            SchemaVersion::FixDanglingDelegators => false,
            SchemaVersion::FixStakedAmounts => false,
            SchemaVersion::AddAccumulatedPoolState => false,
            SchemaVersion::AccountBaseAddress => false,
            SchemaVersion::StakedPoolSizeConstraint => false,
            SchemaVersion::DelegatedStakeCap => false,
            SchemaVersion::RankingByLotteryPower => false,
            SchemaVersion::TrackRemovedBakers => false,
            SchemaVersion::FixDelegatedStakeEarnings => false,
            SchemaVersion::BakerMetrics => false,
            SchemaVersion::PaydayPoolRewards => false,
            SchemaVersion::PassiveDelegation => false,
            SchemaVersion::RewardMetrics => false,
<<<<<<< HEAD
            SchemaVersion::ChainUpdateEvents => false,
=======
            SchemaVersion::PaydayPoolStake => false,
>>>>>>> 54facb63
        }
    }

    /// Run migrations for this schema version to the next.
    async fn migration_to_next(
        &self,
        pool: &PgPool,
        endpoints: &[v2::Endpoint],
    ) -> anyhow::Result<SchemaVersion> {
        let mut tx = pool.begin().await?;
        let start_time = chrono::Utc::now();
        let new_version = match self {
            SchemaVersion::Empty => {
                // Set up the initial database schema.
                tx.as_mut()
                    .execute(sqlx::raw_sql(include_str!("./migrations/m0001-initialize.sql")))
                    .await?;
                SchemaVersion::InitialFirstHalf
            }
            SchemaVersion::InitialFirstHalf => {
                tx.as_mut()
                    .execute(sqlx::raw_sql(include_str!(
                        "./migrations/m0002-block-cumulative-fin-time-index.sql"
                    )))
                    .await?;
                SchemaVersion::IndexBlocksWithNoCumulativeFinTime
            }
            SchemaVersion::IndexBlocksWithNoCumulativeFinTime => {
                tx.as_mut().execute(sqlx::raw_sql(include_str!("./migrations/m0003.sql"))).await?;
                SchemaVersion::PayDayPoolCommissionRates
            }
            SchemaVersion::PayDayPoolCommissionRates => {
                tx.as_mut().execute(sqlx::raw_sql(include_str!("./migrations/m0004.sql"))).await?;
                SchemaVersion::PayDayLotteryPowers
            }
            SchemaVersion::PayDayLotteryPowers => {
                m0005_fix_dangling_delegators::run(&mut tx, endpoints).await?
            }
            SchemaVersion::FixDanglingDelegators => {
                m0006_fix_stake::run(&mut tx, endpoints).await?
            }
            SchemaVersion::FixStakedAmounts => {
                tx.as_mut()
                    .execute(sqlx::raw_sql(include_str!(
                        "./migrations/m0007-cumulate-pool-info.sql"
                    )))
                    .await?;
                SchemaVersion::AddAccumulatedPoolState
            }
            SchemaVersion::AddAccumulatedPoolState => {
                m0008_canonical_address_and_transaction_search_index::run(&mut tx).await?
            }
            SchemaVersion::AccountBaseAddress => {
                tx.as_mut()
                    .execute(sqlx::raw_sql(include_str!(
                        "./migrations/m0009_pool_info_constraint.sql"
                    )))
                    .await?;
                SchemaVersion::StakedPoolSizeConstraint
            }
            SchemaVersion::StakedPoolSizeConstraint => {
                let next_schema_version = SchemaVersion::DelegatedStakeCap;
                m0010_fill_capital_bound_and_leverage_bound::run(
                    &mut tx,
                    endpoints,
                    next_schema_version,
                )
                .await?
            }
            SchemaVersion::DelegatedStakeCap => {
                tx.as_mut()
                    .execute(sqlx::raw_sql(include_str!(
                        "./migrations/m0011-ranking-by-lottery-power.sql"
                    )))
                    .await?;
                SchemaVersion::RankingByLotteryPower
            }
            SchemaVersion::RankingByLotteryPower => {
                tx.as_mut()
                    .execute(sqlx::raw_sql(include_str!("./migrations/m0012-removed-bakers.sql")))
                    .await?;
                SchemaVersion::TrackRemovedBakers
            }
            SchemaVersion::TrackRemovedBakers => {
                tx.as_mut()
                    .execute(sqlx::raw_sql(include_str!(
                        "./migrations/m0013-fix-removed-delegators-restake.sql"
                    )))
                    .await?;
                SchemaVersion::FixDelegatedStakeEarnings
            }
            SchemaVersion::FixDelegatedStakeEarnings => {
                let next_schema_version = SchemaVersion::BakerMetrics;
                m0014_baker_metrics::run(&mut tx, endpoints, next_schema_version).await?
            }
            SchemaVersion::BakerMetrics => {
                let next_schema_version = SchemaVersion::PaydayPoolRewards;
                m0015_pool_rewards::run(&mut tx, endpoints, next_schema_version).await?
            }
            SchemaVersion::PaydayPoolRewards => {
                tx.as_mut()
                    .execute(sqlx::raw_sql(include_str!(
                        "./migrations/m0016-passive-delegation.sql"
                    )))
                    .await?;
                SchemaVersion::PassiveDelegation
            }
            SchemaVersion::PassiveDelegation => {
                tx.as_mut()
                    .execute(sqlx::raw_sql(include_str!("./migrations/m0017-reward-metrics.sql")))
                    .await?;
                SchemaVersion::RewardMetrics
            }
<<<<<<< HEAD

            SchemaVersion::RewardMetrics => {
                m0018_chain_update_events::run(&mut tx, endpoints, SchemaVersion::ChainUpdateEvents)
                    .await?
            }
            SchemaVersion::ChainUpdateEvents => unimplemented!(
=======
            SchemaVersion::RewardMetrics => {
                m0018_payday_stake_information::run(&mut tx, endpoints).await?
            }
            SchemaVersion::PaydayPoolStake => unimplemented!(
>>>>>>> 54facb63
                "No migration implemented for database schema version {}",
                self.as_i64()
            ),
        };
        let end_time = chrono::Utc::now();
        insert_migration(&mut tx, &new_version.into(), start_time, end_time).await?;
        tx.commit().await?;
        Ok(new_version)
    }
}

/// Set up the migrations tables if not already there.
async fn ensure_migrations_table(pool: &PgPool) -> anyhow::Result<()> {
    sqlx::query!(
        r#"CREATE TABLE IF NOT EXISTS migrations (
            version BIGINT PRIMARY KEY,
            description TEXT NOT NULL,
            destructive BOOL NOT NULL,
            start_time TIMESTAMPTZ NOT NULL,
            end_time TIMESTAMPTZ NOT NULL
        )"#
    )
    .execute(pool)
    .await?;
    Ok(())
}

/// Check the existence of the 'migration' table.
async fn has_migration_table(pool: &PgPool) -> anyhow::Result<bool> {
    let has_migration_table = sqlx::query_scalar!(
        "SELECT EXISTS (
            SELECT FROM information_schema.tables
            WHERE  table_schema = 'public'
            AND    table_name   = 'migrations'
        )"
    )
    .fetch_one(pool)
    .await?
    .unwrap_or(false);
    Ok(has_migration_table)
}

/// Query the migrations table for the current database schema version.
/// Results in an error if not migrations table found.
pub async fn current_schema_version(pool: &PgPool) -> anyhow::Result<SchemaVersion> {
    let version = sqlx::query_scalar!("SELECT MAX(version) FROM migrations")
        .fetch_one(pool)
        .await?
        .unwrap_or(0);
    SchemaVersion::from_version(version).context("Unknown database schema version")
}

/// Update the migrations table with a new migration.
async fn insert_migration(
    connection: &mut Transaction,
    migration: &Migration,
    start_time: chrono::DateTime<chrono::Utc>,
    end_time: chrono::DateTime<chrono::Utc>,
) -> anyhow::Result<()> {
    sqlx::query!(
        "INSERT INTO migrations (version, description, destructive, start_time, end_time) VALUES \
         ($1, $2, $3, $4, $5)",
        migration.version,
        migration.description,
        migration.destructive,
        start_time,
        end_time
    )
    .execute(connection.as_mut())
    .await?;
    Ok(())
}

/// Query the migrations table for any migrations which have been destructive
/// since the provided version.
async fn destructive_schema_version_since(
    pool: &PgPool,
    version: SchemaVersion,
) -> anyhow::Result<Vec<Migration>> {
    let rows = sqlx::query_as!(
        Migration,
        "SELECT
            version, description, destructive
        FROM migrations
        WHERE version > $1
            AND destructive IS TRUE
        ORDER BY version ASC",
        version.as_i64()
    )
    .fetch_all(pool)
    .await?;
    Ok(rows)
}<|MERGE_RESOLUTION|>--- conflicted
+++ resolved
@@ -13,11 +13,8 @@
 mod m0010_fill_capital_bound_and_leverage_bound;
 mod m0014_baker_metrics;
 mod m0015_pool_rewards;
-<<<<<<< HEAD
-mod m0018_chain_update_events;
-=======
 mod m0018_payday_stake_information;
->>>>>>> 54facb63
+mod m0019_chain_update_events;
 
 /// Ensure the current database schema version is compatible with the supported
 /// schema version.
@@ -218,27 +215,18 @@
     PassiveDelegation,
     #[display("0017:Reward metrics")]
     RewardMetrics,
-<<<<<<< HEAD
-    #[display("0018:Chain updates events")]
-    ChainUpdateEvents,
-=======
     #[display("0018:Add tracking of stake to bakers and delagators in payday blocks")]
     PaydayPoolStake,
->>>>>>> 54facb63
+    #[display("0019:Chain updates events")]
+    ChainUpdateEvents,
 }
 impl SchemaVersion {
     /// The minimum supported database schema version for the API.
     /// Fails at startup if any breaking database schema versions have been
     /// introduced since this version.
-<<<<<<< HEAD
     pub const API_SUPPORTED_SCHEMA_VERSION: SchemaVersion = SchemaVersion::ChainUpdateEvents;
     /// The latest known version of the schema.
     const LATEST: SchemaVersion = SchemaVersion::ChainUpdateEvents;
-=======
-    pub const API_SUPPORTED_SCHEMA_VERSION: SchemaVersion = SchemaVersion::PaydayPoolStake;
-    /// The latest known version of the schema.
-    const LATEST: SchemaVersion = SchemaVersion::PaydayPoolStake;
->>>>>>> 54facb63
 
     /// Parse version number into a database schema version.
     /// None if the version is unknown.
@@ -271,11 +259,8 @@
             SchemaVersion::PaydayPoolRewards => false,
             SchemaVersion::PassiveDelegation => false,
             SchemaVersion::RewardMetrics => false,
-<<<<<<< HEAD
             SchemaVersion::ChainUpdateEvents => false,
-=======
             SchemaVersion::PaydayPoolStake => false,
->>>>>>> 54facb63
         }
     }
 
@@ -389,19 +374,13 @@
                     .await?;
                 SchemaVersion::RewardMetrics
             }
-<<<<<<< HEAD
-
-            SchemaVersion::RewardMetrics => {
-                m0018_chain_update_events::run(&mut tx, endpoints, SchemaVersion::ChainUpdateEvents)
-                    .await?
-            }
-            SchemaVersion::ChainUpdateEvents => unimplemented!(
-=======
             SchemaVersion::RewardMetrics => {
                 m0018_payday_stake_information::run(&mut tx, endpoints).await?
             }
-            SchemaVersion::PaydayPoolStake => unimplemented!(
->>>>>>> 54facb63
+            SchemaVersion::PaydayPoolStake => {
+                m0019_chain_update_events::run(&mut tx, endpoints, SchemaVersion::ChainUpdateEvents).await?
+            },
+            SchemaVersion::ChainUpdateEvents => unimplemented!(
                 "No migration implemented for database schema version {}",
                 self.as_i64()
             ),
