--- conflicted
+++ resolved
@@ -199,27 +199,18 @@
     DelegatedStakeCap,
     #[display("0011:RankingByLotteryPower")]
     RankingByLotteryPower,
-<<<<<<< HEAD
-    #[display("0011:RankingByLotteryPower")]
-    BakerMetrics,
-=======
     #[display("0012:Add removed bakers table")]
     TrackRemovedBakers,
->>>>>>> 662d7649
+    #[display("0013:RankingByLotteryPower")]
+    BakerMetrics,
 }
 impl SchemaVersion {
     /// The minimum supported database schema version for the API.
     /// Fails at startup if any breaking database schema versions have been
     /// introduced since this version.
-<<<<<<< HEAD
     pub const API_SUPPORTED_SCHEMA_VERSION: SchemaVersion = SchemaVersion::BakerMetrics;
     /// The latest known version of the schema.
     const LATEST: SchemaVersion = SchemaVersion::BakerMetrics;
-=======
-    pub const API_SUPPORTED_SCHEMA_VERSION: SchemaVersion = SchemaVersion::TrackRemovedBakers;
-    /// The latest known version of the schema.
-    const LATEST: SchemaVersion = SchemaVersion::TrackRemovedBakers;
->>>>>>> 662d7649
 
     /// Parse version number into a database schema version.
     /// None if the version is unknown.
@@ -246,11 +237,8 @@
             SchemaVersion::StakedPoolSizeConstraint => false,
             SchemaVersion::DelegatedStakeCap => false,
             SchemaVersion::RankingByLotteryPower => false,
-<<<<<<< HEAD
+            SchemaVersion::TrackRemovedBakers => false,
             SchemaVersion::BakerMetrics => false,
-=======
-            SchemaVersion::TrackRemovedBakers => false,
->>>>>>> 662d7649
         }
     }
 
@@ -330,22 +318,20 @@
             }
             SchemaVersion::RankingByLotteryPower => {
                 tx.as_mut()
-<<<<<<< HEAD
-                    .execute(sqlx::raw_sql(include_str!("./migrations/m0012-baker-metrics.sql")))
+                    .execute(sqlx::raw_sql(include_str!("./migrations/m0012-removed-bakers.sql")))
+                    .await?;
+                SchemaVersion::TrackRemovedBakers
+            }
+            SchemaVersion::TrackRemovedBakers => {
+                tx.as_mut()
+                .execute(sqlx::raw_sql(include_str!("migrations/m0013-baker-metrics.sql")))
                     .await?;
                 SchemaVersion::BakerMetrics
             }
             SchemaVersion::BakerMetrics => unimplemented!(
-=======
-                    .execute(sqlx::raw_sql(include_str!("./migrations/m0012-removed-bakers.sql")))
-                    .await?;
-                SchemaVersion::TrackRemovedBakers
-            }
-            SchemaVersion::TrackRemovedBakers => unimplemented!(
->>>>>>> 662d7649
                 "No migration implemented for database schema version {}",
-                self.as_i64()
-            ),
+                SchemaVersion::BakerMetrics
+            )
         };
         let end_time = chrono::Utc::now();
         insert_migration(&mut tx, &new_version.into(), start_time, end_time).await?;
