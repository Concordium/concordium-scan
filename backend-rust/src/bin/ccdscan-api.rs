--- conflicted
+++ resolved
@@ -45,7 +45,6 @@
     #[arg(long, env = "CCDSCAN_API_MONITORING_ADDRESS", default_value = "127.0.0.1:8003")]
     monitoring_listen: SocketAddr,
     #[command(flatten, next_help_heading = "Configuration")]
-<<<<<<< HEAD
     api_config:                graphql_api::ApiServiceConfig,
     #[arg(
         long = "log-level",
@@ -55,6 +54,11 @@
         env = "LOG_LEVEL"
     )]
     log_level:                 tracing_subscriber::filter::LevelFilter,
+    /// Check whether the database schema version is compatible with this
+    /// version of the service and then exit the service immediately.
+    /// Non-zero exit code is returned when incompatible.
+    #[arg(long, env = "CCDSCAN_API_CHECK_DATABASE_COMPATIBILITY_ONLY")]
+    check_database_compatibility_only: bool,
     #[arg(long, env = "CCDSCAN_API_NODE_COLLECTOR_BACKEND_ORIGIN", default_value = "https://dashboard.stagenet.concordium.com")]
     node_collector_backend_origin: String,
     #[arg(long, env = "CCDSCAN_API_NODE_COLLECTOR_PULL_FREQUENCY_SEC", default_value = "5")]
@@ -73,19 +77,6 @@
         default_value_t = 5
     )]
     node_collector_connection_timeout_secs: u64,
-
-=======
-    api_config: graphql_api::ApiServiceConfig,
-    /// The maximum log level. Possible values are: `trace`, `debug`, `info`,
-    /// `warn`, and `error`.
-    #[arg(long, default_value = "info", env = "LOG_LEVEL")]
-    log_level: tracing_subscriber::filter::LevelFilter,
-    /// Check whether the database schema version is compatible with this
-    /// version of the service and then exit the service immediately.
-    /// Non-zero exit code is returned when incompatible.
-    #[arg(long, env = "CCDSCAN_API_CHECK_DATABASE_COMPATIBILITY_ONLY")]
-    check_database_compatibility_only: bool,
->>>>>>> f4089b31
 }
 
 #[tokio::main]
