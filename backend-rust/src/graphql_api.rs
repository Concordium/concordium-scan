//! TODO
//! - Enable GraphiQL through flag instead of always.

#![allow(unused_variables)]

mod account_metrics;
mod transaction_metrics;

// TODO remove this macro, when done with first iteration
/// Short hand for returning API error with the message not implemented.
macro_rules! todo_api {
    () => {
        Err(ApiError::InternalError(String::from("Not implemented")))
    };
}

use account_metrics::AccountMetricsQuery;
use anyhow::Context as _;
use async_graphql::{
    http::GraphiQLSource,
    types::{self, connection},
    ComplexObject, Context, EmptyMutation, Enum, InputObject, InputValueError, InputValueResult,
    Interface, MergedObject, Object, Scalar, ScalarType, Schema, SimpleObject, Subscription, Union,
    Value,
};
use async_graphql_axum::GraphQLSubscription;
use chrono::Duration;
use concordium_rust_sdk::{
    base::{
        contracts_common::{
            schema::{Type, VersionedModuleSchema, VersionedSchemaError},
            Cursor,
        },
        smart_contracts::ReceiveName,
    },
    id::types as sdk_types,
    types::AmountFraction,
};
use futures::prelude::*;
use prometheus_client::registry::Registry;
use sqlx::{postgres::types::PgInterval, PgPool};
use std::{error::Error, mem, str::FromStr, sync::Arc};
use tokio::{net::TcpListener, sync::broadcast};
use tokio_stream::wrappers::errors::BroadcastStreamRecvError;
use tokio_util::sync::CancellationToken;
use tower_http::cors::{Any, CorsLayer};
use tracing::{error, info};
use transaction_metrics::TransactionMetricsQuery;

const VERSION: &str = clap::crate_version!();

struct SchemaName {
    type_name:  &'static str,
    value_name: &'static str,
}

enum SmartContractSchemaNames {
    Event,
    InputParameterReceiveFunction,
}

impl SmartContractSchemaNames {
    pub const EVENT: SchemaName = SchemaName {
        type_name:  "event",
        value_name: "contract log",
    };
    pub const INPUT_PARAMETER_RECEIVE_FUNCTION: SchemaName = SchemaName {
        type_name:  "receive parameter",
        value_name: "input parameter of receive function",
    };

    pub fn value(&self) -> &'static str {
        match self {
            SmartContractSchemaNames::Event => Self::EVENT.value_name,
            SmartContractSchemaNames::InputParameterReceiveFunction => {
                Self::INPUT_PARAMETER_RECEIVE_FUNCTION.value_name
            }
        }
    }

    pub fn kind(&self) -> &'static str {
        match self {
            SmartContractSchemaNames::Event => Self::EVENT.type_name,
            SmartContractSchemaNames::InputParameterReceiveFunction => {
                Self::INPUT_PARAMETER_RECEIVE_FUNCTION.type_name
            }
        }
    }
}

#[derive(clap::Args)]
pub struct ApiServiceConfig {
    /// Account(s) that should not be considered in circulation.
    #[arg(long, env = "CCDSCAN_API_CONFIG_NON_CIRCULATING_ACCOUNTS", value_delimiter = ',')]
    non_circulating_account: Vec<sdk_types::AccountAddress>,
    /// The most transactions which can be queried at once.
    #[arg(long, env = "CCDSCAN_API_CONFIG_TRANSACTION_CONNECTION_LIMIT", default_value = "100")]
    transaction_connection_limit: u64,
    #[arg(long, env = "CCDSCAN_API_CONFIG_BLOCK_CONNECTION_LIMIT", default_value = "100")]
    block_connection_limit: u64,
    #[arg(long, env = "CCDSCAN_API_CONFIG_ACCOUNT_CONNECTION_LIMIT", default_value = "100")]
    account_connection_limit: u64,
    #[arg(
        long,
        env = "CCDSCAN_API_CONFIG_ACCOUNT_SCHEDULE_CONNECTION_LIMIT",
        default_value = "100"
    )]
    account_schedule_connection_limit: u64,
    #[arg(long, env = "CCDSCAN_API_CONFIG_CONTRACT_CONNECTION_LIMIT", default_value = "100")]
    contract_connection_limit: u64,
    #[arg(
        long,
        env = "CCDSCAN_API_CONFIG_CONTRACT_EVENTS_COLLECTION_LIMIT",
        default_value = "100"
    )]
    contract_events_collection_limit: u64,
    #[arg(
        long,
        env = "CCDSCAN_API_CONFIG_MODULE_REFERENCE_REJECT_EVENTS_COLLECTION_LIMIT",
        default_value = "100"
    )]
    module_reference_reject_events_collection_limit: u64,
    #[arg(
        long,
        env = "CCDSCAN_API_CONFIG_MODULE_REFERENCE_CONTRACT_LINK_EVENTS_COLLECTION_LIMIT",
        default_value = "100"
    )]
    module_reference_contract_link_events_collection_limit: u64,
    #[arg(
        long,
        env = "CCDSCAN_API_CONFIG_TRANSACTION_EVENT_CONNECTION_LIMIT",
        default_value = "100"
    )]
    transaction_event_connection_limit: u64,
}

#[derive(MergedObject, Default)]
pub struct Query(BaseQuery, AccountMetricsQuery, TransactionMetricsQuery);

pub struct Service {
    pub schema: Schema<Query, EmptyMutation, Subscription>,
}
impl Service {
    pub fn new(
        subscription: Subscription,
        registry: &mut Registry,
        pool: PgPool,
        config: ApiServiceConfig,
    ) -> Self {
        let schema = Schema::build(Query::default(), EmptyMutation, subscription)
            .extension(async_graphql::extensions::Tracing)
            .extension(monitor::MonitorExtension::new(registry))
            .data(pool)
            .data(config)
            .finish();
        Self {
            schema,
        }
    }

    pub async fn serve(
        self,
        tcp_listener: TcpListener,
        stop_signal: CancellationToken,
    ) -> anyhow::Result<()> {
        let cors_layer = CorsLayer::new()
            .allow_origin(Any)  // Open access to selected route
            .allow_methods(Any)
            .allow_headers(Any);
        let app = axum::Router::new()
            .route("/", axum::routing::get(Self::graphiql))
            .route(
                "/api/graphql",
                axum::routing::post_service(async_graphql_axum::GraphQL::new(self.schema.clone())),
            )
            .route_service("/ws/graphql", GraphQLSubscription::new(self.schema))
            .layer(cors_layer);

        axum::serve(tcp_listener, app)
            .with_graceful_shutdown(stop_signal.cancelled_owned())
            .await?;
        Ok(())
    }

    async fn graphiql() -> impl axum::response::IntoResponse {
        axum::response::Html(
            GraphiQLSource::build()
                .endpoint("/api/graphql")
                .subscription_endpoint("/ws/graphql")
                .finish(),
        )
    }
}
/// Module containing types and logic for building an async_graphql extension
/// which allows for monitoring of the service.
mod monitor {
    use async_graphql::async_trait::async_trait;
    use futures::prelude::*;
    use prometheus_client::{
        encoding::EncodeLabelSet,
        metrics::{
            counter::Counter,
            family::Family,
            gauge::Gauge,
            histogram::{self, Histogram},
        },
        registry::Registry,
    };
    use std::sync::Arc;
    use tokio::time::Instant;

    /// Type representing the Prometheus labels used for metrics related to
    /// queries.
    #[derive(Debug, Clone, EncodeLabelSet, PartialEq, Eq, Hash)]
    struct QueryLabels {
        /// Identifier of the top level query.
        query: String,
    }
    /// Extension for async_graphql adding monitoring.
    #[derive(Clone)]
    pub struct MonitorExtension {
        /// Metric for tracking current number of requests in-flight.
        in_flight_requests:   Family<QueryLabels, Gauge>,
        /// Metric for counting total number of requests.
        total_requests:       Family<QueryLabels, Counter>,
        /// Metric for collecting execution duration for requests.
        request_duration:     Family<QueryLabels, Histogram>,
        /// Metric tracking current open subscriptions.
        active_subscriptions: Gauge,
    }
    impl MonitorExtension {
        pub fn new(registry: &mut Registry) -> Self {
            let in_flight_requests: Family<QueryLabels, Gauge> = Default::default();
            registry.register(
                "in_flight_queries",
                "Current number of queries in-flight",
                in_flight_requests.clone(),
            );
            let total_requests: Family<QueryLabels, Counter> = Default::default();
            registry.register(
                "requests",
                "Total number of requests received",
                total_requests.clone(),
            );
            let request_duration: Family<QueryLabels, Histogram> =
                Family::new_with_constructor(|| {
                    Histogram::new(histogram::exponential_buckets(0.010, 2.0, 10))
                });
            registry.register(
                "request_duration_seconds",
                "Duration of seconds used to fetch all of the block information",
                request_duration.clone(),
            );
            let active_subscriptions: Gauge = Default::default();
            registry.register(
                "active_subscription",
                "Current number of active subscriptions",
                active_subscriptions.clone(),
            );
            MonitorExtension {
                in_flight_requests,
                total_requests,
                request_duration,
                active_subscriptions,
            }
        }
    }
    impl async_graphql::extensions::ExtensionFactory for MonitorExtension {
        fn create(&self) -> Arc<dyn async_graphql::extensions::Extension> { Arc::new(self.clone()) }
    }
    #[async_trait]
    impl async_graphql::extensions::Extension for MonitorExtension {
        async fn execute(
            &self,
            ctx: &async_graphql::extensions::ExtensionContext<'_>,
            operation_name: Option<&str>,
            next: async_graphql::extensions::NextExecute<'_>,
        ) -> async_graphql::Response {
            let label = QueryLabels {
                query: operation_name.unwrap_or("<none>").to_owned(),
            };
            self.in_flight_requests.get_or_create(&label).inc();
            self.total_requests.get_or_create(&label).inc();
            let start = Instant::now();
            let response = next.run(ctx, operation_name).await;
            let duration = start.elapsed();
            self.request_duration.get_or_create(&label).observe(duration.as_secs_f64());
            self.in_flight_requests.get_or_create(&label).dec();
            response
        }

        /// Called at subscribe request.
        fn subscribe<'s>(
            &self,
            ctx: &async_graphql::extensions::ExtensionContext<'_>,
            stream: stream::BoxStream<'s, async_graphql::Response>,
            next: async_graphql::extensions::NextSubscribe<'_>,
        ) -> stream::BoxStream<'s, async_graphql::Response> {
            let stream = next.run(ctx, stream);
            let wrapped_stream = WrappedStream::new(stream, self.active_subscriptions.clone());
            wrapped_stream.boxed()
        }
    }
    /// Wrapper around a stream to update metrics when it gets dropped.
    struct WrappedStream<'s> {
        inner:                stream::BoxStream<'s, async_graphql::Response>,
        active_subscriptions: Gauge,
    }
    impl<'s> WrappedStream<'s> {
        fn new(
            stream: stream::BoxStream<'s, async_graphql::Response>,
            active_subscriptions: Gauge,
        ) -> Self {
            active_subscriptions.inc();
            Self {
                inner: stream,
                active_subscriptions,
            }
        }
    }
    impl<'a> futures::stream::Stream for WrappedStream<'a> {
        type Item = async_graphql::Response;

        fn poll_next(
            mut self: std::pin::Pin<&mut Self>,
            cx: &mut std::task::Context<'_>,
        ) -> std::task::Poll<Option<Self::Item>> {
            self.inner.poll_next_unpin(cx)
        }
    }
    impl<'a> std::ops::Drop for WrappedStream<'a> {
        fn drop(&mut self) { self.active_subscriptions.dec(); }
    }
}

/// All the errors that may be produced by the GraphQL API.
///
/// Note that `async_graphql` requires this to be `Clone`, as it is used as a
/// return type in queries. However, some of the underlying error types are not
/// `Clone`, so we wrap those in `Arc`s to make them `Clone`.
#[derive(Debug, thiserror::Error, Clone)]
enum ApiError {
    #[error("Could not find resource")]
    NotFound,
    #[error("Internal error: {}", .0.message)]
    NoDatabasePool(async_graphql::Error),
    #[error("Internal error: {}", .0.message)]
    NoServiceConfig(async_graphql::Error),
    #[error("Internal error: {0}")]
    FailedDatabaseQuery(Arc<sqlx::Error>),
    #[error("Invalid ID format: {0}")]
    InvalidIdInt(std::num::ParseIntError),
    #[error("The period cannot be converted")]
    DurationOutOfRange(Arc<Box<dyn Error + Send + Sync>>),
    #[error("The \"first\" and \"last\" parameters cannot exist at the same time")]
    QueryConnectionFirstLast,
    #[error("Internal error: {0}")]
    InternalError(String),
    #[error("Invalid integer: {0}")]
    InvalidInt(#[from] std::num::TryFromIntError),
    #[error("Invalid integer: {0}")]
    InvalidIntString(#[from] std::num::ParseIntError),
    #[error("Parse error: {0}")]
    InvalidContractVersion(#[from] InvalidContractVersionError),
    #[error("Schema in database should be a valid versioned module schema")]
    InvalidVersionedModuleSchema(#[from] VersionedSchemaError),
}

impl From<sqlx::Error> for ApiError {
    fn from(value: sqlx::Error) -> Self { ApiError::FailedDatabaseQuery(Arc::new(value)) }
}

type ApiResult<A> = Result<A, ApiError>;

/// Get the database pool from the context.
fn get_pool<'a>(ctx: &Context<'a>) -> ApiResult<&'a PgPool> {
    ctx.data::<PgPool>().map_err(ApiError::NoDatabasePool)
}

/// Get service configuration from the context.
fn get_config<'a>(ctx: &Context<'a>) -> ApiResult<&'a ApiServiceConfig> {
    ctx.data::<ApiServiceConfig>().map_err(ApiError::NoServiceConfig)
}

trait ConnectionCursor {
    const MIN: Self;
    const MAX: Self;
}
impl ConnectionCursor for i64 {
    const MAX: i64 = i64::MAX;
    const MIN: i64 = i64::MIN;
}
impl ConnectionCursor for usize {
    const MAX: usize = usize::MAX;
    const MIN: usize = usize::MIN;
}

struct ConnectionQuery<A> {
    from:  A,
    to:    A,
    limit: i64,
    desc:  bool,
}
impl<A> ConnectionQuery<A> {
    fn new<E>(
        first: Option<u64>,
        after: Option<String>,
        last: Option<u64>,
        before: Option<String>,
        connection_limit: u64,
    ) -> ApiResult<Self>
    where
        A: std::str::FromStr<Err = E> + ConnectionCursor,
        E: Into<ApiError>, {
        if first.is_some() && last.is_some() {
            return Err(ApiError::QueryConnectionFirstLast);
        }

        let from = if let Some(a) = after {
            a.parse::<A>().map_err(|e| e.into())?
        } else {
            A::MIN
        };

        let to = if let Some(b) = before {
            b.parse::<A>().map_err(|e| e.into())?
        } else {
            A::MAX
        };

        let limit =
            first.or(last).map_or(connection_limit, |limit| connection_limit.min(limit)) as i64;

        Ok(Self {
            from,
            to,
            limit,
            desc: last.is_some(),
        })
    }
}

#[derive(Default)]
pub struct BaseQuery;

#[Object]
#[allow(clippy::too_many_arguments)]
impl BaseQuery {
    async fn versions(&self) -> Versions {
        Versions {
            backend_versions: VERSION.to_string(),
        }
    }

    async fn block<'a>(&self, ctx: &Context<'a>, height_id: types::ID) -> ApiResult<Block> {
        let height: BlockHeight = height_id.try_into().map_err(ApiError::InvalidIdInt)?;
        Block::query_by_height(get_pool(ctx)?, height).await
    }

    async fn block_by_block_hash<'a>(
        &self,
        ctx: &Context<'a>,
        block_hash: BlockHash,
    ) -> ApiResult<Block> {
        Block::query_by_hash(get_pool(ctx)?, block_hash).await
    }

    async fn blocks<'a>(
        &self,
        ctx: &Context<'a>,
        #[graphql(desc = "Returns the first _n_ elements from the list.")] first: Option<u64>,
        #[graphql(desc = "Returns the elements in the list that come after the specified cursor.")]
        after: Option<String>,
        #[graphql(desc = "Returns the last _n_ elements from the list.")] last: Option<u64>,
        #[graphql(desc = "Returns the elements in the list that come before the specified cursor.")]
        before: Option<String>,
    ) -> ApiResult<connection::Connection<String, Block>> {
        let config = get_config(ctx)?;
        let pool = get_pool(ctx)?;
        let query = ConnectionQuery::<BlockHeight>::new(
            first,
            after,
            last,
            before,
            config.block_connection_limit,
        )?;
        // The CCDScan front-end currently expects an ASC order of the nodes/edges
        // returned (outer `ORDER BY`), while the inner `ORDER BY` is a trick to
        // get the correct nodes/edges selected based on the `after/before` key
        // specified.
        let mut row_stream = sqlx::query_as!(
            Block,
            "SELECT * FROM (
                SELECT
                    hash,
                    height,
                    slot_time,
                    block_time,
                    finalization_time,
                    baker_id,
                    total_amount
                FROM blocks
                WHERE height > $1 AND height < $2
                ORDER BY
                    (CASE WHEN $4 THEN height END) DESC,
                    (CASE WHEN NOT $4 THEN height END) ASC
                LIMIT $3
            ) ORDER BY height ASC",
            query.from,
            query.to,
            query.limit,
            query.desc
        )
        .fetch(pool);

        let mut connection = connection::Connection::new(true, true);
        while let Some(block) = row_stream.try_next().await? {
            connection.edges.push(connection::Edge::new(block.height.to_string(), block));
        }
        if last.is_some() {
            if let Some(edge) = connection.edges.last() {
                connection.has_previous_page = edge.node.height != 0;
            }
        } else if let Some(edge) = connection.edges.first() {
            connection.has_previous_page = edge.node.height != 0;
        }

        Ok(connection)
    }

    async fn transaction(&self, ctx: &Context<'_>, id: types::ID) -> ApiResult<Transaction> {
        let index: i64 = id.try_into().map_err(ApiError::InvalidIdInt)?;
        Transaction::query_by_index(get_pool(ctx)?, index).await?.ok_or(ApiError::NotFound)
    }

    async fn transaction_by_transaction_hash<'a>(
        &self,
        ctx: &Context<'a>,
        transaction_hash: TransactionHash,
    ) -> ApiResult<Transaction> {
        Transaction::query_by_hash(get_pool(ctx)?, transaction_hash)
            .await?
            .ok_or(ApiError::NotFound)
    }

    async fn transactions<'a>(
        &self,
        ctx: &Context<'a>,
        #[graphql(desc = "Returns the first _n_ elements from the list.")] first: Option<u64>,
        #[graphql(desc = "Returns the elements in the list that come after the specified cursor.")]
        after: Option<String>,
        #[graphql(desc = "Returns the last _n_ elements from the list.")] last: Option<u64>,
        #[graphql(desc = "Returns the elements in the list that come before the specified cursor.")]
        before: Option<String>,
    ) -> ApiResult<connection::Connection<String, Transaction>> {
        let config = get_config(ctx)?;
        let pool = get_pool(ctx)?;
        let query = ConnectionQuery::<i64>::new(
            first,
            after,
            last,
            before,
            config.transaction_connection_limit,
        )?;
        // The CCDScan front-end currently expects an ASC order of the nodes/edges
        // returned (outer `ORDER BY`), while the inner `ORDER BY` is a trick to
        // get the correct nodes/edges selected based on the `after/before` key
        // specified.
        let mut row_stream = sqlx::query_as!(
            Transaction,
            r#"SELECT * FROM (
                SELECT
                    index,
                    block_height,
                    hash,
                    ccd_cost,
                    energy_cost,
                    sender,
                    type as "tx_type: DbTransactionType",
                    type_account as "type_account: AccountTransactionType",
                    type_credential_deployment as "type_credential_deployment: CredentialDeploymentTransactionType",
                    type_update as "type_update: UpdateTransactionType",
                    success,
                    events as "events: sqlx::types::Json<Vec<Event>>",
                    reject as "reject: sqlx::types::Json<TransactionRejectReason>"
                FROM transactions
                WHERE $1 < index AND index < $2
                ORDER BY
                    (CASE WHEN $3 THEN index END) DESC,
                    (CASE WHEN NOT $3 THEN index END) ASC
                LIMIT $4
            ) ORDER BY index ASC"#,
            query.from,
            query.to,
            query.desc,
            query.limit,
        )
        .fetch(pool);

        // TODO Update page prev/next
        let mut connection = connection::Connection::new(true, true);

        while let Some(row) = row_stream.try_next().await? {
            connection.edges.push(connection::Edge::new(row.index.to_string(), row));
        }

        Ok(connection)
    }

    async fn account<'a>(&self, ctx: &Context<'a>, id: types::ID) -> ApiResult<Account> {
        let index: i64 = id.try_into().map_err(ApiError::InvalidIdInt)?;
        Account::query_by_index(get_pool(ctx)?, index).await?.ok_or(ApiError::NotFound)
    }

    async fn account_by_address<'a>(
        &self,
        ctx: &Context<'a>,
        account_address: String,
    ) -> ApiResult<Account> {
        Account::query_by_address(get_pool(ctx)?, account_address).await?.ok_or(ApiError::NotFound)
    }

    async fn accounts(
        &self,
        ctx: &Context<'_>,
        #[graphql(default)] sort: AccountSort,
        filter: Option<AccountFilterInput>,
        #[graphql(desc = "Returns the first _n_ elements from the list.")] first: Option<u64>,
        #[graphql(desc = "Returns the elements in the list that come after the specified cursor.")]
        after: Option<String>,
        #[graphql(desc = "Returns the last _n_ elements from the list.")] last: Option<u64>,
        #[graphql(desc = "Returns the elements in the list that come before the specified cursor.")]
        before: Option<String>,
    ) -> ApiResult<connection::Connection<String, Account>> {
        let pool = get_pool(ctx)?;
        let config = get_config(ctx)?;

        let order: AccountOrder = sort.into();

        let query = ConnectionQuery::<i64>::new(
            first,
            after,
            last,
            before,
            config.account_connection_limit,
        )?;

        // The CCDScan front-end currently expects an ASC order of the nodes/edges
        // returned (outer `ORDER BY`), while the inner `ORDER BY` is a trick to
        // get the correct nodes/edges selected based on the `after/before` key
        // specified.
        let mut accounts = sqlx::query_as!(
            Account,
            r"SELECT * FROM (
                SELECT
                    index,
                    transaction_index,
                    address,
                    amount,
                    delegated_stake,
                    num_txs,
                    delegated_restake_earnings,
                    delegated_target_baker_id
                FROM accounts
                WHERE
                    -- Filter for only the accounts that are within the
                    -- range that correspond to the requested page.
                    -- The first condition is true only if we don't order by that field.
                    -- Then the whole OR condition will be true, so the filter for that
                    -- field will be ignored.
                    (NOT $3 OR index           > $1 AND index           < $2) AND
                    (NOT $4 OR amount          > $1 AND amount          < $2) AND
                    (NOT $5 OR num_txs         > $1 AND num_txs         < $2) AND
                    (NOT $6 OR delegated_stake > $1 AND delegated_stake < $2) AND
                    -- Need to filter for only delegators if the user requests this.
                    (NOT $7 OR delegated_stake > 0)
                ORDER BY
                    -- Order by the field requested, and by desc/asc as appropriate.
                    -- The first condition is true if we order by that field.
                    -- Otherwise false, which makes the CASE null, which means
                    -- it will not affect the ordering at all.
                    (CASE WHEN $3 AND $8     THEN index           END) DESC,
                    (CASE WHEN $3 AND NOT $8 THEN index           END) ASC,
                    (CASE WHEN $4 AND $8     THEN amount          END) DESC,
                    (CASE WHEN $4 AND NOT $8 THEN amount          END) ASC,
                    (CASE WHEN $5 AND $8     THEN num_txs         END) DESC,
                    (CASE WHEN $5 AND NOT $8 THEN num_txs         END) ASC,
                    (CASE WHEN $6 AND $8     THEN delegated_stake END) DESC,
                    (CASE WHEN $6 AND NOT $8 THEN delegated_stake END) ASC
                LIMIT $9
            )
            -- We need to order each page ASC still, we only use the DESC/ASC ordering above
            -- to select page items from the start/end of the range.
            -- Each page must still independently be ordered ascending.
            -- See also https://relay.dev/graphql/connections.htm#sec-Edge-order
            ORDER BY CASE
                WHEN $3 THEN index
                WHEN $4 THEN amount
                WHEN $5 THEN num_txs
                WHEN $6 THEN delegated_stake
            END ASC",
            query.from,
            query.to,
            matches!(order.field, AccountOrderField::Age),
            matches!(order.field, AccountOrderField::Amount),
            matches!(order.field, AccountOrderField::TransactionCount),
            matches!(order.field, AccountOrderField::DelegatedStake),
            filter.map(|f| f.is_delegator).unwrap_or_default(),
            matches!(order.dir, OrderDir::Desc),
            query.limit,
        )
        .fetch(pool);

        // TODO Update page prev/next
        let mut connection = connection::Connection::new(true, true);

        while let Some(account) = accounts.try_next().await? {
            connection.edges.push(connection::Edge::new(order.cursor(&account), account));
        }

        Ok(connection)
    }

    async fn baker<'a>(&self, ctx: &Context<'a>, id: types::ID) -> ApiResult<Baker> {
        let id = IdBaker::try_from(id)?.baker_id;
        Baker::query_by_id(get_pool(ctx)?, id).await
    }

    async fn baker_by_baker_id<'a>(&self, ctx: &Context<'a>, id: BakerId) -> ApiResult<Baker> {
        Baker::query_by_id(get_pool(ctx)?, id).await
    }

    async fn bakers(
        &self,
        #[graphql(default)] _sort: BakerSort,
        _filter: BakerFilterInput,
        #[graphql(desc = "Returns the first _n_ elements from the list.")] _first: Option<i32>,
        #[graphql(desc = "Returns the elements in the list that come after the specified cursor.")]
        _after: Option<String>,
        #[graphql(desc = "Returns the last _n_ elements from the list.")] _last: Option<i32>,
        #[graphql(desc = "Returns the elements in the list that come before the specified cursor.")]
        _before: Option<String>,
    ) -> ApiResult<connection::Connection<String, Baker>> {
        todo_api!()
    }

    async fn search(&self, query: String) -> SearchResult {
        SearchResult {
            _query: query,
        }
    }

    async fn block_metrics<'a>(
        &self,
        ctx: &Context<'a>,
        period: MetricsPeriod,
    ) -> ApiResult<BlockMetrics> {
        let pool = get_pool(ctx)?;
        let config = get_config(ctx)?;
        let non_circulating_accounts =
            config.non_circulating_account.iter().map(|a| a.to_string()).collect::<Vec<_>>();

        let latest_block = sqlx::query!(
            r#"
WITH non_circulating_accounts AS (
    SELECT
        COALESCE(SUM(amount), 0)::BIGINT AS total_amount
    FROM accounts
    WHERE address=ANY($1)
)
SELECT
    height,
    blocks.total_amount,
    total_staked,
    (blocks.total_amount - non_circulating_accounts.total_amount)::BIGINT AS total_amount_released
FROM blocks, non_circulating_accounts
ORDER BY height DESC
LIMIT 1"#,
            non_circulating_accounts.as_slice()
        )
        .fetch_one(pool)
        .await?;

        let interval: PgInterval = period
            .as_duration()
            .try_into()
            .map_err(|err| ApiError::DurationOutOfRange(Arc::new(err)))?;
        let period_query = sqlx::query!(
            r#"
SELECT
    COUNT(*) as blocks_added,
    AVG(block_time)::integer as avg_block_time,
    AVG(finalization_time)::integer as avg_finalization_time
FROM blocks
WHERE slot_time > (LOCALTIMESTAMP - $1::interval)"#,
            interval
        )
        .fetch_one(pool)
        .await?;

        let bucket_width = period.bucket_width();
        let bucket_interval: PgInterval =
            bucket_width.try_into().map_err(|err| ApiError::DurationOutOfRange(Arc::new(err)))?;
        let bucket_query = sqlx::query!(
            "
WITH data AS (
  SELECT
    date_bin($1::interval, slot_time, TIMESTAMP '2001-01-01') as time,
    block_time,
    finalization_time,
    LAST_VALUE(total_staked) OVER (
      PARTITION BY date_bin($1::interval, slot_time, TIMESTAMP '2001-01-01')
      ORDER BY height ASC
    ) as total_staked
  FROM blocks
  ORDER BY height
)
SELECT
  time,
  COUNT(*) as y_blocks_added,
  AVG(block_time)::integer as y_block_time_avg,
  AVG(finalization_time)::integer as y_finalization_time_avg,
  MAX(total_staked) as y_last_total_micro_ccd_staked
FROM data
GROUP BY time
LIMIT 30", // WHERE slot_time > (LOCALTIMESTAMP - $1::interval)
            bucket_interval
        )
        .fetch_all(pool)
        .await?;

        let mut buckets = BlockMetricsBuckets {
            bucket_width: bucket_width.into(),
            x_time: Vec::new(),
            y_blocks_added: Vec::new(),
            y_block_time_avg: Vec::new(),
            y_finalization_time_avg: Vec::new(),
            y_last_total_micro_ccd_staked: Vec::new(),
        };
        for row in bucket_query {
            buckets.x_time.push(row.time.ok_or(ApiError::InternalError(
                "Unexpected missing time for bucket".to_string(),
            ))?);
            buckets.y_blocks_added.push(row.y_blocks_added.unwrap_or(0));
            let y_block_time_avg = row.y_block_time_avg.unwrap_or(0) as f64 / 1000.0;
            buckets.y_block_time_avg.push(y_block_time_avg);
            let y_finalization_time_avg = row.y_finalization_time_avg.unwrap_or(0) as f64 / 1000.0;
            buckets.y_finalization_time_avg.push(y_finalization_time_avg);
            buckets
                .y_last_total_micro_ccd_staked
                .push(row.y_last_total_micro_ccd_staked.unwrap_or(0));
        }

        Ok(BlockMetrics {
            blocks_added: period_query.blocks_added.unwrap_or(0),
            avg_block_time: period_query.avg_block_time.map(|i| i as f64 / 1000.0),
            avg_finalization_time: period_query.avg_finalization_time.map(|i| i as f64 / 1000.0),
            last_block_height: latest_block.height,
            last_total_micro_ccd: latest_block.total_amount,
            last_total_micro_ccd_staked: latest_block.total_staked,
            last_total_micro_ccd_released: latest_block.total_amount_released.unwrap_or(0),
            last_total_micro_ccd_unlocked: None, // TODO implement unlocking schedule
            // TODO check what format this is expected to be in.
            buckets,
        })
    }

    // bakerMetrics(period: MetricsPeriod!): BakerMetrics!
    // rewardMetrics(period: MetricsPeriod!): RewardMetrics!
    // rewardMetricsForAccount(accountId: ID! period: MetricsPeriod!):
    // RewardMetrics! poolRewardMetricsForPassiveDelegation(period:
    // MetricsPeriod!): PoolRewardMetrics!
    // poolRewardMetricsForBakerPool(bakerId: ID! period: MetricsPeriod!):
    // PoolRewardMetrics! passiveDelegation: PassiveDelegation
    // paydayStatus: PaydayStatus
    // latestChainParameters: ChainParameters
    // importState: ImportState
    // nodeStatuses(sortField: NodeSortField! sortDirection: NodeSortDirection!
    // "Returns the first _n_ elements from the list." first: Int "Returns the
    // elements in the list that come after the specified cursor." after: String
    // "Returns the last _n_ elements from the list." last: Int "Returns the
    // elements in the list that come before the specified cursor." before: String):
    // NodeStatusesConnection nodeStatus(id: ID!): NodeStatus
    // tokens("Returns the first _n_ elements from the list." first: Int "Returns
    // the elements in the list that come after the specified cursor." after:
    // String "Returns the last _n_ elements from the list." last: Int "Returns
    // the elements in the list that come before the specified cursor." before:
    // String): TokensConnection token(contractIndex: UnsignedLong!
    // contractSubIndex: UnsignedLong! tokenId: String!): Token!

    async fn contract<'a>(
        &self,
        ctx: &Context<'a>,
        contract_address_index: ContractIndex,
        contract_address_sub_index: ContractIndex,
    ) -> ApiResult<Contract> {
        let pool = get_pool(ctx)?;

        let row = sqlx::query!(
            r#"SELECT
                module_reference,
                name as contract_name,
                contracts.amount,
                blocks.slot_time as block_slot_time,
                transactions.block_height,
                transactions.hash as transaction_hash,
                accounts.address as creator
            FROM contracts
            JOIN transactions ON transaction_index = transactions.index
            JOIN blocks ON transactions.block_height = blocks.height
            JOIN accounts ON transactions.sender = accounts.index
            WHERE contracts.index = $1 AND contracts.sub_index = $2"#,
            contract_address_index.0 as i64,
            contract_address_sub_index.0 as i64,
        )
        .fetch_optional(pool)
        .await?
        .ok_or(ApiError::NotFound)?;

        let snapshot = ContractSnapshot {
            block_height: row.block_height,
            contract_address_index,
            contract_address_sub_index,
            contract_name: row.contract_name,
            module_reference: row.module_reference,
            amount: row.amount,
        };

        Ok(Contract {
            contract_address_index,
            contract_address_sub_index,
            contract_address: format!(
                "<{},{}>",
                contract_address_index, contract_address_sub_index
            ),
            creator: row.creator.into(),
            block_height: row.block_height,
            transaction_hash: row.transaction_hash,
            block_slot_time: row.block_slot_time,
            snapshot,
        })
    }

    async fn contracts<'a>(
        &self,
        ctx: &Context<'a>,
        #[graphql(desc = "Returns the first _n_ elements from the list.")] first: Option<u64>,
        #[graphql(desc = "Returns the elements in the list that come after the specified cursor.")]
        after: Option<String>,
        #[graphql(desc = "Returns the last _n_ elements from the list.")] last: Option<u64>,
        #[graphql(desc = "Returns the elements in the list that come before the specified cursor.")]
        before: Option<String>,
    ) -> ApiResult<connection::Connection<String, Contract>> {
        let config = get_config(ctx)?;
        let pool = get_pool(ctx)?;
        let query = ConnectionQuery::<i64>::new(
            first,
            after,
            last,
            before,
            config.contract_connection_limit,
        )?;

        // The CCDScan front-end currently expects an ASC order of the nodes/edges
        // returned (outer `ORDER BY`), while the inner `ORDER BY` is a trick to
        // get the correct nodes/edges selected based on the `after/before` key
        // specified.
        let mut row_stream = sqlx::query!(
            "SELECT * FROM (
                SELECT
                    contracts.index as index,
                    sub_index,
                    module_reference,
                    name as contract_name,
                    contracts.amount,
                    blocks.slot_time as block_slot_time,
                    transactions.block_height,
                    transactions.hash as transaction_hash,
                    accounts.address as creator
                FROM contracts
                JOIN transactions ON transaction_index = transactions.index
                JOIN blocks ON transactions.block_height = blocks.height
                JOIN accounts ON transactions.sender = accounts.index
                WHERE contracts.index > $1 AND contracts.index < $2
                ORDER BY
                    (CASE WHEN $4 THEN contracts.index END) DESC,
                    (CASE WHEN NOT $4 THEN contracts.index END) ASC
                LIMIT $3
            ) AS contract_data
            ORDER BY contract_data.index ASC",
            query.from,
            query.to,
            query.limit,
            query.desc
        )
        .fetch(pool);

        let mut connection = connection::Connection::new(true, true);

        while let Some(row) = row_stream.try_next().await? {
            let contract_address_index =
                row.index.try_into().map_err(|e: <u64 as TryFrom<i64>>::Error| {
                    ApiError::InternalError(e.to_string())
                })?;
            let contract_address_sub_index =
                row.sub_index.try_into().map_err(|e: <u64 as TryFrom<i64>>::Error| {
                    ApiError::InternalError(e.to_string())
                })?;

            let snapshot = ContractSnapshot {
                block_height: row.block_height,
                contract_address_index,
                contract_address_sub_index,
                contract_name: row.contract_name,
                module_reference: row.module_reference,
                amount: row.amount,
            };

            let contract = Contract {
                contract_address_index,
                contract_address_sub_index,
                contract_address: format!(
                    "<{},{}>",
                    contract_address_index, contract_address_sub_index
                ),
                creator: row.creator.into(),
                block_height: row.block_height,
                transaction_hash: row.transaction_hash,
                block_slot_time: row.block_slot_time,
                snapshot,
            };
            connection
                .edges
                .push(connection::Edge::new(contract.contract_address_index.to_string(), contract));
        }

        if last.is_some() {
            if let Some(edge) = connection.edges.last() {
                connection.has_previous_page = edge.node.contract_address_index.0 != 0;
            }
        } else if let Some(edge) = connection.edges.first() {
            connection.has_previous_page = edge.node.contract_address_index.0 != 0;
        }

        Ok(connection)
    }

    async fn module_reference_event<'a>(
        &self,
        ctx: &Context<'a>,
        module_reference: String,
    ) -> ApiResult<ModuleReferenceEvent> {
        let pool = get_pool(ctx)?;

        let row = sqlx::query!(
            r#"SELECT
                blocks.height as block_height,
                smart_contract_modules.transaction_index,
                schema as display_schema,
                blocks.slot_time as block_slot_time,
                transactions.hash as transaction_hash,
                accounts.address as sender
            FROM smart_contract_modules
            JOIN transactions ON smart_contract_modules.transaction_index = transactions.index
            JOIN blocks ON transactions.block_height = blocks.height
            JOIN accounts ON transactions.sender = accounts.index
            WHERE module_reference = $1"#,
            module_reference
        )
        .fetch_optional(pool)
        .await?
        .ok_or(ApiError::NotFound)?;

        let display_schema = row
            .display_schema
            .as_ref()
            .map(|s| VersionedModuleSchema::new(s, &None).map(|schema| schema.to_string()))
            .transpose()?;

        Ok(ModuleReferenceEvent {
            module_reference,
            sender: row.sender.into(),
            block_height: row.block_height,
            transaction_hash: row.transaction_hash,
            block_slot_time: row.block_slot_time,
            display_schema,
        })
    }
}

pub struct Subscription {
    pub block_added:      broadcast::Receiver<Block>,
    pub accounts_updated: broadcast::Receiver<AccountsUpdatedSubscriptionItem>,
}

impl Subscription {
    pub fn new(retry_delay_sec: u64) -> (Self, SubscriptionContext) {
        let (block_added_sender, block_added) = broadcast::channel(100);
        let (accounts_updated_sender, accounts_updated) = broadcast::channel(100);
        (
            Subscription {
                block_added,
                accounts_updated,
            },
            SubscriptionContext {
                block_added_sender,
                accounts_updated_sender,
                retry_delay_sec,
            },
        )
    }
}

#[Subscription]
impl Subscription {
    async fn block_added(&self) -> impl Stream<Item = Result<Block, BroadcastStreamRecvError>> {
        tokio_stream::wrappers::BroadcastStream::new(self.block_added.resubscribe())
    }

    async fn accounts_updated(
        &self,
        account_address: Option<String>,
    ) -> impl Stream<Item = Result<AccountsUpdatedSubscriptionItem, BroadcastStreamRecvError>> {
        let stream =
            tokio_stream::wrappers::BroadcastStream::new(self.accounts_updated.resubscribe());

        // Apply filtering based on `account_address`.
        stream.filter_map(
            move |item: Result<AccountsUpdatedSubscriptionItem, BroadcastStreamRecvError>| {
                let address_filter = account_address.clone();
                async move {
                    match item {
                        Ok(notification) => {
                            if let Some(filter) = address_filter {
                                if notification.address == filter {
                                    // Pass on notification.
                                    Some(Ok(notification))
                                } else {
                                    // Skip if filter does not match.
                                    None
                                }
                            } else {
                                // Pass on all notification if no filter is set.
                                Some(Ok(notification))
                            }
                        }
                        // Pass on errors.
                        Err(e) => Some(Err(e)),
                    }
                }
            },
        )
    }
}

pub struct SubscriptionContext {
    block_added_sender:      broadcast::Sender<Block>,
    accounts_updated_sender: broadcast::Sender<AccountsUpdatedSubscriptionItem>,
    retry_delay_sec:         u64,
}

impl SubscriptionContext {
    const ACCOUNTS_UPDATED_CHANNEL: &'static str = "account_updated";
    const BLOCK_ADDED_CHANNEL: &'static str = "block_added";
    const RETRY_DELAY_SEC: u64 = 5;

    pub async fn listen(self, pool: PgPool, stop_signal: CancellationToken) -> anyhow::Result<()> {
        loop {
            match self.run_listener(&pool, &stop_signal).await {
                Ok(_) => {
                    info!("PgListener stopped gracefully.");
                    break; // Graceful exit, stop the loop
                }
                Err(err) => {
<<<<<<< HEAD
                    println!("err: {:?}", err);
=======
>>>>>>> 875e33e5
                    error!("PgListener encountered an error: {}. Retrying...", err);

                    // Check if the stop signal has been triggered before retrying
                    if stop_signal.is_cancelled() {
                        info!("Stop signal received. Exiting PgListener loop.");
                        break;
                    }

<<<<<<< HEAD
                    tokio::time::sleep(std::time::Duration::from_secs(Self::RETRY_DELAY_SEC)).await;
=======
                    tokio::time::sleep(std::time::Duration::from_secs(self.retry_delay_sec)).await;
>>>>>>> 875e33e5
                }
            }
        }

        Ok(())
    }

    async fn run_listener(
        &self,
        pool: &PgPool,
        stop_signal: &CancellationToken,
    ) -> anyhow::Result<()> {
        let mut listener = sqlx::postgres::PgListener::connect_with(pool)
            .await
            .context("Failed to create a PostgreSQL listener")?;

        listener
            .listen_all([Self::BLOCK_ADDED_CHANNEL, Self::ACCOUNTS_UPDATED_CHANNEL])
            .await
            .context("Failed to listen to PostgreSQL notifications")?;

        let exit = stop_signal
            .run_until_cancelled(async move {
                loop {
                    println!("Listening for notifications...");
                    let notification = listener.recv().await?;
                    match notification.channel() {
                        Self::BLOCK_ADDED_CHANNEL => {
                            let block_height = BlockHeight::from_str(notification.payload())
                                .context("Failed to parse payload of block added")?;
                            let block = Block::query_by_height(pool, block_height).await?;
                            self.block_added_sender.send(block)?;
                        }

                        Self::ACCOUNTS_UPDATED_CHANNEL => {
                            self.accounts_updated_sender.send(AccountsUpdatedSubscriptionItem {
                                address: notification.payload().to_string(),
                            })?;
                        }

                        unknown => {
                            anyhow::bail!("Received notification on unknown channel: {unknown}");
                        }
                    }
                }
            })
            .await;

        // Handle early exit due to stop signal or errors
        if let Some(result) = exit {
<<<<<<< HEAD
            result.context("Failed while listening")?;
=======
            result.context("Failed while listening on database changes")?;
>>>>>>> 875e33e5
        }

        Ok(())
    }
}

#[derive(Clone, Debug, SimpleObject)]
pub struct AccountsUpdatedSubscriptionItem {
    address: String,
}

/// The UnsignedLong scalar type represents a unsigned 64-bit numeric
/// non-fractional value greater than or equal to 0.
#[derive(
    Clone,
    Copy,
    derive_more::Display,
    Debug,
    serde::Serialize,
    serde::Deserialize,
    derive_more::From,
    derive_more::FromStr,
)]
#[repr(transparent)]
#[serde(transparent)]
struct UnsignedLong(u64);
#[Scalar]
impl ScalarType for UnsignedLong {
    fn parse(value: Value) -> InputValueResult<Self> {
        let Value::Number(number) = &value else {
            return Err(InputValueError::expected_type(value));
        };
        if let Some(v) = number.as_u64() {
            Ok(Self(v))
        } else {
            Err(InputValueError::expected_type(value))
        }
    }

    fn to_value(&self) -> Value { Value::Number(self.0.into()) }
}

impl TryFrom<i64> for UnsignedLong {
    type Error = <u64 as TryFrom<i64>>::Error;

    fn try_from(number: i64) -> Result<Self, Self::Error> { Ok(UnsignedLong(number.try_into()?)) }
}

/// The `Long` scalar type represents non-fractional signed whole 64-bit numeric
/// values. Long can represent values between -(2^63) and 2^63 - 1.
#[derive(serde::Serialize, serde::Deserialize, derive_more::From)]
#[repr(transparent)]
#[serde(transparent)]
struct Long(i64);
#[Scalar]
impl ScalarType for Long {
    fn parse(value: Value) -> InputValueResult<Self> {
        let Value::Number(number) = &value else {
            return Err(InputValueError::expected_type(value));
        };
        if let Some(v) = number.as_i64() {
            Ok(Self(v))
        } else {
            Err(InputValueError::expected_type(value))
        }
    }

    fn to_value(&self) -> Value { Value::Number(self.0.into()) }
}
#[derive(serde::Serialize, serde::Deserialize, derive_more::From)]
#[repr(transparent)]
#[serde(transparent)]
struct Byte(u8);
#[Scalar]
impl ScalarType for Byte {
    fn parse(value: Value) -> InputValueResult<Self> {
        let Value::Number(number) = &value else {
            return Err(InputValueError::expected_type(value));
        };
        let Some(v) = number.as_u64() else {
            return Err(InputValueError::expected_type(value));
        };

        if let Ok(v) = u8::try_from(v) {
            Ok(Self(v))
        } else {
            Err(InputValueError::expected_type(value))
        }
    }

    fn to_value(&self) -> Value { Value::Number(self.0.into()) }
}

#[derive(serde::Serialize, serde::Deserialize, derive_more::From)]
#[repr(transparent)]
#[serde(transparent)]
struct Decimal(rust_decimal::Decimal);
#[Scalar]
impl ScalarType for Decimal {
    fn parse(value: Value) -> InputValueResult<Self> {
        let Value::String(string) = value else {
            return Err(InputValueError::expected_type(value));
        };
        Ok(Self(rust_decimal::Decimal::from_str(string.as_str())?))
    }

    fn to_value(&self) -> Value { Value::String(self.0.to_string()) }
}

impl From<concordium_rust_sdk::types::AmountFraction> for Decimal {
    fn from(fraction: concordium_rust_sdk::types::AmountFraction) -> Self {
        Self(concordium_rust_sdk::types::PartsPerHundredThousands::from(fraction).into())
    }
}

/// The `TimeSpan` scalar represents an ISO-8601 compliant duration type.
#[derive(serde::Serialize, serde::Deserialize, Clone)]
#[repr(transparent)]
#[serde(try_from = "String", into = "String")]
struct TimeSpan(Duration);
#[Scalar]
impl ScalarType for TimeSpan {
    fn parse(value: Value) -> InputValueResult<Self> {
        let Value::String(string) = value else {
            return Err(InputValueError::expected_type(value));
        };
        Ok(Self::try_from(string)?)
    }

    fn to_value(&self) -> Value { Value::String(self.0.to_string()) }
}
impl TryFrom<String> for TimeSpan {
    type Error = anyhow::Error;

    fn try_from(value: String) -> Result<Self, Self::Error> {
        let duration = iso8601_duration::Duration::from_str(value.as_str())
            .map_err(|err| anyhow::anyhow!("Invalid duration, expected ISO-8601"))?;
        Ok(Self(duration.to_chrono().context("Failed to construct duration")?))
    }
}
impl From<TimeSpan> for String {
    fn from(time: TimeSpan) -> Self { time.0.to_string() }
}
impl From<Duration> for TimeSpan {
    fn from(duration: Duration) -> Self { TimeSpan(duration) }
}

type BlockHeight = i64;
type BlockHash = String;
type TransactionHash = String;
type ModuleReference = String;
type BakerId = i64;
type AccountIndex = i64;
type TransactionIndex = i64;
type Amount = i64; // TODO: should be UnsignedLong in graphQL
type Energy = i64; // TODO: should be UnsignedLong in graphQL
type DateTime = chrono::DateTime<chrono::Utc>; // TODO check format matches.
type ContractIndex = UnsignedLong; // TODO check format.
type BigInteger = u64; // TODO check format.
type MetadataUrl = String;

#[derive(SimpleObject)]
struct Versions {
    backend_versions: String,
}

#[derive(Debug, Clone, sqlx::FromRow)]
pub struct Block {
    hash:              BlockHash,
    height:            BlockHeight,
    /// Time of the block being baked.
    slot_time:         DateTime,
    /// Number of milliseconds between the `slot_time` of this block and its
    /// parent.
    block_time:        i32,
    /// If this block is finalized, the number of milliseconds between the
    /// `slot_time` of this block and the first block that contains a
    /// finalization proof or quorum certificate that justifies this block
    /// being finalized.
    finalization_time: Option<i32>,
    // finalized_by:      Option<BlockHeight>,
    baker_id:          Option<BakerId>,
    total_amount:      Amount,
    // total_staked:      Amount,
}

impl Block {
    async fn query_by_height(pool: &PgPool, height: BlockHeight) -> ApiResult<Self> {
        sqlx::query_as!(
            Block,
            "SELECT
                hash,
                height,
                slot_time,
                block_time,
                finalization_time,
                baker_id,
                total_amount
            FROM blocks
            WHERE height=$1",
            height
        )
        .fetch_optional(pool)
        .await?
        .ok_or(ApiError::NotFound)
    }

    async fn query_by_hash(pool: &PgPool, block_hash: BlockHash) -> ApiResult<Self> {
        sqlx::query_as!(
            Block,
            "SELECT
                hash,
                height,
                slot_time,
                block_time,
                finalization_time,
                baker_id,
                total_amount
            FROM blocks
            WHERE hash=$1",
            block_hash
        )
        .fetch_optional(pool)
        .await?
        .ok_or(ApiError::NotFound)
    }
}

#[Object]
impl Block {
    // chain_parameters: ChainParameters,
    // balance_statistics: BalanceStatistics,
    // block_statistics: BlockStatistics,

    /// Absolute block height.
    async fn id(&self) -> types::ID { types::ID::from(self.height) }

    async fn block_hash(&self) -> &BlockHash { &self.hash }

    async fn block_height(&self) -> &BlockHeight { &self.height }

    async fn baker_id(&self) -> Option<BakerId> { self.baker_id }

    async fn total_amount(&self) -> &Amount { &self.total_amount }

    /// Time of the block being baked.
    async fn block_slot_time(&self) -> &DateTime { &self.slot_time }

    /// Whether the block is finalized.
    async fn finalized(&self) -> bool { true }

    /// The block statistics:
    ///   - The time difference from the parent block.
    ///   - The time difference to the block that justifies the block being
    ///     finalized.
    async fn block_statistics(&self) -> BlockStatistics {
        BlockStatistics {
            block_time:        self.block_time as f64 / 1000.0,
            finalization_time: self.finalization_time.map(|f| f as f64 / 1000.0),
        }
    }

    /// Number of transactions included in this block.
    async fn transaction_count<'a>(&self, ctx: &Context<'a>) -> ApiResult<i64> {
        let result =
            sqlx::query!("SELECT COUNT(*) FROM transactions WHERE block_height = $1", self.height)
                .fetch_one(get_pool(ctx)?)
                .await?;
        Ok(result.count.unwrap_or(0))
    }

    async fn special_events(
        &self,
        #[graphql(desc = "Filter special events by special event type. Set to null to return \
                          all special events (no filtering).")]
        include_filters: Option<Vec<SpecialEventTypeFilter>>,
        #[graphql(desc = "Returns the first _n_ elements from the list.")] first: Option<i32>,
        #[graphql(desc = "Returns the elements in the list that come after the specified cursor.")]
        after: Option<String>,
        #[graphql(desc = "Returns the last _n_ elements from the list.")] last: Option<i32>,
        #[graphql(desc = "Returns the elements in the list that come before the specified cursor.")]
        before: Option<String>,
    ) -> ApiResult<connection::Connection<String, SpecialEvent>> {
        todo_api!()
    }

    async fn transactions(
        &self,
        #[graphql(desc = "Returns the first _n_ elements from the list.")] first: Option<i32>,
        #[graphql(desc = "Returns the elements in the list that come after the specified cursor.")]
        after: Option<String>,
        #[graphql(desc = "Returns the last _n_ elements from the list.")] last: Option<i32>,
        #[graphql(desc = "Returns the elements in the list that come before the specified cursor.")]
        before: Option<String>,
    ) -> ApiResult<connection::Connection<String, Transaction>> {
        todo_api!()
    }
}

#[derive(Enum, Copy, Clone, PartialEq, Eq)]
enum SpecialEventTypeFilter {
    Mint,
    FinalizationRewards,
    BlockRewards,
    BakingRewards,
    PaydayAccountReward,
    BlockAccrueReward,
    PaydayFoundationReward,
    PaydayPoolReward,
}

#[derive(SimpleObject)]
#[graphql(complex)]
struct Contract {
    contract_address_index:     ContractIndex,
    contract_address_sub_index: ContractIndex,
    contract_address:           String,
    creator:                    AccountAddress,
    block_height:               BlockHeight,
    transaction_hash:           String,
    block_slot_time:            DateTime,
    snapshot:                   ContractSnapshot,
}

#[ComplexObject]
impl Contract {
    // This function returns events from the `contract_events` table as well as
    // one `init_transaction_event` from when the contract was initialized. The
    // `skip` and `take` parameters are used to paginate the events.
    async fn contract_events(
        &self,
        ctx: &Context<'_>,
        skip: u32,
        take: u32,
    ) -> ApiResult<ContractEventsCollectionSegment> {
        let config = get_config(ctx)?;
        let pool = get_pool(ctx)?;

        // If `skip` is 0 and at least one event is taken, include the
        // `init_transaction_event`.
        let include_initial_event = skip == 0 && take > 0;
        // Adjust the `take` and `skip` values considering if the
        // `init_transaction_event` is requested to be included or not.
        let take_without_initial_event = take.saturating_sub(include_initial_event as u32);
        let skip_without_initial_event = skip.saturating_sub(1);

        // Limit the number of events to be fetched from the `contract_events` table.
        let limit = std::cmp::min(
            take_without_initial_event as u64,
            config.contract_events_collection_limit.saturating_sub(include_initial_event as u64),
        );

        let mut contract_events = vec![];
        let mut total_events_count = 0;

        // Get the events from the `contract_events` table.
        let mut rows = sqlx::query!(
            "
            SELECT * FROM (
                SELECT
                    event_index_per_contract,
                    contract_events.transaction_index,
                    trace_element_index,
                    contract_events.block_height AS event_block_height,
                    transactions.hash as transaction_hash,
                    transactions.events,
                    accounts.address as creator,
                    blocks.slot_time as block_slot_time,
                    blocks.height as block_height
                FROM contract_events
                JOIN transactions
                    ON contract_events.block_height = transactions.block_height
                    AND contract_events.transaction_index = transactions.index
                JOIN accounts
                    ON transactions.sender = accounts.index
                JOIN blocks
                    ON contract_events.block_height = blocks.height
                WHERE contract_events.contract_index = $1 AND contract_events.contract_sub_index = \
             $2
                AND event_index_per_contract >= $4
                LIMIT $3
                ) AS contract_data
                ORDER BY event_index_per_contract DESC
            ",
            self.contract_address_index.0 as i64,
            self.contract_address_sub_index.0 as i64,
            limit as i64 + 1,
            skip_without_initial_event as i64
        )
        .fetch_all(pool)
        .await?;

        // Determine if there is a next page by checking if we got more than `limit`
        // rows.
        let has_next_page = rows.len() > limit as usize;

        // If there is a next page, remove the extra row used for pagination detection.
        if has_next_page {
            rows.pop();
        }

        for row in rows {
            let Some(events) = row.events else {
                return Err(ApiError::InternalError("Missing events in database".to_string()));
            };

            let mut events: Vec<Event> = serde_json::from_value(events).map_err(|_| {
                ApiError::InternalError("Failed to deserialize events from database".to_string())
            })?;

            if row.trace_element_index as usize >= events.len() {
                return Err(ApiError::InternalError(
                    "Trace element index does not exist in events".to_string(),
                ));
            }

            // Get the associated contract event from the `events` vector.
            let event = events.swap_remove(row.trace_element_index as usize);

            match event {
                Event::Transferred(_)
                | Event::ContractInterrupted(_)
                | Event::ContractResumed(_)
                | Event::ContractUpgraded(_)
                | Event::ContractUpdated(_) => Ok(()),
                _ => Err(ApiError::InternalError(format!(
                    "Not Transferred, ContractInterrupted, ContractResumed, ContractUpgraded, or \
                     ContractUpdated event; Wrong event enum tag: {:?}",
                    mem::discriminant(&event)
                ))),
            }?;

            let contract_event = ContractEvent {
                contract_address_index: self.contract_address_index,
                contract_address_sub_index: self.contract_address_sub_index,
                sender: row.creator.into(),
                event,
                block_height: row.block_height,
                transaction_hash: row.transaction_hash,
                block_slot_time: row.block_slot_time,
            };

            contract_events.push(contract_event);
            total_events_count += 1;
        }

        // Get the `init_transaction_event`.
        if include_initial_event {
            let row = sqlx::query!(
                "
                SELECT
                    module_reference,
                    name as contract_name,
                    contracts.amount as amount,
                    contracts.transaction_index as transaction_index,
                    transactions.events,
                    transactions.hash as transaction_hash,
                    transactions.block_height as block_height,
                    blocks.slot_time as block_slot_time,
                    accounts.address as creator
                FROM contracts
                JOIN transactions ON transaction_index=transactions.index
                JOIN blocks ON block_height = blocks.height
                JOIN accounts ON transactions.sender = accounts.index
                WHERE contracts.index = $1 AND contracts.sub_index = $2
                ",
                self.contract_address_index.0 as i64,
                self.contract_address_sub_index.0 as i64
            )
            .fetch_optional(pool)
            .await?
            .ok_or(ApiError::NotFound)?;

            let Some(events) = row.events else {
                return Err(ApiError::InternalError("Missing events in database".to_string()));
            };

            let [event]: [Event; 1] = serde_json::from_value(events).map_err(|_| {
                ApiError::InternalError(
                    "Failed to deserialize events from database. Contract init transaction \
                     expects exactly one event"
                        .to_string(),
                )
            })?;

            match event {
                Event::ContractInitialized(_) => Ok(()),
                _ => Err(ApiError::InternalError(format!(
                    "Not ContractInitialized event; Wrong event enum tag: {:?}",
                    mem::discriminant(&event)
                ))),
            }?;

            let initial_event = ContractEvent {
                contract_address_index: self.contract_address_index,
                contract_address_sub_index: self.contract_address_sub_index,
                sender: row.creator.into(),
                event,
                block_height: row.block_height,
                transaction_hash: row.transaction_hash,
                block_slot_time: row.block_slot_time,
            };
            contract_events.push(initial_event);
            total_events_count += 1;
        }

        Ok(ContractEventsCollectionSegment {
            page_info:   CollectionSegmentInfo {
                has_next_page,
                has_previous_page: skip > 0,
            },
            items:       contract_events,
            total_count: total_events_count,
        })
    }

    async fn contract_reject_events(
        &self,
        _skip: u32,
        _take: u32,
    ) -> ApiResult<ContractRejectEventsCollectionSegment> {
        todo_api!()
    }

    async fn tokens(&self, skip: u32, take: u32) -> ApiResult<TokensCollectionSegment> {
        todo_api!()
    }
}

/// A segment of a collection.
#[derive(SimpleObject)]
struct TokensCollectionSegment {
    /// Information to aid in pagination.
    page_info:   CollectionSegmentInfo,
    /// A flattened list of the items.
    items:       Vec<Token>,
    total_count: i32,
}

/// A segment of a collection.
#[derive(SimpleObject)]
struct ContractRejectEventsCollectionSegment {
    /// Information to aid in pagination.
    page_info:   CollectionSegmentInfo,
    /// A flattened list of the items.
    items:       Vec<ContractRejectEvent>,
    total_count: i32,
}

#[derive(SimpleObject)]
struct ContractRejectEvent {
    contract_address_index:     ContractIndex,
    contract_address_sub_index: ContractIndex,
    sender:                     AccountAddress,
    rejected_event:             TransactionRejectReason,
    block_height:               BlockHeight,
    transaction_hash:           TransactionHash,
    block_slot_time:            DateTime,
}

#[derive(Union, serde::Serialize, serde::Deserialize)]
pub enum TransactionRejectReason {
    ModuleNotWf(ModuleNotWf),
    ModuleHashAlreadyExists(ModuleHashAlreadyExists),
    InvalidAccountReference(InvalidAccountReference),
    InvalidInitMethod(InvalidInitMethod),
    InvalidReceiveMethod(InvalidReceiveMethod),
    InvalidModuleReference(InvalidModuleReference),
    InvalidContractAddress(InvalidContractAddress),
    RuntimeFailure(RuntimeFailure),
    AmountTooLarge(AmountTooLarge),
    SerializationFailure(SerializationFailure),
    OutOfEnergy(OutOfEnergy),
    RejectedInit(RejectedInit),
    RejectedReceive(RejectedReceive),
    NonExistentRewardAccount(NonExistentRewardAccount),
    InvalidProof(InvalidProof),
    AlreadyABaker(AlreadyABaker),
    NotABaker(NotABaker),
    InsufficientBalanceForBakerStake(InsufficientBalanceForBakerStake),
    StakeUnderMinimumThresholdForBaking(StakeUnderMinimumThresholdForBaking),
    BakerInCooldown(BakerInCooldown),
    DuplicateAggregationKey(DuplicateAggregationKey),
    NonExistentCredentialId(NonExistentCredentialId),
    KeyIndexAlreadyInUse(KeyIndexAlreadyInUse),
    InvalidAccountThreshold(InvalidAccountThreshold),
    InvalidCredentialKeySignThreshold(InvalidCredentialKeySignThreshold),
    InvalidEncryptedAmountTransferProof(InvalidEncryptedAmountTransferProof),
    InvalidTransferToPublicProof(InvalidTransferToPublicProof),
    EncryptedAmountSelfTransfer(EncryptedAmountSelfTransfer),
    InvalidIndexOnEncryptedTransfer(InvalidIndexOnEncryptedTransfer),
    ZeroScheduledAmount(ZeroScheduledAmount),
    NonIncreasingSchedule(NonIncreasingSchedule),
    FirstScheduledReleaseExpired(FirstScheduledReleaseExpired),
    ScheduledSelfTransfer(ScheduledSelfTransfer),
    InvalidCredentials(InvalidCredentials),
    DuplicateCredIds(DuplicateCredIds),
    NonExistentCredIds(NonExistentCredIds),
    RemoveFirstCredential(RemoveFirstCredential),
    CredentialHolderDidNotSign(CredentialHolderDidNotSign),
    NotAllowedMultipleCredentials(NotAllowedMultipleCredentials),
    NotAllowedToReceiveEncrypted(NotAllowedToReceiveEncrypted),
    NotAllowedToHandleEncrypted(NotAllowedToHandleEncrypted),
    MissingBakerAddParameters(MissingBakerAddParameters),
    FinalizationRewardCommissionNotInRange(FinalizationRewardCommissionNotInRange),
    BakingRewardCommissionNotInRange(BakingRewardCommissionNotInRange),
    TransactionFeeCommissionNotInRange(TransactionFeeCommissionNotInRange),
    AlreadyADelegator(AlreadyADelegator),
    InsufficientBalanceForDelegationStake(InsufficientBalanceForDelegationStake),
    MissingDelegationAddParameters(MissingDelegationAddParameters),
    InsufficientDelegationStake(InsufficientDelegationStake),
    DelegatorInCooldown(DelegatorInCooldown),
    NotADelegator(NotADelegator),
    DelegationTargetNotABaker(DelegationTargetNotABaker),
    StakeOverMaximumThresholdForPool(StakeOverMaximumThresholdForPool),
    PoolWouldBecomeOverDelegated(PoolWouldBecomeOverDelegated),
    PoolClosed(PoolClosed),
}

#[derive(SimpleObject, serde::Serialize, serde::Deserialize)]
pub struct ModuleNotWf {
    #[graphql(
        name = "_",
        deprecation = "Don't use! This field is only in the schema to make this a valid GraphQL \
                       type (which does not allow types without any fields)"
    )]
    dummy: bool,
}

#[derive(SimpleObject, serde::Serialize, serde::Deserialize)]
pub struct ModuleHashAlreadyExists {
    module_ref: String,
}

#[derive(SimpleObject, serde::Serialize, serde::Deserialize)]
pub struct InvalidInitMethod {
    module_ref: String,
    init_name:  String,
}

#[derive(SimpleObject, serde::Serialize, serde::Deserialize)]
pub struct InvalidReceiveMethod {
    module_ref:   String,
    receive_name: String,
}

#[derive(SimpleObject, serde::Serialize, serde::Deserialize)]
pub struct InvalidAccountReference {
    account_address: AccountAddress,
}

#[derive(SimpleObject, serde::Serialize, serde::Deserialize)]
pub struct InvalidModuleReference {
    module_ref: String,
}

#[derive(SimpleObject, serde::Serialize, serde::Deserialize)]
pub struct InvalidContractAddress {
    contract_address: ContractAddress,
}

#[derive(SimpleObject, serde::Serialize, serde::Deserialize)]
pub struct RuntimeFailure {
    #[graphql(
        name = "_",
        deprecation = "Don't use! This field is only in the schema to make this a valid GraphQL \
                       type (which does not allow types without any fields)"
    )]
    dummy: bool,
}

#[derive(SimpleObject, serde::Serialize, serde::Deserialize)]
pub struct AmountTooLarge {
    address: Address,
    amount:  Amount,
}

#[derive(SimpleObject, serde::Serialize, serde::Deserialize)]
pub struct SerializationFailure {
    #[graphql(
        name = "_",
        deprecation = "Don't use! This field is only in the schema to make this a valid GraphQL \
                       type (which does not allow types without any fields)"
    )]
    dummy: bool,
}

#[derive(SimpleObject, serde::Serialize, serde::Deserialize)]
pub struct OutOfEnergy {
    #[graphql(
        name = "_",
        deprecation = "Don't use! This field is only in the schema to make this a valid GraphQL \
                       type (which does not allow types without any fields)"
    )]
    dummy: bool,
}

#[derive(SimpleObject, serde::Serialize, serde::Deserialize)]
pub struct RejectedInit {
    reject_reason: i32,
}

#[derive(SimpleObject, serde::Serialize, serde::Deserialize)]
pub struct RejectedReceive {
    reject_reason:    i32,
    contract_address: ContractAddress,
    receive_name:     String,
    message_as_hex:   String,
    // TODO message: String,
}

#[derive(SimpleObject, serde::Serialize, serde::Deserialize)]
pub struct NonExistentRewardAccount {
    account_address: AccountAddress,
}

#[derive(SimpleObject, serde::Serialize, serde::Deserialize)]
pub struct InvalidProof {
    #[graphql(
        name = "_",
        deprecation = "Don't use! This field is only in the schema to make this a valid GraphQL \
                       type (which does not allow types without any fields)"
    )]
    dummy: bool,
}

#[derive(SimpleObject, serde::Serialize, serde::Deserialize)]
pub struct AlreadyABaker {
    baker_id: BakerId,
}

#[derive(SimpleObject, serde::Serialize, serde::Deserialize)]
pub struct NotABaker {
    account_address: AccountAddress,
}

#[derive(SimpleObject, serde::Serialize, serde::Deserialize)]
pub struct InsufficientBalanceForBakerStake {
    #[graphql(
        name = "_",
        deprecation = "Don't use! This field is only in the schema to make this a valid GraphQL \
                       type (which does not allow types without any fields)"
    )]
    dummy: bool,
}

#[derive(SimpleObject, serde::Serialize, serde::Deserialize)]
pub struct InsufficientBalanceForDelegationStake {
    #[graphql(
        name = "_",
        deprecation = "Don't use! This field is only in the schema to make this a valid GraphQL \
                       type (which does not allow types without any fields)"
    )]
    dummy: bool,
}

#[derive(SimpleObject, serde::Serialize, serde::Deserialize)]
pub struct InsufficientDelegationStake {
    #[graphql(
        name = "_",
        deprecation = "Don't use! This field is only in the schema to make this a valid GraphQL \
                       type (which does not allow types without any fields)"
    )]
    dummy: bool,
}

#[derive(SimpleObject, serde::Serialize, serde::Deserialize)]
pub struct StakeUnderMinimumThresholdForBaking {
    #[graphql(
        name = "_",
        deprecation = "Don't use! This field is only in the schema to make this a valid GraphQL \
                       type (which does not allow types without any fields)"
    )]
    dummy: bool,
}

#[derive(SimpleObject, serde::Serialize, serde::Deserialize)]
pub struct StakeOverMaximumThresholdForPool {
    #[graphql(
        name = "_",
        deprecation = "Don't use! This field is only in the schema to make this a valid GraphQL \
                       type (which does not allow types without any fields)"
    )]
    dummy: bool,
}

#[derive(SimpleObject, serde::Serialize, serde::Deserialize)]
pub struct BakerInCooldown {
    #[graphql(
        name = "_",
        deprecation = "Don't use! This field is only in the schema to make this a valid GraphQL \
                       type (which does not allow types without any fields)"
    )]
    dummy: bool,
}

#[derive(SimpleObject, serde::Serialize, serde::Deserialize)]
pub struct DuplicateAggregationKey {
    aggregation_key: String,
}

#[derive(SimpleObject, serde::Serialize, serde::Deserialize)]
pub struct NonExistentCredentialId {
    #[graphql(
        name = "_",
        deprecation = "Don't use! This field is only in the schema to make this a valid GraphQL \
                       type (which does not allow types without any fields)"
    )]
    dummy: bool,
}

#[derive(SimpleObject, serde::Serialize, serde::Deserialize)]
pub struct KeyIndexAlreadyInUse {
    #[graphql(
        name = "_",
        deprecation = "Don't use! This field is only in the schema to make this a valid GraphQL \
                       type (which does not allow types without any fields)"
    )]
    dummy: bool,
}

#[derive(SimpleObject, serde::Serialize, serde::Deserialize)]
pub struct InvalidAccountThreshold {
    #[graphql(
        name = "_",
        deprecation = "Don't use! This field is only in the schema to make this a valid GraphQL \
                       type (which does not allow types without any fields)"
    )]
    dummy: bool,
}

#[derive(SimpleObject, serde::Serialize, serde::Deserialize)]
pub struct InvalidCredentialKeySignThreshold {
    #[graphql(
        name = "_",
        deprecation = "Don't use! This field is only in the schema to make this a valid GraphQL \
                       type (which does not allow types without any fields)"
    )]
    dummy: bool,
}

#[derive(SimpleObject, serde::Serialize, serde::Deserialize)]
pub struct InvalidEncryptedAmountTransferProof {
    #[graphql(
        name = "_",
        deprecation = "Don't use! This field is only in the schema to make this a valid GraphQL \
                       type (which does not allow types without any fields)"
    )]
    dummy: bool,
}

#[derive(SimpleObject, serde::Serialize, serde::Deserialize)]
pub struct InvalidTransferToPublicProof {
    #[graphql(
        name = "_",
        deprecation = "Don't use! This field is only in the schema to make this a valid GraphQL \
                       type (which does not allow types without any fields)"
    )]
    dummy: bool,
}

#[derive(SimpleObject, serde::Serialize, serde::Deserialize)]
pub struct EncryptedAmountSelfTransfer {
    account_address: AccountAddress,
}

#[derive(SimpleObject, serde::Serialize, serde::Deserialize)]
pub struct InvalidIndexOnEncryptedTransfer {
    #[graphql(
        name = "_",
        deprecation = "Don't use! This field is only in the schema to make this a valid GraphQL \
                       type (which does not allow types without any fields)"
    )]
    dummy: bool,
}

#[derive(SimpleObject, serde::Serialize, serde::Deserialize)]
pub struct ZeroScheduledAmount {
    #[graphql(
        name = "_",
        deprecation = "Don't use! This field is only in the schema to make this a valid GraphQL \
                       type (which does not allow types without any fields)"
    )]
    dummy: bool,
}

#[derive(SimpleObject, serde::Serialize, serde::Deserialize)]
pub struct NonIncreasingSchedule {
    #[graphql(
        name = "_",
        deprecation = "Don't use! This field is only in the schema to make this a valid GraphQL \
                       type (which does not allow types without any fields)"
    )]
    dummy: bool,
}

#[derive(SimpleObject, serde::Serialize, serde::Deserialize)]
pub struct FirstScheduledReleaseExpired {
    #[graphql(
        name = "_",
        deprecation = "Don't use! This field is only in the schema to make this a valid GraphQL \
                       type (which does not allow types without any fields)"
    )]
    dummy: bool,
}

#[derive(SimpleObject, serde::Serialize, serde::Deserialize)]
pub struct ScheduledSelfTransfer {
    account_address: AccountAddress,
}

#[derive(SimpleObject, serde::Serialize, serde::Deserialize)]
pub struct InvalidCredentials {
    #[graphql(
        name = "_",
        deprecation = "Don't use! This field is only in the schema to make this a valid GraphQL \
                       type (which does not allow types without any fields)"
    )]
    dummy: bool,
}

#[derive(SimpleObject, serde::Serialize, serde::Deserialize)]
pub struct DuplicateCredIds {
    cred_ids: Vec<String>,
}

#[derive(SimpleObject, serde::Serialize, serde::Deserialize)]
pub struct NonExistentCredIds {
    cred_ids: Vec<String>,
}

#[derive(SimpleObject, serde::Serialize, serde::Deserialize)]
pub struct RemoveFirstCredential {
    #[graphql(
        name = "_",
        deprecation = "Don't use! This field is only in the schema to make this a valid GraphQL \
                       type (which does not allow types without any fields)"
    )]
    dummy: bool,
}

#[derive(SimpleObject, serde::Serialize, serde::Deserialize)]
pub struct CredentialHolderDidNotSign {
    #[graphql(
        name = "_",
        deprecation = "Don't use! This field is only in the schema to make this a valid GraphQL \
                       type (which does not allow types without any fields)"
    )]
    dummy: bool,
}

#[derive(SimpleObject, serde::Serialize, serde::Deserialize)]
pub struct NotAllowedMultipleCredentials {
    #[graphql(
        name = "_",
        deprecation = "Don't use! This field is only in the schema to make this a valid GraphQL \
                       type (which does not allow types without any fields)"
    )]
    dummy: bool,
}

#[derive(SimpleObject, serde::Serialize, serde::Deserialize)]
pub struct NotAllowedToReceiveEncrypted {
    #[graphql(
        name = "_",
        deprecation = "Don't use! This field is only in the schema to make this a valid GraphQL \
                       type (which does not allow types without any fields)"
    )]
    dummy: bool,
}

#[derive(SimpleObject, serde::Serialize, serde::Deserialize)]
pub struct NotAllowedToHandleEncrypted {
    #[graphql(
        name = "_",
        deprecation = "Don't use! This field is only in the schema to make this a valid GraphQL \
                       type (which does not allow types without any fields)"
    )]
    dummy: bool,
}

#[derive(SimpleObject, serde::Serialize, serde::Deserialize)]
pub struct MissingBakerAddParameters {
    #[graphql(
        name = "_",
        deprecation = "Don't use! This field is only in the schema to make this a valid GraphQL \
                       type (which does not allow types without any fields)"
    )]
    dummy: bool,
}

#[derive(SimpleObject, serde::Serialize, serde::Deserialize)]
pub struct FinalizationRewardCommissionNotInRange {
    #[graphql(
        name = "_",
        deprecation = "Don't use! This field is only in the schema to make this a valid GraphQL \
                       type (which does not allow types without any fields)"
    )]
    dummy: bool,
}

#[derive(SimpleObject, serde::Serialize, serde::Deserialize)]
pub struct BakingRewardCommissionNotInRange {
    #[graphql(
        name = "_",
        deprecation = "Don't use! This field is only in the schema to make this a valid GraphQL \
                       type (which does not allow types without any fields)"
    )]
    dummy: bool,
}

#[derive(SimpleObject, serde::Serialize, serde::Deserialize)]
pub struct TransactionFeeCommissionNotInRange {
    #[graphql(
        name = "_",
        deprecation = "Don't use! This field is only in the schema to make this a valid GraphQL \
                       type (which does not allow types without any fields)"
    )]
    dummy: bool,
}

#[derive(SimpleObject, serde::Serialize, serde::Deserialize)]
pub struct AlreadyADelegator {
    #[graphql(
        name = "_",
        deprecation = "Don't use! This field is only in the schema to make this a valid GraphQL \
                       type (which does not allow types without any fields)"
    )]
    dummy: bool,
}

#[derive(SimpleObject, serde::Serialize, serde::Deserialize)]
pub struct MissingDelegationAddParameters {
    #[graphql(
        name = "_",
        deprecation = "Don't use! This field is only in the schema to make this a valid GraphQL \
                       type (which does not allow types without any fields)"
    )]
    dummy: bool,
}

#[derive(SimpleObject, serde::Serialize, serde::Deserialize)]
pub struct DelegatorInCooldown {
    #[graphql(
        name = "_",
        deprecation = "Don't use! This field is only in the schema to make this a valid GraphQL \
                       type (which does not allow types without any fields)"
    )]
    dummy: bool,
}

#[derive(SimpleObject, serde::Serialize, serde::Deserialize)]
pub struct NotADelegator {
    account_address: AccountAddress,
}

#[derive(SimpleObject, serde::Serialize, serde::Deserialize)]
pub struct DelegationTargetNotABaker {
    baker_id: BakerId,
}

#[derive(SimpleObject, serde::Serialize, serde::Deserialize)]
pub struct PoolWouldBecomeOverDelegated {
    #[graphql(
        name = "_",
        deprecation = "Don't use! This field is only in the schema to make this a valid GraphQL \
                       type (which does not allow types without any fields)"
    )]
    dummy: bool,
}

#[derive(SimpleObject, serde::Serialize, serde::Deserialize)]
pub struct PoolClosed {
    #[graphql(
        name = "_",
        deprecation = "Don't use! This field is only in the schema to make this a valid GraphQL \
                       type (which does not allow types without any fields)"
    )]
    dummy: bool,
}

#[derive(SimpleObject)]
struct ContractSnapshot {
    block_height:               BlockHeight,
    contract_address_index:     ContractIndex,
    contract_address_sub_index: ContractIndex,
    contract_name:              String,
    module_reference:           String,
    amount:                     Amount,
}

/// A segment of a collection.
#[derive(SimpleObject)]
struct ContractEventsCollectionSegment {
    /// Information to aid in pagination.
    page_info:   CollectionSegmentInfo,
    /// A flattened list of the items.
    items:       Vec<ContractEvent>,
    total_count: i32,
}

#[derive(SimpleObject)]
struct ContractEvent {
    contract_address_index: ContractIndex,
    contract_address_sub_index: ContractIndex,
    sender: AccountAddress,
    event: Event,
    block_height: BlockHeight,
    transaction_hash: String,
    block_slot_time: DateTime,
}

/// Information about the offset pagination.
#[derive(SimpleObject)]
struct CollectionSegmentInfo {
    /// Indicates whether more items exist following the set defined by the
    /// clients arguments.
    has_next_page:     bool,
    /// Indicates whether more items exist prior the set defined by the clients
    /// arguments.
    has_previous_page: bool,
}

#[derive(SimpleObject)]
struct AccountReward {
    block:       Block,
    id:          types::ID,
    timestamp:   DateTime,
    reward_type: RewardType,
    amount:      Amount,
}

#[derive(Enum, Copy, Clone, PartialEq, Eq)]
#[allow(clippy::enum_variant_names)]
enum RewardType {
    FinalizationReward,
    FoundationReward,
    BakerReward,
    TransactionFeeReward,
}

#[derive(SimpleObject)]
struct AccountStatementEntry {
    reference:       BlockOrTransaction,
    id:              types::ID,
    timestamp:       DateTime,
    entry_type:      AccountStatementEntryType,
    amount:          i64,
    account_balance: Amount,
}

#[derive(SimpleObject)]
struct AccountTransactionRelation {
    transaction: Transaction,
}

#[derive(SimpleObject)]
struct AccountAddressAmount {
    account_address: AccountAddress,
    amount:          Amount,
}

type AccountReleaseScheduleItemIndex = i64;

struct AccountReleaseScheduleItem {
    /// Table index
    /// Used for the cursor in the connection
    index:             AccountReleaseScheduleItemIndex,
    transaction_index: TransactionIndex,
    timestamp:         DateTime,
    amount:            Amount,
}
#[Object]
impl AccountReleaseScheduleItem {
    async fn transaction(&self, ctx: &Context<'_>) -> ApiResult<Transaction> {
        Transaction::query_by_index(get_pool(ctx)?, self.transaction_index).await?.ok_or(
            ApiError::InternalError(
                "AccountReleaseScheduleItem: No transaction at transaction_index".to_string(),
            ),
        )
    }

    async fn timestamp(&self) -> DateTime { self.timestamp }

    async fn amount(&self) -> Amount { self.amount }
}

#[derive(SimpleObject)]
struct AccountToken {
    contract_index:     ContractIndex,
    contract_sub_index: ContractIndex,
    token_id:           String,
    balance:            BigInteger,
    token:              Token,
    account_id:         i64,
    account:            Account,
}

#[derive(SimpleObject)]
struct Token {
    initial_transaction:        Transaction,
    contract_index:             ContractIndex,
    contract_sub_index:         ContractIndex,
    token_id:                   String,
    metadata_url:               String,
    total_supply:               BigInteger,
    contract_address_formatted: String,
    token_address:              String,
    // TODO accounts(skip: Int take: Int): AccountsCollectionSegment
    // TODO tokenEvents(skip: Int take: Int): TokenEventsCollectionSegment
}

#[derive(Union)]
#[allow(clippy::enum_variant_names)]
enum SpecialEvent {
    MintSpecialEvent(MintSpecialEvent),
    FinalizationRewardsSpecialEvent(FinalizationRewardsSpecialEvent),
    BlockRewardsSpecialEvent(BlockRewardsSpecialEvent),
    BakingRewardsSpecialEvent(BakingRewardsSpecialEvent),
    PaydayAccountRewardSpecialEvent(PaydayAccountRewardSpecialEvent),
    BlockAccrueRewardSpecialEvent(BlockAccrueRewardSpecialEvent),
    PaydayFoundationRewardSpecialEvent(PaydayFoundationRewardSpecialEvent),
    PaydayPoolRewardSpecialEvent(PaydayPoolRewardSpecialEvent),
}

#[derive(SimpleObject)]
struct MintSpecialEvent {
    baking_reward: Amount,
    finalization_reward: Amount,
    platform_development_charge: Amount,
    foundation_account_address: AccountAddress,
    id: types::ID,
}

#[derive(SimpleObject)]
#[graphql(complex)]
struct FinalizationRewardsSpecialEvent {
    remainder: Amount,
    id:        types::ID,
}

#[ComplexObject]
impl FinalizationRewardsSpecialEvent {
    async fn finalization_rewards(
        &self,
        #[graphql(desc = "Returns the first _n_ elements from the list.")] first: i32,
        #[graphql(desc = "Returns the elements in the list that come after the specified cursor.")]
        after: String,
        #[graphql(desc = "Returns the last _n_ elements from the list.")] last: i32,
        #[graphql(desc = "Returns the elements in the list that come before the specified cursor.")]
        before: String,
    ) -> ApiResult<connection::Connection<String, AccountAddressAmount>> {
        todo_api!()
    }
}

#[derive(SimpleObject)]
struct BlockRewardsSpecialEvent {
    transaction_fees: Amount,
    old_gas_account: Amount,
    new_gas_account: Amount,
    baker_reward: Amount,
    foundation_charge: Amount,
    baker_account_address: AccountAddress,
    foundation_account_address: AccountAddress,
    id: types::ID,
}

#[derive(SimpleObject)]
#[graphql(complex)]
struct BakingRewardsSpecialEvent {
    remainder: Amount,
    id:        types::ID,
}
#[ComplexObject]
impl BakingRewardsSpecialEvent {
    async fn baking_rewards(
        &self,
        #[graphql(desc = "Returns the first _n_ elements from the list.")] first: i32,
        #[graphql(desc = "Returns the elements in the list that come after the specified cursor.")]
        after: String,
        #[graphql(desc = "Returns the last _n_ elements from the list.")] last: i32,
        #[graphql(desc = "Returns the elements in the list that come before the specified cursor.")]
        before: String,
    ) -> ApiResult<connection::Connection<String, AccountAddressAmount>> {
        todo_api!()
    }
}

#[derive(SimpleObject)]
struct PaydayAccountRewardSpecialEvent {
    /// The account that got rewarded.
    account:             AccountAddress,
    /// The transaction fee reward at payday to the account.
    transaction_fees:    Amount,
    /// The baking reward at payday to the account.
    baker_reward:        Amount,
    /// The finalization reward at payday to the account.
    finalization_reward: Amount,
    id:                  types::ID,
}

#[derive(SimpleObject)]
struct BlockAccrueRewardSpecialEvent {
    /// The total fees paid for transactions in the block.
    transaction_fees:  Amount,
    /// The old balance of the GAS account.
    old_gas_account:   Amount,
    /// The new balance of the GAS account.
    new_gas_account:   Amount,
    /// The amount awarded to the baker.
    baker_reward:      Amount,
    /// The amount awarded to the passive delegators.
    passive_reward:    Amount,
    /// The amount awarded to the foundation.
    foundation_charge: Amount,
    /// The baker of the block, who will receive the award.
    baker_id:          BakerId,
    id:                types::ID,
}

#[derive(SimpleObject)]
struct PaydayFoundationRewardSpecialEvent {
    foundation_account: AccountAddress,
    development_charge: Amount,
    id:                 types::ID,
}

#[derive(SimpleObject)]
struct PaydayPoolRewardSpecialEvent {
    /// The pool awarded.
    pool:                PoolRewardTarget,
    /// Accrued transaction fees for pool.
    transaction_fees:    Amount,
    /// Accrued baking rewards for pool.
    baker_reward:        Amount,
    /// Accrued finalization rewards for pool.
    finalization_reward: Amount,
    id:                  types::ID,
}

#[derive(Union)]
enum PoolRewardTarget {
    PassiveDelegationPoolRewardTarget(PassiveDelegationPoolRewardTarget),
    BakerPoolRewardTarget(BakerPoolRewardTarget),
}

#[derive(SimpleObject)]
struct PassiveDelegationPoolRewardTarget {
    #[graphql(
        name = "_",
        deprecation = "Don't use! This field is only in the schema to make this a valid GraphQL \
                       type (which does not allow types without any fields)"
    )]
    dummy: bool,
}

#[derive(SimpleObject, serde::Serialize, serde::Deserialize)]
struct PassiveDelegationTarget {
    #[graphql(
        name = "_",
        deprecation = "Don't use! This field is only in the schema to make this a valid GraphQL \
                       type (which does not allow types without any fields)"
    )]
    dummy: bool,
}

#[derive(SimpleObject, serde::Serialize, serde::Deserialize)]
struct BakerPoolRewardTarget {
    baker_id: BakerId,
}

#[derive(SimpleObject, serde::Serialize, serde::Deserialize)]
struct BakerDelegationTarget {
    baker_id: BakerId,
}

#[derive(SimpleObject)]
struct BalanceStatistics {
    /// The total CCD in existence
    total_amount: Amount,
    /// The total CCD Released. This is total CCD supply not counting the
    /// balances of non circulating accounts.
    total_amount_released: Amount,
    /// The total CCD Unlocked according to the Concordium promise published on
    /// deck.concordium.com. Will be null for blocks with slot time before the
    /// published release schedule.
    total_amount_unlocked: Amount,
    /// The total CCD in encrypted balances.
    total_amount_encrypted: Amount,
    /// The total CCD locked in release schedules (from transfers with
    /// schedule).
    total_amount_locked_in_release_schedules: Amount,
    /// The total CCD staked.
    total_amount_staked: Amount,
    /// The amount in the baking reward account.
    baking_reward_account: Amount,
    /// The amount in the finalization reward account.
    finalization_reward_account: Amount,
    /// The amount in the GAS account.
    gas_account: Amount,
}

#[derive(SimpleObject)]
struct BlockStatistics {
    /// Number of seconds between block slot time of this block and previous
    /// block.
    block_time:        f64,
    /// Number of seconds between the block slot time of this block and the
    /// block containing the finalization proof for this block.
    ///
    /// This is an objective measure of the finalization time (determined by
    /// chain data alone) and will at least be the block time. The actual
    /// finalization time will usually be lower than that but can only be
    /// determined in a subjective manner by each node: That is the time a
    /// node has first seen a block finalized. This is defined as the
    /// difference between when a finalization proof is first constructed,
    /// and the block slot time. However the time when a finalization proof
    /// is first constructed is subjective, some nodes will receive the
    /// necessary messages before others. Also, this number cannot be
    /// reconstructed for blocks finalized before extracting data from the
    /// node.
    ///
    /// Value will initially be `None` until the block containing the
    /// finalization proof for this block is itself finalized.
    finalization_time: Option<f64>,
}

#[derive(Interface)]
#[allow(clippy::duplicated_attributes)]
#[graphql(
    field(name = "euro_per_energy", ty = "&ExchangeRate"),
    field(name = "micro_ccd_per_euro", ty = "&ExchangeRate"),
    field(name = "account_creation_limit", ty = "&i32"),
    field(name = "foundation_account_address", ty = "&AccountAddress")
)]
enum ChainParameters {
    ChainParametersV0(ChainParametersV0),
    ChainParametersV1(ChainParametersV1),
    ChainParametersV2(ChainParametersV2),
}

#[derive(SimpleObject)]
struct ChainParametersV0 {
    // TODO
    //   electionDifficulty: Decimal!
    // bakerCooldownEpochs: UnsignedLong!
    // rewardParameters: RewardParametersV0!
    // minimumThresholdForBaking: UnsignedLong!
    euro_per_energy:            ExchangeRate,
    micro_ccd_per_euro:         ExchangeRate,
    account_creation_limit:     i32,
    foundation_account_address: AccountAddress,
}

#[derive(SimpleObject)]
struct ChainParametersV1 {
    // TODO
    // electionDifficulty: Decimal!
    //     poolOwnerCooldown: UnsignedLong!
    //     delegatorCooldown: UnsignedLong!
    //     rewardPeriodLength: UnsignedLong!
    //     mintPerPayday: Decimal!
    //     rewardParameters: RewardParametersV1!
    //     passiveFinalizationCommission: Decimal!
    //     passiveBakingCommission: Decimal!
    //     passiveTransactionCommission: Decimal!
    //     finalizationCommissionRange: CommissionRange!
    //     bakingCommissionRange: CommissionRange!
    //     transactionCommissionRange: CommissionRange!
    //     minimumEquityCapital: UnsignedLong!
    //     capitalBound: Decimal!
    //     leverageBound: LeverageFactor!
    euro_per_energy:            ExchangeRate,
    micro_ccd_per_euro:         ExchangeRate,
    account_creation_limit:     i32,
    foundation_account_address: AccountAddress,
}

#[derive(SimpleObject)]
struct ChainParametersV2 {
    // TODO
    // poolOwnerCooldown: UnsignedLong!
    // delegatorCooldown: UnsignedLong!
    // rewardPeriodLength: UnsignedLong!
    // mintPerPayday: Decimal!
    // rewardParameters: RewardParametersV2!
    // passiveFinalizationCommission: Decimal!
    // passiveBakingCommission: Decimal!
    // passiveTransactionCommission: Decimal!
    // finalizationCommissionRange: CommissionRange!
    // bakingCommissionRange: CommissionRange!
    // transactionCommissionRange: CommissionRange!
    // minimumEquityCapital: UnsignedLong!
    // capitalBound: Decimal!
    // leverageBound: LeverageFactor!
    euro_per_energy:            ExchangeRate,
    micro_ccd_per_euro:         ExchangeRate,
    account_creation_limit:     i32,
    foundation_account_address: AccountAddress,
}

#[derive(SimpleObject)]
struct ExchangeRate {
    numerator:   u64,
    denominator: u64,
}

#[derive(SimpleObject, Clone, serde::Serialize, serde::Deserialize)]
struct AccountAddress {
    as_string: String,
}

impl From<concordium_rust_sdk::common::types::AccountAddress> for AccountAddress {
    fn from(address: concordium_rust_sdk::common::types::AccountAddress) -> Self {
        address.to_string().into()
    }
}

impl From<String> for AccountAddress {
    fn from(as_string: String) -> Self {
        Self {
            as_string,
        }
    }
}

struct Transaction {
    index: TransactionIndex,
    block_height: BlockHeight,
    hash: TransactionHash,
    ccd_cost: Amount,
    energy_cost: Energy,
    sender: Option<AccountIndex>,
    tx_type: DbTransactionType,
    type_account: Option<AccountTransactionType>,
    type_credential_deployment: Option<CredentialDeploymentTransactionType>,
    type_update: Option<UpdateTransactionType>,
    success: bool,
    events: Option<sqlx::types::Json<Vec<Event>>>,
    reject: Option<sqlx::types::Json<TransactionRejectReason>>,
}

impl Transaction {
    async fn query_by_index(pool: &PgPool, index: TransactionIndex) -> ApiResult<Option<Self>> {
        let transaction = sqlx::query_as!(
            Transaction,
            r#"SELECT
                index,
                block_height,
                hash,
                ccd_cost,
                energy_cost,
                sender,
                type as "tx_type: DbTransactionType",
                type_account as "type_account: AccountTransactionType",
                type_credential_deployment as "type_credential_deployment: CredentialDeploymentTransactionType",
                type_update as "type_update: UpdateTransactionType",
                success,
                events as "events: sqlx::types::Json<Vec<Event>>",
                reject as "reject: sqlx::types::Json<TransactionRejectReason>"
            FROM transactions
            WHERE index = $1"#,
            index
        )
        .fetch_optional(pool)
        .await?;

        Ok(transaction)
    }

    async fn query_by_hash(
        pool: &PgPool,
        transaction_hash: TransactionHash,
    ) -> ApiResult<Option<Self>> {
        let transaction = sqlx::query_as!(
            Transaction,
            r#"SELECT
                index,
                block_height,
                hash,
                ccd_cost,
                energy_cost,
                sender,
                type as "tx_type: DbTransactionType",
                type_account as "type_account: AccountTransactionType",
                type_credential_deployment as "type_credential_deployment: CredentialDeploymentTransactionType",
                type_update as "type_update: UpdateTransactionType",
                success,
                events as "events: sqlx::types::Json<Vec<Event>>",
                reject as "reject: sqlx::types::Json<TransactionRejectReason>"
            FROM transactions
            WHERE hash = $1"#,
            transaction_hash
        )
        .fetch_optional(pool)
        .await?;
        Ok(transaction)
    }
}

#[Object]
impl Transaction {
    /// Transaction index as a string.
    async fn id(&self) -> types::ID { self.index.into() }

    async fn transaction_index(&self) -> TransactionIndex { self.index }

    async fn transaction_hash(&self) -> &TransactionHash { &self.hash }

    async fn ccd_cost(&self) -> Amount { self.ccd_cost }

    async fn energy_cost(&self) -> Energy { self.energy_cost }

    async fn block<'a>(&self, ctx: &Context<'a>) -> ApiResult<Block> {
        Block::query_by_height(get_pool(ctx)?, self.block_height).await
    }

    async fn sender_account_address<'a>(
        &self,
        ctx: &Context<'a>,
    ) -> ApiResult<Option<AccountAddress>> {
        let Some(account_index) = self.sender else {
            return Ok(None);
        };
        let result = sqlx::query!("SELECT address FROM accounts WHERE index=$1", account_index)
            .fetch_one(get_pool(ctx)?)
            .await?;
        Ok(Some(result.address.into()))
    }

    async fn transaction_type(&self) -> ApiResult<TransactionType> {
        let tt = match self.tx_type {
            DbTransactionType::Account => TransactionType::AccountTransaction(AccountTransaction {
                account_transaction_type: self.type_account,
            }),
            DbTransactionType::CredentialDeployment => {
                TransactionType::CredentialDeploymentTransaction(CredentialDeploymentTransaction {
                    credential_deployment_transaction_type: self.type_credential_deployment.ok_or(
                        ApiError::InternalError(
                            "Database invariant violated, transaction type is credential \
                             deployment, but credential deployment type is null"
                                .to_string(),
                        ),
                    )?,
                })
            }
            DbTransactionType::Update => TransactionType::UpdateTransaction(UpdateTransaction {
                update_transaction_type: self.type_update.ok_or(ApiError::InternalError(
                    "Database invariant violated, transaction type is update, but update type is \
                     null"
                        .to_string(),
                ))?,
            }),
        };
        Ok(tt)
    }

    async fn result(&self) -> ApiResult<TransactionResult<'_>> {
        if self.success {
            let events = self
                .events
                .as_ref()
                .ok_or(ApiError::InternalError("Success events is null".to_string()))?;
            Ok(TransactionResult::Success(Success {
                events,
            }))
        } else {
            let reason = self
                .reject
                .as_ref()
                .ok_or(ApiError::InternalError("Success events is null".to_string()))?;
            Ok(TransactionResult::Rejected(Rejected {
                reason,
            }))
        }
    }
}

#[derive(Union)]
#[allow(clippy::enum_variant_names)]
enum TransactionType {
    AccountTransaction(AccountTransaction),
    CredentialDeploymentTransaction(CredentialDeploymentTransaction),
    UpdateTransaction(UpdateTransaction),
}

#[derive(SimpleObject)]
struct AccountTransaction {
    account_transaction_type: Option<AccountTransactionType>,
}

#[derive(Enum, Clone, Copy, PartialEq, Eq, sqlx::Type)]
#[sqlx(type_name = "account_transaction_type")]
pub enum AccountTransactionType {
    InitializeSmartContractInstance,
    UpdateSmartContractInstance,
    SimpleTransfer,
    EncryptedTransfer,
    SimpleTransferWithMemo,
    EncryptedTransferWithMemo,
    TransferWithScheduleWithMemo,
    DeployModule,
    AddBaker,
    RemoveBaker,
    UpdateBakerStake,
    UpdateBakerRestakeEarnings,
    UpdateBakerKeys,
    UpdateCredentialKeys,
    TransferToEncrypted,
    TransferToPublic,
    TransferWithSchedule,
    UpdateCredentials,
    RegisterData,
    ConfigureBaker,
    ConfigureDelegation,
}

impl From<concordium_rust_sdk::types::TransactionType> for AccountTransactionType {
    fn from(value: concordium_rust_sdk::types::TransactionType) -> Self {
        use concordium_rust_sdk::types::TransactionType as TT;
        use AccountTransactionType as ATT;
        #[allow(deprecated)]
        match value {
            TT::DeployModule => ATT::DeployModule,
            TT::InitContract => ATT::InitializeSmartContractInstance,
            TT::Update => ATT::UpdateSmartContractInstance,
            TT::Transfer => ATT::SimpleTransfer,
            TT::AddBaker => ATT::AddBaker,
            TT::RemoveBaker => ATT::RemoveBaker,
            TT::UpdateBakerStake => ATT::UpdateBakerStake,
            TT::UpdateBakerRestakeEarnings => ATT::UpdateBakerRestakeEarnings,
            TT::UpdateBakerKeys => ATT::UpdateBakerKeys,
            TT::UpdateCredentialKeys => ATT::UpdateCredentialKeys,
            TT::EncryptedAmountTransfer => ATT::EncryptedTransfer,
            TT::TransferToEncrypted => ATT::TransferToEncrypted,
            TT::TransferToPublic => ATT::TransferToPublic,
            TT::TransferWithSchedule => ATT::TransferWithSchedule,
            TT::UpdateCredentials => ATT::UpdateCredentials,
            TT::RegisterData => ATT::RegisterData,
            TT::TransferWithMemo => ATT::SimpleTransferWithMemo,
            TT::EncryptedAmountTransferWithMemo => ATT::EncryptedTransferWithMemo,
            TT::TransferWithScheduleAndMemo => ATT::TransferWithScheduleWithMemo,
            TT::ConfigureBaker => ATT::ConfigureBaker,
            TT::ConfigureDelegation => ATT::ConfigureDelegation,
        }
    }
}

#[derive(SimpleObject)]
struct CredentialDeploymentTransaction {
    credential_deployment_transaction_type: CredentialDeploymentTransactionType,
}

#[derive(Enum, Clone, Copy, PartialEq, Eq, sqlx::Type)]
#[sqlx(type_name = "credential_deployment_transaction_type")]
pub enum CredentialDeploymentTransactionType {
    Initial,
    Normal,
}

impl From<concordium_rust_sdk::types::CredentialType> for CredentialDeploymentTransactionType {
    fn from(value: concordium_rust_sdk::types::CredentialType) -> Self {
        use concordium_rust_sdk::types::CredentialType;
        match value {
            CredentialType::Initial => CredentialDeploymentTransactionType::Initial,
            CredentialType::Normal => CredentialDeploymentTransactionType::Normal,
        }
    }
}

#[derive(SimpleObject)]
struct UpdateTransaction {
    update_transaction_type: UpdateTransactionType,
}

#[derive(Enum, Clone, Copy, PartialEq, Eq, sqlx::Type)]
#[sqlx(type_name = "update_transaction_type")]
pub enum UpdateTransactionType {
    UpdateProtocol,
    UpdateElectionDifficulty,
    UpdateEuroPerEnergy,
    UpdateMicroGtuPerEuro,
    UpdateFoundationAccount,
    UpdateMintDistribution,
    UpdateTransactionFeeDistribution,
    UpdateGasRewards,
    UpdateBakerStakeThreshold,
    UpdateAddAnonymityRevoker,
    UpdateAddIdentityProvider,
    UpdateRootKeys,
    UpdateLevel1Keys,
    UpdateLevel2Keys,
    UpdatePoolParameters,
    UpdateCooldownParameters,
    UpdateTimeParameters,
    MintDistributionCpv1Update,
    GasRewardsCpv2Update,
    TimeoutParametersUpdate,
    MinBlockTimeUpdate,
    BlockEnergyLimitUpdate,
    FinalizationCommitteeParametersUpdate,
}

impl From<concordium_rust_sdk::types::UpdateType> for UpdateTransactionType {
    fn from(value: concordium_rust_sdk::types::UpdateType) -> Self {
        use concordium_rust_sdk::types::UpdateType;
        match value {
            UpdateType::UpdateProtocol => UpdateTransactionType::UpdateProtocol,
            UpdateType::UpdateElectionDifficulty => UpdateTransactionType::UpdateElectionDifficulty,
            UpdateType::UpdateEuroPerEnergy => UpdateTransactionType::UpdateEuroPerEnergy,
            UpdateType::UpdateMicroGTUPerEuro => UpdateTransactionType::UpdateMicroGtuPerEuro,
            UpdateType::UpdateFoundationAccount => UpdateTransactionType::UpdateFoundationAccount,
            UpdateType::UpdateMintDistribution => UpdateTransactionType::UpdateMintDistribution,
            UpdateType::UpdateTransactionFeeDistribution => {
                UpdateTransactionType::UpdateTransactionFeeDistribution
            }
            UpdateType::UpdateGASRewards => UpdateTransactionType::UpdateGasRewards,
            UpdateType::UpdateAddAnonymityRevoker => {
                UpdateTransactionType::UpdateAddAnonymityRevoker
            }
            UpdateType::UpdateAddIdentityProvider => {
                UpdateTransactionType::UpdateAddIdentityProvider
            }
            UpdateType::UpdateRootKeys => UpdateTransactionType::UpdateRootKeys,
            UpdateType::UpdateLevel1Keys => UpdateTransactionType::UpdateLevel1Keys,
            UpdateType::UpdateLevel2Keys => UpdateTransactionType::UpdateLevel2Keys,
            UpdateType::UpdatePoolParameters => UpdateTransactionType::UpdatePoolParameters,
            UpdateType::UpdateCooldownParameters => UpdateTransactionType::UpdateCooldownParameters,
            UpdateType::UpdateTimeParameters => UpdateTransactionType::UpdateTimeParameters,
            UpdateType::UpdateGASRewardsCPV2 => UpdateTransactionType::GasRewardsCpv2Update,
            UpdateType::UpdateTimeoutParameters => UpdateTransactionType::TimeoutParametersUpdate,
            UpdateType::UpdateMinBlockTime => UpdateTransactionType::MinBlockTimeUpdate,
            UpdateType::UpdateBlockEnergyLimit => UpdateTransactionType::BlockEnergyLimitUpdate,
            UpdateType::UpdateFinalizationCommitteeParameters => {
                UpdateTransactionType::FinalizationCommitteeParametersUpdate
            }
        }
    }
}

#[derive(Union)]
enum TransactionResult<'a> {
    Success(Success<'a>),
    Rejected(Rejected<'a>),
}

struct Success<'a> {
    events: &'a Vec<Event>,
}
#[Object]
impl Success<'_> {
    async fn events(
        &self,
        #[graphql(desc = "Returns the first _n_ elements from the list.")] first: Option<usize>,
        #[graphql(desc = "Returns the elements in the list that come after the specified cursor.")]
        after: Option<String>,
        #[graphql(desc = "Returns the last _n_ elements from the list.")] last: Option<usize>,
        #[graphql(desc = "Returns the elements in the list that come before the specified cursor.")]
        before: Option<String>,
    ) -> ApiResult<connection::Connection<String, &Event>> {
        if first.is_some() && last.is_some() {
            return Err(ApiError::QueryConnectionFirstLast);
        }
        let mut start = if let Some(after) = after.as_ref() {
            usize::from_str(after.as_str())?
        } else {
            0
        };
        let mut end = if let Some(before) = before.as_ref() {
            usize::from_str(before.as_str())?
        } else {
            self.events.len()
        };
        if let Some(first) = first {
            end = usize::min(end, start + first);
        }
        if let Some(last) = last {
            if let Some(new_end) = end.checked_sub(last) {
                start = usize::max(start, new_end);
            }
        }
        let mut connection = connection::Connection::new(start == 0, end == self.events.len());
        connection.edges = self.events[start..end]
            .iter()
            .enumerate()
            .map(|(i, event)| connection::Edge::new(i.to_string(), event))
            .collect();
        Ok(connection)
    }
}

#[derive(SimpleObject)]
struct Rejected<'a> {
    reason: &'a TransactionRejectReason,
}

#[derive(sqlx::FromRow)]
struct Account {
    // release_schedule: AccountReleaseSchedule,
    index: i64,
    /// Index of the transaction creating this account.
    /// Only `None` for genesis accounts.
    transaction_index: Option<i64>,
    /// The address of the account in Base58Check.
    #[sqlx(try_from = "String")]
    address: AccountAddress,
    /// The total amount of CCD hold by the account.
    amount: Amount,
    /// The total delegated stake of this account.
    delegated_stake: Amount,
    /// The total number of transactions this account has been involved in or
    /// affected by.
    num_txs: i64,
    delegated_restake_earnings: Option<bool>,
    delegated_target_baker_id: Option<i64>, /* Get baker information if this account is baking.
                                             * baker: Option<Baker>, */
}
impl Account {
    async fn query_by_index(pool: &PgPool, index: AccountIndex) -> ApiResult<Option<Self>> {
        let account = sqlx::query_as!(
            Account,
            "SELECT index, transaction_index, address, amount, delegated_stake, num_txs, \
             delegated_restake_earnings, delegated_target_baker_id
            FROM accounts
            WHERE index = $1",
            index
        )
        .fetch_optional(pool)
        .await?;
        Ok(account)
    }

    async fn query_by_address(pool: &PgPool, address: String) -> ApiResult<Option<Self>> {
        let account = sqlx::query_as!(
            Account,
            "SELECT index, transaction_index, address, amount, delegated_stake, num_txs, \
             delegated_restake_earnings, delegated_target_baker_id
            FROM accounts
            WHERE address = $1",
            address
        )
        .fetch_optional(pool)
        .await?;
        Ok(account)
    }
}

#[Object]
impl Account {
    async fn id(&self) -> types::ID { types::ID::from(self.index) }

    /// The address of the account in Base58Check.
    async fn address(&self) -> &AccountAddress { &self.address }

    /// The total amount of CCD hold by the account.
    async fn amount(&self) -> Amount { self.amount }

    async fn delegation(&self) -> Option<Delegation> {
        self.delegated_restake_earnings.map(|restake_earnings| Delegation {
            delegator_id: self.index,
            restake_earnings,
            staked_amount: self.delegated_stake,
            delegation_target: if let Some(target) = self.delegated_target_baker_id {
                DelegationTarget::BakerDelegationTarget(BakerDelegationTarget {
                    baker_id: target,
                })
            } else {
                DelegationTarget::PassiveDelegationTarget(PassiveDelegationTarget {
                    dummy: false,
                })
            },
        })
    }

    /// Timestamp of the block where this account was created.
    async fn created_at(&self, ctx: &Context<'_>) -> ApiResult<DateTime> {
        let slot_time = if let Some(transaction_index) = self.transaction_index {
            sqlx::query_scalar!(
                "SELECT slot_time
                FROM transactions
                JOIN blocks ON transactions.block_height = blocks.height
                WHERE transactions.index = $1",
                transaction_index
            )
            .fetch_one(get_pool(ctx)?)
            .await?
        } else {
            sqlx::query_scalar!(
                "SELECT slot_time
                FROM blocks
                WHERE height = 0"
            )
            .fetch_one(get_pool(ctx)?)
            .await?
        };
        Ok(slot_time)
    }

    /// Number of transactions where this account is used as sender.
    async fn transaction_count<'a>(&self, ctx: &Context<'a>) -> ApiResult<i64> {
        let rec = sqlx::query!("SELECT COUNT(*) FROM transactions WHERE sender=$1", self.index)
            .fetch_one(get_pool(ctx)?)
            .await?;
        Ok(rec.count.unwrap_or(0))
    }

    async fn tokens(
        &self,
        #[graphql(desc = "Returns the first _n_ elements from the list.")] first: i32,
        #[graphql(desc = "Returns the elements in the list that come after the specified cursor.")]
        after: String,
        #[graphql(desc = "Returns the last _n_ elements from the list.")] last: i32,
        #[graphql(desc = "Returns the elements in the list that come before the specified cursor.")]
        before: String,
    ) -> ApiResult<connection::Connection<String, AccountToken>> {
        todo_api!()
    }

    async fn transactions(
        &self,
        ctx: &Context<'_>,
        #[graphql(desc = "Returns the first _n_ elements from the list.")] first: Option<u64>,
        #[graphql(desc = "Returns the elements in the list that come after the specified cursor.")]
        after: Option<String>,
        #[graphql(desc = "Returns the last _n_ elements from the list.")] last: Option<u64>,
        #[graphql(desc = "Returns the elements in the list that come before the specified cursor.")]
        before: Option<String>,
    ) -> ApiResult<connection::Connection<String, AccountTransactionRelation>> {
        let config = get_config(ctx)?;
        let pool = get_pool(ctx)?;
        let query = ConnectionQuery::<i64>::new(
            first,
            after,
            last,
            before,
            config.contract_connection_limit,
        )?;

        let mut txs = sqlx::query_as!(
            Transaction,
            r#"SELECT * FROM (
                SELECT
                    index,
                    block_height,
                    hash,
                    ccd_cost,
                    energy_cost,
                    sender,
                    type as "tx_type: DbTransactionType",
                    type_account as "type_account: AccountTransactionType",
                    type_credential_deployment as "type_credential_deployment: CredentialDeploymentTransactionType",
                    type_update as "type_update: UpdateTransactionType",
                    success,
                    events as "events: sqlx::types::Json<Vec<Event>>",
                    reject as "reject: sqlx::types::Json<TransactionRejectReason>"
                FROM transactions
                WHERE
                    $1 IN (
                        SELECT account_index
                        FROM affected_accounts
                        WHERE transaction_index = index
                    )
                    AND $2 < index
                    AND index < $3
                ORDER BY
                    (CASE WHEN $4 THEN index END) DESC,
                    (CASE WHEN NOT $4 THEN index END) ASC
                LIMIT $5
            ) ORDER BY index ASC
            "#,
            self.index,
            query.from,
            query.to,
            query.desc,
            query.limit,
        )
        .fetch(pool);

        let has_previous_page = sqlx::query_scalar!(
            "SELECT true
            FROM transactions
            WHERE
                $1 IN (
                    SELECT account_index
                    FROM affected_accounts
                    WHERE transaction_index = index
                )
                AND index <= $2
            LIMIT 1",
            self.index,
            query.from,
        )
        .fetch_optional(pool)
        .await?
        .flatten()
        .unwrap_or_default();

        let has_next_page = sqlx::query_scalar!(
            "SELECT true
            FROM transactions
            WHERE
                $1 IN (
                    SELECT account_index
                    FROM affected_accounts
                    WHERE transaction_index = index
                )
                AND $2 <= index
            LIMIT 1",
            self.index,
            query.to,
        )
        .fetch_optional(pool)
        .await?
        .flatten()
        .unwrap_or_default();

        let mut connection = connection::Connection::new(has_previous_page, has_next_page);

        while let Some(tx) = txs.try_next().await? {
            connection.edges.push(connection::Edge::new(
                tx.index.to_string(),
                AccountTransactionRelation {
                    transaction: tx,
                },
            ));
        }

        Ok(connection)
    }

    async fn account_statement(
        &self,
        #[graphql(desc = "Returns the first _n_ elements from the list.")] first: i32,
        #[graphql(desc = "Returns the elements in the list that come after the specified cursor.")]
        after: String,
        #[graphql(desc = "Returns the last _n_ elements from the list.")] last: i32,
        #[graphql(desc = "Returns the elements in the list that come before the specified cursor.")]
        before: String,
    ) -> ApiResult<connection::Connection<String, AccountStatementEntry>> {
        todo_api!()
    }

    async fn rewards(
        &self,
        #[graphql(desc = "Returns the first _n_ elements from the list.")] first: i32,
        #[graphql(desc = "Returns the elements in the list that come after the specified cursor.")]
        after: String,
        #[graphql(desc = "Returns the last _n_ elements from the list.")] last: i32,
        #[graphql(desc = "Returns the elements in the list that come before the specified cursor.")]
        before: String,
    ) -> ApiResult<connection::Connection<String, AccountReward>> {
        todo_api!()
    }

    async fn release_schedule(&self) -> AccountReleaseSchedule {
        AccountReleaseSchedule {
            account_index: self.index,
        }
    }
}

struct AccountReleaseSchedule {
    account_index: AccountIndex,
}
#[Object]
impl AccountReleaseSchedule {
    async fn total_amount(&self, ctx: &Context<'_>) -> ApiResult<Amount> {
        let pool = get_pool(ctx)?;
        let total_amount = sqlx::query_scalar!(
            "SELECT
               SUM(amount)::BIGINT
             FROM scheduled_releases
             WHERE account_index = $1",
            self.account_index,
        )
        .fetch_one(pool)
        .await?;
        Ok(total_amount.unwrap_or(0))
    }

    async fn schedule(
        &self,
        ctx: &Context<'_>,
        #[graphql(desc = "Returns the first _n_ elements from the list.")] first: Option<u64>,
        #[graphql(desc = "Returns the elements in the list that come after the specified cursor.")]
        after: Option<String>,
        #[graphql(desc = "Returns the last _n_ elements from the list.")] last: Option<u64>,
        #[graphql(desc = "Returns the elements in the list that come before the specified cursor.")]
        before: Option<String>,
    ) -> ApiResult<connection::Connection<String, AccountReleaseScheduleItem>> {
        let config = get_config(ctx)?;
        let pool = get_pool(ctx)?;
        let query = ConnectionQuery::<AccountReleaseScheduleItemIndex>::new(
            first,
            after,
            last,
            before,
            config.account_schedule_connection_limit,
        )?;
        let rows = sqlx::query_as!(
            AccountReleaseScheduleItem,
            "SELECT * FROM (
                SELECT
                    index,
                    transaction_index,
                    release_time as timestamp,
                    amount
                FROM scheduled_releases
                WHERE account_index = $5
                      AND NOW() < release_time
                      AND index > $1 AND index < $2
                ORDER BY
                    (CASE WHEN $4 THEN index END) DESC,
                    (CASE WHEN NOT $4 THEN index END) ASC
                LIMIT $3
            ) ORDER BY index ASC",
            query.from,
            query.to,
            query.limit,
            query.desc,
            self.account_index
        )
        .fetch_all(pool)
        .await?;

        let has_previous_page = if let Some(first_row) = rows.first() {
            sqlx::query_scalar!(
                "SELECT true
                 FROM scheduled_releases
                 WHERE
                     account_index = $1
                     AND NOW() < release_time
                     AND index < $2
                 LIMIT 1",
                self.account_index,
                first_row.index,
            )
            .fetch_optional(pool)
            .await?
            .flatten()
            .unwrap_or_default()
        } else {
            false
        };

        let has_next_page = if let Some(last_row) = rows.last() {
            sqlx::query_scalar!(
                "SELECT true
                 FROM scheduled_releases
                 WHERE
                   account_index = $1
                   AND NOW() < release_time
                   AND $2 < index
                 LIMIT 1",
                self.account_index,
                last_row.index,
            )
            .fetch_optional(pool)
            .await?
            .flatten()
            .unwrap_or_default()
        } else {
            false
        };

        let mut connection = connection::Connection::new(has_previous_page, has_next_page);
        for row in rows {
            connection.edges.push(connection::Edge::new(row.index.to_string(), row));
        }
        Ok(connection)
    }
}

#[repr(transparent)]
struct IdBaker {
    baker_id: BakerId,
}
impl std::str::FromStr for IdBaker {
    type Err = ApiError;

    fn from_str(value: &str) -> Result<Self, Self::Err> {
        let baker_id = value.parse()?;
        Ok(IdBaker {
            baker_id,
        })
    }
}
impl TryFrom<types::ID> for IdBaker {
    type Error = ApiError;

    fn try_from(value: types::ID) -> Result<Self, Self::Error> { value.0.parse() }
}

struct Baker {
    id: BakerId,
    staked: Amount,
    restake_earnings: bool,
    open_status: Option<BakerPoolOpenStatus>,
    metadata_url: Option<MetadataUrl>,
    transaction_commission: Option<i64>,
    baking_commission: Option<i64>,
    finalization_commission: Option<i64>,
}
impl Baker {
    async fn query_by_id(pool: &PgPool, baker_id: BakerId) -> ApiResult<Self> {
        sqlx::query_as!(
            Baker,
            r#"SELECT
    id,
    staked,
    restake_earnings,
    open_status as "open_status: BakerPoolOpenStatus",
    metadata_url,
    transaction_commission,
    baking_commission,
    finalization_commission
 FROM bakers WHERE id=$1
"#,
            baker_id
        )
        .fetch_optional(pool)
        .await?
        .ok_or(ApiError::NotFound)
    }
}
#[Object]
impl Baker {
    async fn id(&self) -> types::ID { types::ID::from(self.id.to_string()) }

    async fn baker_id(&self) -> BakerId { self.id }

    async fn state<'a>(&'a self) -> ApiResult<BakerState<'a>> {
        let transaction_commission = self
            .transaction_commission
            .map(u32::try_from)
            .transpose()?
            .map(|c| AmountFraction::new_unchecked(c).into());
        let baking_commission = self
            .baking_commission
            .map(u32::try_from)
            .transpose()?
            .map(|c| AmountFraction::new_unchecked(c).into());
        let finalization_commission = self
            .finalization_commission
            .map(u32::try_from)
            .transpose()?
            .map(|c| AmountFraction::new_unchecked(c).into());

        let out = BakerState::ActiveBakerState(ActiveBakerState {
            staked_amount:    self.staked,
            restake_earnings: self.restake_earnings,
            pool:             BakerPool {
                open_status:      self.open_status,
                commission_rates: CommissionRates {
                    transaction_commission,
                    baking_commission,
                    finalization_commission,
                },
                metadata_url:     self.metadata_url.as_deref(),
            },
            pending_change:   None, // This is not used starting from P7.
        });
        Ok(out)
    }

    async fn account<'a>(&self, ctx: &Context<'a>) -> ApiResult<Account> {
        Account::query_by_index(get_pool(ctx)?, self.id).await?.ok_or(ApiError::NotFound)
    }

    // transactions("Returns the first _n_ elements from the list." first: Int
    // "Returns the elements in the list that come after the specified cursor."
    // after: String "Returns the last _n_ elements from the list." last: Int
    // "Returns the elements in the list that come before the specified cursor."
    // before: String): BakerTransactionRelationConnection
}

#[derive(Union)]
enum BakerState<'a> {
    ActiveBakerState(ActiveBakerState<'a>),
    RemovedBakerState(RemovedBakerState),
}

#[derive(SimpleObject)]
struct ActiveBakerState<'a> {
    // /// The status of the bakers node. Will be null if no status for the node
    // /// exists.
    // node_status:      NodeStatus,
    staked_amount:    Amount,
    restake_earnings: bool,
    pool:             BakerPool<'a>,
    // This will not be used starting from P7
    pending_change:   Option<PendingBakerChange>,
}

#[derive(Union)]
enum PendingBakerChange {
    PendingBakerRemoval(PendingBakerRemoval),
    PendingBakerReduceStake(PendingBakerReduceStake),
}

#[derive(SimpleObject)]
struct PendingBakerRemoval {
    effective_time: DateTime,
}

#[derive(SimpleObject)]
struct PendingBakerReduceStake {
    new_staked_amount: Amount,
    effective_time:    DateTime,
}

#[derive(SimpleObject)]
struct RemovedBakerState {
    removed_at: DateTime,
}

#[derive(SimpleObject)]
struct NodeStatus {
    // TODO: add below fields
    // peersList: [PeerReference!]!
    // nodeName: String
    // nodeId: String!
    // peerType: String!
    // uptime: UnsignedLong!
    // clientVersion: String!
    // averagePing: Float
    // peersCount: UnsignedLong!
    // bestBlock: String!
    // bestBlockHeight: UnsignedLong!
    // bestBlockBakerId: UnsignedLong
    // bestArrivedTime: DateTime
    // blockArrivePeriodEma: Float
    // blockArrivePeriodEmsd: Float
    // blockArriveLatencyEma: Float
    // blockArriveLatencyEmsd: Float
    // blockReceivePeriodEma: Float
    // blockReceivePeriodEmsd: Float
    // blockReceiveLatencyEma: Float
    // blockReceiveLatencyEmsd: Float
    // finalizedBlock: String!
    // finalizedBlockHeight: UnsignedLong!
    // finalizedTime: DateTime
    // finalizationPeriodEma: Float
    // finalizationPeriodEmsd: Float
    // packetsSent: UnsignedLong!
    // packetsReceived: UnsignedLong!
    // consensusRunning: Boolean!
    // bakingCommitteeMember: String!
    // consensusBakerId: UnsignedLong
    // finalizationCommitteeMember: Boolean!
    // transactionsPerBlockEma: Float
    // transactionsPerBlockEmsd: Float
    // bestBlockTransactionsSize: UnsignedLong
    // bestBlockTotalEncryptedAmount: UnsignedLong
    // bestBlockTotalAmount: UnsignedLong
    // bestBlockTransactionCount: UnsignedLong
    // bestBlockTransactionEnergyCost: UnsignedLong
    // bestBlockExecutionCost: UnsignedLong
    // bestBlockCentralBankAmount: UnsignedLong
    // blocksReceivedCount: UnsignedLong
    // blocksVerifiedCount: UnsignedLong
    // genesisBlock: String!
    // finalizationCount: UnsignedLong
    // finalizedBlockParent: String!
    // averageBytesPerSecondIn: Float!
    // averageBytesPerSecondOut: Float!
    id: types::ID,
}

#[derive(SimpleObject)]
struct BakerPool<'a> {
    // /// Total stake of the baker pool as a percentage of all CCDs in existence.
    // /// Value may be null for brand new bakers where statistics have not
    // /// been calculated yet. This should be rare and only a temporary
    // /// condition.
    // total_stake_percentage:  Decimal,
    // lottery_power:           Decimal,
    // payday_commission_rates: CommissionRates,
    open_status:      Option<BakerPoolOpenStatus>,
    commission_rates: CommissionRates,
    metadata_url:     Option<&'a str>,
    // /// The total amount staked by delegation to this baker pool.
    // delegated_stake:         Amount,
    // /// The maximum amount that may be delegated to the pool, accounting for
    // /// leverage and stake limits.
    // delegated_stake_cap:     Amount,
    // /// The total amount staked in this baker pool. Includes both baker stake
    // /// and delegated stake.
    // total_stake:             Amount,
    // delegator_count:         i32,
    // /// Ranking of the baker pool by total staked amount. Value may be null for
    // /// brand new bakers where statistics have not been calculated yet. This
    // /// should be rare and only a temporary condition.
    // ranking_by_total_stake:  Ranking,
    // TODO: apy(period: ApyPeriod!): PoolApy!
    // TODO: delegators("Returns the first _n_ elements from the list." first: Int "Returns the
    // elements in the list that come after the specified cursor." after: String "Returns the last
    // _n_ elements from the list." last: Int "Returns the elements in the list that come before
    // the specified cursor." before: String): DelegatorsConnection
    // TODO: poolRewards("Returns the first _n_ elements from the list." first: Int "Returns the
    // elements in the list that come after the specified cursor." after: String "Returns the last
    // _n_ elements from the list." last: Int "Returns the elements in the list that come before
    // the specified cursor." before: String): PaydayPoolRewardConnection
}

#[derive(SimpleObject)]
struct CommissionRates {
    transaction_commission:  Option<Decimal>,
    finalization_commission: Option<Decimal>,
    baking_commission:       Option<Decimal>,
}

#[derive(Enum, Copy, Clone, PartialEq, Eq, serde::Serialize, serde::Deserialize, sqlx::Type)]
#[sqlx(type_name = "pool_open_status")] // only for PostgreSQL to match a type definition
pub enum BakerPoolOpenStatus {
    OpenForAll,
    ClosedForNew,
    ClosedForAll,
}

impl From<concordium_rust_sdk::types::OpenStatus> for BakerPoolOpenStatus {
    fn from(status: concordium_rust_sdk::types::OpenStatus) -> Self {
        use concordium_rust_sdk::types::OpenStatus;
        match status {
            OpenStatus::OpenForAll => Self::OpenForAll,
            OpenStatus::ClosedForNew => Self::ClosedForNew,
            OpenStatus::ClosedForAll => Self::ClosedForAll,
        }
    }
}

#[derive(SimpleObject)]
struct Ranking {
    rank:  i32,
    total: i32,
}

#[derive(SimpleObject)]
struct Delegation {
    delegator_id:      i64,
    staked_amount:     Amount,
    restake_earnings:  bool,
    delegation_target: DelegationTarget,
}

#[derive(Union, serde::Serialize, serde::Deserialize)]
enum DelegationTarget {
    PassiveDelegationTarget(PassiveDelegationTarget),
    BakerDelegationTarget(BakerDelegationTarget),
}

impl TryFrom<concordium_rust_sdk::types::DelegationTarget> for DelegationTarget {
    type Error = anyhow::Error;

    fn try_from(target: concordium_rust_sdk::types::DelegationTarget) -> Result<Self, Self::Error> {
        use concordium_rust_sdk::types::DelegationTarget as Target;
        match target {
            Target::Passive => {
                Ok(DelegationTarget::PassiveDelegationTarget(PassiveDelegationTarget {
                    dummy: true,
                }))
            }
            Target::Baker {
                baker_id,
            } => Ok(DelegationTarget::BakerDelegationTarget(BakerDelegationTarget {
                baker_id: baker_id.id.index.try_into()?,
            })),
        }
    }
}

#[derive(Union)]
enum PendingDelegationChange {
    PendingDelegationRemoval(PendingDelegationRemoval),
    PendingDelegationReduceStake(PendingDelegationReduceStake),
}

#[derive(SimpleObject)]
struct PendingDelegationRemoval {
    effective_time: DateTime,
}

#[derive(SimpleObject)]
struct PendingDelegationReduceStake {
    new_staked_amount: Amount,
    effective_time:    DateTime,
}

#[derive(Enum, Clone, Copy, PartialEq, Eq)]
enum AccountStatementEntryType {
    TransferIn,
    TransferOut,
    AmountDecrypted,
    AmountEncrypted,
    TransactionFee,
    FinalizationReward,
    FoundationReward,
    BakerReward,
    TransactionFeeReward,
}

#[derive(Union)]
enum BlockOrTransaction {
    Transaction(Transaction),
    Block(Block),
}

#[derive(Enum, Clone, Copy, PartialEq, Eq, Default)]
enum AccountSort {
    AgeAsc,
    #[default]
    AgeDesc,
    AmountAsc,
    AmountDesc,
    TransactionCountAsc,
    TransactionCountDesc,
    DelegatedStakeAsc,
    DelegatedStakeDesc,
}

#[derive(Debug, Clone, Copy)]
struct AccountOrder {
    field: AccountOrderField,
    dir:   OrderDir,
}

impl AccountOrder {
    /// Returns a string that represents a GraphQL cursor, when ordering
    /// accounts by the given field.
    fn cursor(&self, account: &Account) -> String {
        match self.field {
            // Index and age correspond monotonically.
            AccountOrderField::Age => account.index,
            AccountOrderField::Amount => account.amount,
            AccountOrderField::TransactionCount => account.num_txs,
            AccountOrderField::DelegatedStake => account.delegated_stake,
        }
        .to_string()
    }
}

impl From<AccountSort> for AccountOrder {
    fn from(sort: AccountSort) -> Self {
        match sort {
            AccountSort::AgeAsc => Self {
                field: AccountOrderField::Age,
                dir:   OrderDir::Asc,
            },
            AccountSort::AgeDesc => Self {
                field: AccountOrderField::Age,
                dir:   OrderDir::Desc,
            },
            AccountSort::AmountAsc => Self {
                field: AccountOrderField::Amount,
                dir:   OrderDir::Asc,
            },
            AccountSort::AmountDesc => Self {
                field: AccountOrderField::Amount,
                dir:   OrderDir::Desc,
            },
            AccountSort::TransactionCountAsc => Self {
                field: AccountOrderField::TransactionCount,
                dir:   OrderDir::Asc,
            },
            AccountSort::TransactionCountDesc => Self {
                field: AccountOrderField::TransactionCount,
                dir:   OrderDir::Desc,
            },
            AccountSort::DelegatedStakeAsc => Self {
                field: AccountOrderField::DelegatedStake,
                dir:   OrderDir::Asc,
            },
            AccountSort::DelegatedStakeDesc => Self {
                field: AccountOrderField::DelegatedStake,
                dir:   OrderDir::Desc,
            },
        }
    }
}

/// The fields that may be sorted by when querying accounts.
#[derive(Debug, Clone, Copy)]
enum AccountOrderField {
    Age,
    Amount,
    TransactionCount,
    DelegatedStake,
}

/// A sort direction, either ascending or descending.
#[derive(Debug, Clone, Copy)]
enum OrderDir {
    Asc,
    Desc,
}

#[derive(InputObject)]
struct AccountFilterInput {
    is_delegator: bool,
}

#[derive(InputObject)]
struct BakerFilterInput {
    open_status_filter: BakerPoolOpenStatus,
    include_removed:    bool,
}

#[derive(Enum, Clone, Copy, PartialEq, Eq, Default)]
enum BakerSort {
    #[default]
    BakerIdAsc,
    BakerIdDesc,
    BakerStakedAmountAsc,
    BakerStakedAmountDesc,
    TotalStakedAmountAsc,
    TotalStakedAmountDesc,
    DelegatorCountAsc,
    DelegatorCountDesc,
    BakerApy30DaysDesc,
    DelegatorApy30DaysDesc,
    BlockCommissionsAsc,
    BlockCommissionsDesc,
}

struct SearchResult {
    _query: String,
}

#[Object]
impl SearchResult {
    async fn contracts<'a>(
        &self,
        _ctx: &Context<'a>,
        #[graphql(desc = "Returns the first _n_ elements from the list.")] _first: Option<i32>,
        #[graphql(desc = "Returns the elements in the list that come after the specified cursor.")]
        _after: Option<String>,
        #[graphql(desc = "Returns the last _n_ elements from the list.")] _last: Option<i32>,
        #[graphql(desc = "Returns the elements in the list that come before the specified cursor.")]
        _before: Option<String>,
    ) -> ApiResult<connection::Connection<String, Contract>> {
        todo_api!()
    }

    // async fn modules(
    //     &self,
    //     #[graphql(desc = "Returns the first _n_ elements from the list.")]
    // _first: Option<i32>,     #[graphql(desc = "Returns the elements in the
    // list that come after the specified cursor.")]     _after: Option<String>,
    //     #[graphql(desc = "Returns the last _n_ elements from the list.")] _last:
    // Option<i32>,     #[graphql(
    //         desc = "Returns the elements in the list that come before the
    // specified cursor."     )]
    //     _before: Option<String>,
    // ) -> ApiResult<connection::Connection<String, Module>> {
    //     todo_api!()
    // }

    async fn blocks(
        &self,
        #[graphql(desc = "Returns the first _n_ elements from the list.")] _first: Option<i32>,
        #[graphql(desc = "Returns the elements in the list that come after the specified cursor.")]
        _after: Option<String>,
        #[graphql(desc = "Returns the last _n_ elements from the list.")] _last: Option<i32>,
        #[graphql(desc = "Returns the elements in the list that come before the specified cursor.")]
        _before: Option<String>,
    ) -> ApiResult<connection::Connection<String, Block>> {
        todo_api!()
    }

    async fn transactions(
        &self,
        #[graphql(desc = "Returns the first _n_ elements from the list.")] _first: Option<i32>,
        #[graphql(desc = "Returns the elements in the list that come after the specified cursor.")]
        _after: Option<String>,
        #[graphql(desc = "Returns the last _n_ elements from the list.")] _last: Option<i32>,
        #[graphql(desc = "Returns the elements in the list that come before the specified cursor.")]
        _before: Option<String>,
    ) -> ApiResult<connection::Connection<String, Transaction>> {
        todo_api!()
    }

    async fn tokens(
        &self,
        #[graphql(desc = "Returns the first _n_ elements from the list.")] _first: Option<i32>,
        #[graphql(desc = "Returns the elements in the list that come after the specified cursor.")]
        _after: Option<String>,
        #[graphql(desc = "Returns the last _n_ elements from the list.")] _last: Option<i32>,
        #[graphql(desc = "Returns the elements in the list that come before the specified cursor.")]
        _before: Option<String>,
    ) -> ApiResult<connection::Connection<String, Token>> {
        todo_api!()
    }

    async fn accounts(
        &self,
        #[graphql(desc = "Returns the first _n_ elements from the list.")] _first: Option<i32>,
        #[graphql(desc = "Returns the elements in the list that come after the specified cursor.")]
        _after: Option<String>,
        #[graphql(desc = "Returns the last _n_ elements from the list.")] _last: Option<i32>,
        #[graphql(desc = "Returns the elements in the list that come before the specified cursor.")]
        _before: Option<String>,
    ) -> ApiResult<connection::Connection<String, Account>> {
        todo_api!()
    }

    async fn bakers(
        &self,
        #[graphql(desc = "Returns the first _n_ elements from the list.")] _first: Option<i32>,
        #[graphql(desc = "Returns the elements in the list that come after the specified cursor.")]
        _after: Option<String>,
        #[graphql(desc = "Returns the last _n_ elements from the list.")] _last: Option<i32>,
        #[graphql(desc = "Returns the elements in the list that come before the specified cursor.")]
        _before: Option<String>,
    ) -> ApiResult<connection::Connection<String, Baker>> {
        todo_api!()
    }

    async fn node_statuses(
        &self,
        #[graphql(desc = "Returns the first _n_ elements from the list.")] _first: Option<i32>,
        #[graphql(desc = "Returns the elements in the list that come after the specified cursor.")]
        _after: Option<String>,
        #[graphql(desc = "Returns the last _n_ elements from the list.")] _last: Option<i32>,
        #[graphql(desc = "Returns the elements in the list that come before the specified cursor.")]
        _before: Option<String>,
    ) -> ApiResult<connection::Connection<String, NodeStatus>> {
        todo_api!()
    }
}

fn decode_value_with_schema(
    opt_schema: Option<&Type>,
    value: &[u8],
    schema_name: SmartContractSchemaNames,
) -> String {
    let Some(schema) = opt_schema else {
        // Note: There could be something better displayed than this string if no schema
        // is available for decoding at the frontend long-term.
        return format!(
            "No embedded {} schema in smart contract available for decoding",
            schema_name.kind()
        );
    };

    let mut cursor = Cursor::new(&value);
    match schema.to_json(&mut cursor) {
        Ok(v) => {
            serde_json::to_string(&v).unwrap_or_else(|e| {
                // We don't return an error here since the query is correctly formed and
                // the CCDScan backend is working as expected.
                // A wrong/missing schema is a mistake by the smart contract
                // developer which in general cannot be fixed after the deployment of
                // the contract. We display the error message (instead of the decoded
                // value) in the block explorer to make the info visible to the smart
                // contract developer for debugging purposes here.
                format!(
                    "Failed to deserialize {} with {} schema into string: {:?}",
                    schema_name.value(),
                    schema_name.kind(),
                    e
                )
            })
        }
        Err(e) => {
            // We don't return an error here since the query is correctly formed and
            // the CCDScan backend is working as expected.
            // A wrong/missing schema is a mistake by the smart contract
            // developer which in general cannot be fixed after the deployment of
            // the contract. We display the error message (instead of the decoded
            // value) in the block explorer to make the info visible to the smart
            // contract developer for debugging purposes here.
            format!(
                "Failed to deserialize {} with {} schema: {:?}",
                schema_name.value(),
                schema_name.kind(),
                e.display(true)
            )
        }
    }
}

#[derive(SimpleObject, serde::Serialize, serde::Deserialize)]
#[graphql(complex)]
struct ContractAddress {
    index:     ContractIndex,
    sub_index: ContractIndex,
}
#[ComplexObject]
impl ContractAddress {
    async fn as_string(&self) -> String {
        concordium_rust_sdk::types::ContractAddress::new(self.index.0, self.sub_index.0).to_string()
    }
}
impl ContractAddress {
    fn new(index: i64, sub_index: i64) -> ApiResult<Self> {
        Ok(Self {
            index:     u64::try_from(index)?.into(),
            sub_index: u64::try_from(index)?.into(),
        })
    }
}

impl From<concordium_rust_sdk::types::ContractAddress> for ContractAddress {
    fn from(value: concordium_rust_sdk::types::ContractAddress) -> Self {
        Self {
            index:     value.index.into(),
            sub_index: value.subindex.into(),
        }
    }
}

#[derive(Union, serde::Serialize, serde::Deserialize)]
enum Address {
    ContractAddress(ContractAddress),
    AccountAddress(AccountAddress),
}

impl From<concordium_rust_sdk::types::Address> for Address {
    fn from(value: concordium_rust_sdk::types::Address) -> Self {
        use concordium_rust_sdk::types::Address as Addr;
        match value {
            Addr::Account(a) => Address::AccountAddress(a.into()),
            Addr::Contract(c) => Address::ContractAddress(c.into()),
        }
    }
}

#[derive(Union, serde::Serialize, serde::Deserialize)]
pub enum Event {
    /// A transfer of CCD. Can be either from an account or a smart contract
    /// instance, but the receiver in this event is always an account.
    Transferred(Transferred),
    AccountCreated(AccountCreated),
    AmountAddedByDecryption(AmountAddedByDecryption),
    BakerAdded(BakerAdded),
    BakerKeysUpdated(BakerKeysUpdated),
    BakerRemoved(BakerRemoved),
    BakerSetRestakeEarnings(BakerSetRestakeEarnings),
    BakerStakeDecreased(BakerStakeDecreased),
    BakerStakeIncreased(BakerStakeIncreased),
    ContractInitialized(ContractInitialized),
    ContractModuleDeployed(ContractModuleDeployed),
    ContractUpdated(ContractUpdated),
    ContractCall(ContractCall),
    CredentialDeployed(CredentialDeployed),
    CredentialKeysUpdated(CredentialKeysUpdated),
    CredentialsUpdated(CredentialsUpdated),
    DataRegistered(DataRegistered),
    EncryptedAmountsRemoved(EncryptedAmountsRemoved),
    EncryptedSelfAmountAdded(EncryptedSelfAmountAdded),
    NewEncryptedAmount(NewEncryptedAmount),
    TransferMemo(TransferMemo),
    TransferredWithSchedule(TransferredWithSchedule),
    ChainUpdateEnqueued(ChainUpdateEnqueued),
    ContractInterrupted(ContractInterrupted),
    ContractResumed(ContractResumed),
    ContractUpgraded(ContractUpgraded),
    BakerSetOpenStatus(BakerSetOpenStatus),
    BakerSetMetadataURL(BakerSetMetadataURL),
    BakerSetTransactionFeeCommission(BakerSetTransactionFeeCommission),
    BakerSetBakingRewardCommission(BakerSetBakingRewardCommission),
    BakerSetFinalizationRewardCommission(BakerSetFinalizationRewardCommission),
    DelegationAdded(DelegationAdded),
    DelegationRemoved(DelegationRemoved),
    DelegationStakeIncreased(DelegationStakeIncreased),
    DelegationStakeDecreased(DelegationStakeDecreased),
    DelegationSetRestakeEarnings(DelegationSetRestakeEarnings),
    DelegationSetDelegationTarget(DelegationSetDelegationTarget),
}

pub fn events_from_summary(
    value: concordium_rust_sdk::types::BlockItemSummaryDetails,
) -> anyhow::Result<Vec<Event>> {
    use concordium_rust_sdk::types::{AccountTransactionEffects, BlockItemSummaryDetails};
    let events = match value {
        BlockItemSummaryDetails::AccountTransaction(details) => match details.effects {
            AccountTransactionEffects::None {
                ..
            } => {
                anyhow::bail!("Transaction was rejected")
            }
            AccountTransactionEffects::ModuleDeployed {
                module_ref,
            } => {
                vec![Event::ContractModuleDeployed(ContractModuleDeployed {
                    module_ref: module_ref.to_string(),
                })]
            }
            AccountTransactionEffects::ContractInitialized {
                data,
            } => {
                vec![Event::ContractInitialized(ContractInitialized {
                    module_ref:        data.origin_ref.to_string(),
                    contract_address:  data.address.into(),
                    amount:            i64::try_from(data.amount.micro_ccd)?,
                    init_name:         data.init_name.to_string(),
                    version:           data.contract_version.into(),
                    contract_logs_raw: data.events.iter().map(|e| e.as_ref().to_vec()).collect(),
                })]
            }
            AccountTransactionEffects::ContractUpdateIssued {
                effects,
            } => {
                use concordium_rust_sdk::types::ContractTraceElement;
                effects
                    .into_iter()
                    .map(|effect| match effect {
                        ContractTraceElement::Updated {
                            data,
                        } => Ok(Event::ContractUpdated(ContractUpdated {
                            contract_address:  data.address.into(),
                            instigator:        data.instigator.into(),
                            amount:            data.amount.micro_ccd().try_into()?,
                            receive_name:      data.receive_name.to_string(),
                            version:           data.contract_version.into(),
                            input_parameter:   data.message.as_ref().to_vec(),
                            contract_logs_raw: data
                                .events
                                .iter()
                                .map(|e| e.as_ref().to_vec())
                                .collect(),
                        })),
                        ContractTraceElement::Transferred {
                            from,
                            amount,
                            to,
                        } => Ok(Event::Transferred(Transferred {
                            amount: amount.micro_ccd().try_into()?,
                            from:   Address::ContractAddress(from.into()),
                            to:     to.into(),
                        })),
                        ContractTraceElement::Interrupted {
                            address,
                            events,
                        } => Ok(Event::ContractInterrupted(ContractInterrupted {
                            contract_address:  address.into(),
                            contract_logs_raw: events.iter().map(|e| e.as_ref().to_vec()).collect(),
                        })),
                        ContractTraceElement::Resumed {
                            address,
                            success,
                        } => Ok(Event::ContractResumed(ContractResumed {
                            contract_address: address.into(),
                            success,
                        })),
                        ContractTraceElement::Upgraded {
                            address,
                            from,
                            to,
                        } => Ok(Event::ContractUpgraded(ContractUpgraded {
                            contract_address: address.into(),
                            from:             from.to_string(),
                            to:               to.to_string(),
                        })),
                    })
                    .collect::<anyhow::Result<Vec<_>>>()?
            }
            AccountTransactionEffects::AccountTransfer {
                amount,
                to,
            } => {
                vec![Event::Transferred(Transferred {
                    amount: i64::try_from(amount.micro_ccd)?,
                    from:   Address::AccountAddress(details.sender.into()),
                    to:     to.into(),
                })]
            }
            AccountTransactionEffects::AccountTransferWithMemo {
                amount,
                to,
                memo,
            } => {
                vec![
                    Event::Transferred(Transferred {
                        amount: i64::try_from(amount.micro_ccd)?,
                        from:   Address::AccountAddress(details.sender.into()),
                        to:     to.into(),
                    }),
                    Event::TransferMemo(memo.into()),
                ]
            }
            AccountTransactionEffects::BakerAdded {
                data,
            } => {
                vec![Event::BakerAdded(BakerAdded {
                    staked_amount:    data.stake.micro_ccd.try_into()?,
                    restake_earnings: data.restake_earnings,
                    baker_id:         data.keys_event.baker_id.id.index.try_into()?,
                    sign_key:         serde_json::to_string(&data.keys_event.sign_key)?,
                    election_key:     serde_json::to_string(&data.keys_event.election_key)?,
                    aggregation_key:  serde_json::to_string(&data.keys_event.aggregation_key)?,
                })]
            }
            AccountTransactionEffects::BakerRemoved {
                baker_id,
            } => {
                vec![Event::BakerRemoved(BakerRemoved {
                    baker_id: baker_id.id.index.try_into()?,
                })]
            }
            AccountTransactionEffects::BakerStakeUpdated {
                data,
            } => {
                if let Some(data) = data {
                    if data.increased {
                        vec![Event::BakerStakeIncreased(BakerStakeIncreased {
                            baker_id:          data.baker_id.id.index.try_into()?,
                            new_staked_amount: data.new_stake.micro_ccd.try_into()?,
                        })]
                    } else {
                        vec![Event::BakerStakeDecreased(BakerStakeDecreased {
                            baker_id:          data.baker_id.id.index.try_into()?,
                            new_staked_amount: data.new_stake.micro_ccd.try_into()?,
                        })]
                    }
                } else {
                    Vec::new()
                }
            }
            AccountTransactionEffects::BakerRestakeEarningsUpdated {
                baker_id,
                restake_earnings,
            } => {
                vec![Event::BakerSetRestakeEarnings(BakerSetRestakeEarnings {
                    baker_id: baker_id.id.index.try_into()?,
                    restake_earnings,
                })]
            }
            AccountTransactionEffects::BakerKeysUpdated {
                data,
            } => {
                vec![Event::BakerKeysUpdated(BakerKeysUpdated {
                    baker_id:        data.baker_id.id.index.try_into()?,
                    sign_key:        serde_json::to_string(&data.sign_key)?,
                    election_key:    serde_json::to_string(&data.election_key)?,
                    aggregation_key: serde_json::to_string(&data.aggregation_key)?,
                })]
            }
            AccountTransactionEffects::EncryptedAmountTransferred {
                removed,
                added,
            } => {
                vec![
                    Event::EncryptedAmountsRemoved((*removed).try_into()?),
                    Event::NewEncryptedAmount((*added).try_into()?),
                ]
            }
            AccountTransactionEffects::EncryptedAmountTransferredWithMemo {
                removed,
                added,
                memo,
            } => {
                vec![
                    Event::EncryptedAmountsRemoved((*removed).try_into()?),
                    Event::NewEncryptedAmount((*added).try_into()?),
                    Event::TransferMemo(memo.into()),
                ]
            }
            AccountTransactionEffects::TransferredToEncrypted {
                data,
            } => {
                vec![Event::EncryptedSelfAmountAdded(EncryptedSelfAmountAdded {
                    account_address:      data.account.into(),
                    new_encrypted_amount: serde_json::to_string(&data.new_amount)?,
                    amount:               data.amount.micro_ccd.try_into()?,
                })]
            }
            AccountTransactionEffects::TransferredToPublic {
                removed,
                amount,
            } => {
                vec![
                    Event::EncryptedAmountsRemoved((*removed).try_into()?),
                    Event::AmountAddedByDecryption(AmountAddedByDecryption {
                        amount:          amount.micro_ccd().try_into()?,
                        account_address: details.sender.into(),
                    }),
                ]
            }
            AccountTransactionEffects::TransferredWithSchedule {
                to,
                amount,
            } => {
                vec![Event::TransferredWithSchedule(TransferredWithSchedule {
                    from_account_address: details.sender.into(),
                    to_account_address:   to.into(),
                    total_amount:         amount
                        .into_iter()
                        .map(|(_, amount)| amount.micro_ccd())
                        .sum::<u64>()
                        .try_into()?,
                })]
            }
            AccountTransactionEffects::TransferredWithScheduleAndMemo {
                to,
                amount,
                memo,
            } => {
                vec![
                    Event::TransferredWithSchedule(TransferredWithSchedule {
                        from_account_address: details.sender.into(),
                        to_account_address:   to.into(),
                        total_amount:         amount
                            .into_iter()
                            .map(|(_, amount)| amount.micro_ccd())
                            .sum::<u64>()
                            .try_into()?,
                    }),
                    Event::TransferMemo(memo.into()),
                ]
            }
            AccountTransactionEffects::CredentialKeysUpdated {
                cred_id,
            } => {
                vec![Event::CredentialKeysUpdated(CredentialKeysUpdated {
                    cred_id: cred_id.to_string(),
                })]
            }
            AccountTransactionEffects::CredentialsUpdated {
                new_cred_ids,
                removed_cred_ids,
                new_threshold,
            } => {
                vec![Event::CredentialsUpdated(CredentialsUpdated {
                    account_address:  details.sender.into(),
                    new_cred_ids:     new_cred_ids
                        .into_iter()
                        .map(|cred| cred.to_string())
                        .collect(),
                    removed_cred_ids: removed_cred_ids
                        .into_iter()
                        .map(|cred| cred.to_string())
                        .collect(),
                    new_threshold:    Byte(u8::from(new_threshold)),
                })]
            }
            AccountTransactionEffects::DataRegistered {
                data,
            } => {
                vec![Event::DataRegistered(DataRegistered {
                    data_as_hex: hex::encode(data.as_ref()),
                })]
            }
            AccountTransactionEffects::BakerConfigured {
                data,
            } => data
                .into_iter()
                .map(|baker_event| {
                    use concordium_rust_sdk::types::BakerEvent;
                    match baker_event {
                        BakerEvent::BakerAdded {
                            data,
                        } => Ok(Event::BakerAdded(BakerAdded {
                            staked_amount:    data.stake.micro_ccd.try_into()?,
                            restake_earnings: data.restake_earnings,
                            baker_id:         data.keys_event.baker_id.id.index.try_into()?,
                            sign_key:         serde_json::to_string(&data.keys_event.sign_key)?,
                            election_key:     serde_json::to_string(&data.keys_event.election_key)?,
                            aggregation_key:  serde_json::to_string(
                                &data.keys_event.aggregation_key,
                            )?,
                        })),
                        BakerEvent::BakerRemoved {
                            baker_id,
                        } => Ok(Event::BakerRemoved(BakerRemoved {
                            baker_id: baker_id.id.index.try_into()?,
                        })),
                        BakerEvent::BakerStakeIncreased {
                            baker_id,
                            new_stake,
                        } => Ok(Event::BakerStakeIncreased(BakerStakeIncreased {
                            baker_id:          baker_id.id.index.try_into()?,
                            new_staked_amount: new_stake.micro_ccd.try_into()?,
                        })),
                        BakerEvent::BakerStakeDecreased {
                            baker_id,
                            new_stake,
                        } => Ok(Event::BakerStakeDecreased(BakerStakeDecreased {
                            baker_id:          baker_id.id.index.try_into()?,
                            new_staked_amount: new_stake.micro_ccd.try_into()?,
                        })),
                        BakerEvent::BakerRestakeEarningsUpdated {
                            baker_id,
                            restake_earnings,
                        } => Ok(Event::BakerSetRestakeEarnings(BakerSetRestakeEarnings {
                            baker_id: baker_id.id.index.try_into()?,
                            restake_earnings,
                        })),
                        BakerEvent::BakerKeysUpdated {
                            data,
                        } => Ok(Event::BakerKeysUpdated(BakerKeysUpdated {
                            baker_id:        data.baker_id.id.index.try_into()?,
                            sign_key:        serde_json::to_string(&data.sign_key)?,
                            election_key:    serde_json::to_string(&data.election_key)?,
                            aggregation_key: serde_json::to_string(&data.aggregation_key)?,
                        })),
                        BakerEvent::BakerSetOpenStatus {
                            baker_id,
                            open_status,
                        } => Ok(Event::BakerSetOpenStatus(BakerSetOpenStatus {
                            baker_id:        baker_id.id.index.try_into()?,
                            account_address: details.sender.into(),
                            open_status:     open_status.into(),
                        })),
                        BakerEvent::BakerSetMetadataURL {
                            baker_id,
                            metadata_url,
                        } => Ok(Event::BakerSetMetadataURL(BakerSetMetadataURL {
                            baker_id:        baker_id.id.index.try_into()?,
                            account_address: details.sender.into(),
                            metadata_url:    metadata_url.into(),
                        })),
                        BakerEvent::BakerSetTransactionFeeCommission {
                            baker_id,
                            transaction_fee_commission,
                        } => Ok(Event::BakerSetTransactionFeeCommission(
                            BakerSetTransactionFeeCommission {
                                baker_id:                   baker_id.id.index.try_into()?,
                                account_address:            details.sender.into(),
                                transaction_fee_commission: transaction_fee_commission.into(),
                            },
                        )),
                        BakerEvent::BakerSetBakingRewardCommission {
                            baker_id,
                            baking_reward_commission,
                        } => Ok(Event::BakerSetBakingRewardCommission(
                            BakerSetBakingRewardCommission {
                                baker_id:                 baker_id.id.index.try_into()?,
                                account_address:          details.sender.into(),
                                baking_reward_commission: baking_reward_commission.into(),
                            },
                        )),
                        BakerEvent::BakerSetFinalizationRewardCommission {
                            baker_id,
                            finalization_reward_commission,
                        } => Ok(Event::BakerSetFinalizationRewardCommission(
                            BakerSetFinalizationRewardCommission {
                                baker_id: baker_id.id.index.try_into()?,
                                account_address: details.sender.into(),
                                finalization_reward_commission: finalization_reward_commission
                                    .into(),
                            },
                        )),
                        BakerEvent::DelegationRemoved {
                            delegator_id,
                        } => {
                            unimplemented!()
                        }
                    }
                })
                .collect::<anyhow::Result<Vec<Event>>>()?,
            AccountTransactionEffects::DelegationConfigured {
                data,
            } => {
                use concordium_rust_sdk::types::DelegationEvent;
                data.into_iter()
                    .map(|event| match event {
                        DelegationEvent::DelegationStakeIncreased {
                            delegator_id,
                            new_stake,
                        } => Ok(Event::DelegationStakeIncreased(DelegationStakeIncreased {
                            delegator_id:      delegator_id.id.index.try_into()?,
                            account_address:   details.sender.into(),
                            new_staked_amount: new_stake.micro_ccd().try_into()?,
                        })),
                        DelegationEvent::DelegationStakeDecreased {
                            delegator_id,
                            new_stake,
                        } => Ok(Event::DelegationStakeDecreased(DelegationStakeDecreased {
                            delegator_id:      delegator_id.id.index.try_into()?,
                            account_address:   details.sender.into(),
                            new_staked_amount: new_stake.micro_ccd().try_into()?,
                        })),
                        DelegationEvent::DelegationSetRestakeEarnings {
                            delegator_id,
                            restake_earnings,
                        } => {
                            Ok(Event::DelegationSetRestakeEarnings(DelegationSetRestakeEarnings {
                                delegator_id: delegator_id.id.index.try_into()?,
                                account_address: details.sender.into(),
                                restake_earnings,
                            }))
                        }
                        DelegationEvent::DelegationSetDelegationTarget {
                            delegator_id,
                            delegation_target,
                        } => Ok(Event::DelegationSetDelegationTarget(
                            DelegationSetDelegationTarget {
                                delegator_id:      delegator_id.id.index.try_into()?,
                                account_address:   details.sender.into(),
                                delegation_target: delegation_target.try_into()?,
                            },
                        )),
                        DelegationEvent::DelegationAdded {
                            delegator_id,
                        } => Ok(Event::DelegationAdded(DelegationAdded {
                            delegator_id:    delegator_id.id.index.try_into()?,
                            account_address: details.sender.into(),
                        })),
                        DelegationEvent::DelegationRemoved {
                            delegator_id,
                        } => Ok(Event::DelegationRemoved(DelegationRemoved {
                            delegator_id:    delegator_id.id.index.try_into()?,
                            account_address: details.sender.into(),
                        })),
                        DelegationEvent::BakerRemoved {
                            baker_id,
                        } => Ok(Event::BakerRemoved(BakerRemoved {
                            baker_id: baker_id.id.index.try_into()?,
                        })),
                    })
                    .collect::<anyhow::Result<Vec<_>>>()?
            }
        },
        BlockItemSummaryDetails::AccountCreation(details) => {
            vec![Event::AccountCreated(AccountCreated {
                account_address: details.address.into(),
            })]
        }
        BlockItemSummaryDetails::Update(details) => {
            vec![Event::ChainUpdateEnqueued(ChainUpdateEnqueued {
                effective_time: DateTime::from_timestamp(
                    details.effective_time.seconds.try_into()?,
                    0,
                )
                .context("Failed to parse effective time")?,
                payload:        true, // placeholder
            })]
        }
    };
    Ok(events)
}

impl TryFrom<concordium_rust_sdk::types::RejectReason> for TransactionRejectReason {
    type Error = anyhow::Error;

    fn try_from(reason: concordium_rust_sdk::types::RejectReason) -> Result<Self, Self::Error> {
        use concordium_rust_sdk::types::RejectReason;
        match reason {
            RejectReason::ModuleNotWF => Ok(TransactionRejectReason::ModuleNotWf(ModuleNotWf {
                dummy: true,
            })),
            RejectReason::ModuleHashAlreadyExists {
                contents,
            } => Ok(TransactionRejectReason::ModuleHashAlreadyExists(ModuleHashAlreadyExists {
                module_ref: contents.to_string(),
            })),
            RejectReason::InvalidAccountReference {
                contents,
            } => Ok(TransactionRejectReason::InvalidAccountReference(InvalidAccountReference {
                account_address: contents.into(),
            })),
            RejectReason::InvalidInitMethod {
                contents,
            } => Ok(TransactionRejectReason::InvalidInitMethod(InvalidInitMethod {
                module_ref: contents.0.to_string(),
                init_name:  contents.1.to_string(),
            })),
            RejectReason::InvalidReceiveMethod {
                contents,
            } => Ok(TransactionRejectReason::InvalidReceiveMethod(InvalidReceiveMethod {
                module_ref:   contents.0.to_string(),
                receive_name: contents.1.to_string(),
            })),
            RejectReason::InvalidModuleReference {
                contents,
            } => Ok(TransactionRejectReason::InvalidModuleReference(InvalidModuleReference {
                module_ref: contents.to_string(),
            })),
            RejectReason::InvalidContractAddress {
                contents,
            } => Ok(TransactionRejectReason::InvalidContractAddress(InvalidContractAddress {
                contract_address: contents.into(),
            })),
            RejectReason::RuntimeFailure => {
                Ok(TransactionRejectReason::RuntimeFailure(RuntimeFailure {
                    dummy: true,
                }))
            }
            RejectReason::AmountTooLarge {
                contents,
            } => Ok(TransactionRejectReason::AmountTooLarge(AmountTooLarge {
                address: contents.0.into(),
                amount:  contents.1.micro_ccd().try_into()?,
            })),
            RejectReason::SerializationFailure => {
                Ok(TransactionRejectReason::SerializationFailure(SerializationFailure {
                    dummy: true,
                }))
            }
            RejectReason::OutOfEnergy => Ok(TransactionRejectReason::OutOfEnergy(OutOfEnergy {
                dummy: true,
            })),
            RejectReason::RejectedInit {
                reject_reason,
            } => Ok(TransactionRejectReason::RejectedInit(RejectedInit {
                reject_reason,
            })),
            RejectReason::RejectedReceive {
                reject_reason,
                contract_address,
                receive_name,
                parameter,
            } => {
                Ok(TransactionRejectReason::RejectedReceive(RejectedReceive {
                    reject_reason,
                    contract_address: contract_address.into(),
                    receive_name: receive_name.to_string(),
                    message_as_hex: hex::encode(parameter.as_ref()),
                    // message: todo!(),
                }))
            }
            RejectReason::InvalidProof => Ok(TransactionRejectReason::InvalidProof(InvalidProof {
                dummy: true,
            })),
            RejectReason::AlreadyABaker {
                contents,
            } => Ok(TransactionRejectReason::AlreadyABaker(AlreadyABaker {
                baker_id: contents.id.index.try_into()?,
            })),
            RejectReason::NotABaker {
                contents,
            } => Ok(TransactionRejectReason::NotABaker(NotABaker {
                account_address: contents.into(),
            })),
            RejectReason::InsufficientBalanceForBakerStake => {
                Ok(TransactionRejectReason::InsufficientBalanceForBakerStake(
                    InsufficientBalanceForBakerStake {
                        dummy: true,
                    },
                ))
            }
            RejectReason::StakeUnderMinimumThresholdForBaking => {
                Ok(TransactionRejectReason::StakeUnderMinimumThresholdForBaking(
                    StakeUnderMinimumThresholdForBaking {
                        dummy: true,
                    },
                ))
            }
            RejectReason::BakerInCooldown => {
                Ok(TransactionRejectReason::BakerInCooldown(BakerInCooldown {
                    dummy: true,
                }))
            }
            RejectReason::DuplicateAggregationKey {
                contents,
            } => Ok(TransactionRejectReason::DuplicateAggregationKey(DuplicateAggregationKey {
                aggregation_key: serde_json::to_string(&contents)?,
            })),
            RejectReason::NonExistentCredentialID => {
                Ok(TransactionRejectReason::NonExistentCredentialId(NonExistentCredentialId {
                    dummy: true,
                }))
            }
            RejectReason::KeyIndexAlreadyInUse => {
                Ok(TransactionRejectReason::KeyIndexAlreadyInUse(KeyIndexAlreadyInUse {
                    dummy: true,
                }))
            }
            RejectReason::InvalidAccountThreshold => {
                Ok(TransactionRejectReason::InvalidAccountThreshold(InvalidAccountThreshold {
                    dummy: true,
                }))
            }
            RejectReason::InvalidCredentialKeySignThreshold => {
                Ok(TransactionRejectReason::InvalidCredentialKeySignThreshold(
                    InvalidCredentialKeySignThreshold {
                        dummy: true,
                    },
                ))
            }
            RejectReason::InvalidEncryptedAmountTransferProof => {
                Ok(TransactionRejectReason::InvalidEncryptedAmountTransferProof(
                    InvalidEncryptedAmountTransferProof {
                        dummy: true,
                    },
                ))
            }
            RejectReason::InvalidTransferToPublicProof => {
                Ok(TransactionRejectReason::InvalidTransferToPublicProof(
                    InvalidTransferToPublicProof {
                        dummy: true,
                    },
                ))
            }
            RejectReason::EncryptedAmountSelfTransfer {
                contents,
            } => Ok(TransactionRejectReason::EncryptedAmountSelfTransfer(
                EncryptedAmountSelfTransfer {
                    account_address: contents.into(),
                },
            )),
            RejectReason::InvalidIndexOnEncryptedTransfer => {
                Ok(TransactionRejectReason::InvalidIndexOnEncryptedTransfer(
                    InvalidIndexOnEncryptedTransfer {
                        dummy: true,
                    },
                ))
            }
            RejectReason::ZeroScheduledAmount => {
                Ok(TransactionRejectReason::ZeroScheduledAmount(ZeroScheduledAmount {
                    dummy: true,
                }))
            }
            RejectReason::NonIncreasingSchedule => {
                Ok(TransactionRejectReason::NonIncreasingSchedule(NonIncreasingSchedule {
                    dummy: true,
                }))
            }
            RejectReason::FirstScheduledReleaseExpired => {
                Ok(TransactionRejectReason::FirstScheduledReleaseExpired(
                    FirstScheduledReleaseExpired {
                        dummy: true,
                    },
                ))
            }
            RejectReason::ScheduledSelfTransfer {
                contents,
            } => Ok(TransactionRejectReason::ScheduledSelfTransfer(ScheduledSelfTransfer {
                account_address: contents.into(),
            })),
            RejectReason::InvalidCredentials => {
                Ok(TransactionRejectReason::InvalidCredentials(InvalidCredentials {
                    dummy: true,
                }))
            }
            RejectReason::DuplicateCredIDs {
                contents,
            } => Ok(TransactionRejectReason::DuplicateCredIds(DuplicateCredIds {
                cred_ids: contents.into_iter().map(|cred_id| cred_id.to_string()).collect(),
            })),
            RejectReason::NonExistentCredIDs {
                contents,
            } => Ok(TransactionRejectReason::NonExistentCredIds(NonExistentCredIds {
                cred_ids: contents.into_iter().map(|cred_id| cred_id.to_string()).collect(),
            })),
            RejectReason::RemoveFirstCredential => {
                Ok(TransactionRejectReason::RemoveFirstCredential(RemoveFirstCredential {
                    dummy: true,
                }))
            }
            RejectReason::CredentialHolderDidNotSign => Ok(
                TransactionRejectReason::CredentialHolderDidNotSign(CredentialHolderDidNotSign {
                    dummy: true,
                }),
            ),
            RejectReason::NotAllowedMultipleCredentials => {
                Ok(TransactionRejectReason::NotAllowedMultipleCredentials(
                    NotAllowedMultipleCredentials {
                        dummy: true,
                    },
                ))
            }
            RejectReason::NotAllowedToReceiveEncrypted => {
                Ok(TransactionRejectReason::NotAllowedToReceiveEncrypted(
                    NotAllowedToReceiveEncrypted {
                        dummy: true,
                    },
                ))
            }
            RejectReason::NotAllowedToHandleEncrypted => Ok(
                TransactionRejectReason::NotAllowedToHandleEncrypted(NotAllowedToHandleEncrypted {
                    dummy: true,
                }),
            ),
            RejectReason::MissingBakerAddParameters => {
                Ok(TransactionRejectReason::MissingBakerAddParameters(MissingBakerAddParameters {
                    dummy: true,
                }))
            }
            RejectReason::FinalizationRewardCommissionNotInRange => {
                Ok(TransactionRejectReason::FinalizationRewardCommissionNotInRange(
                    FinalizationRewardCommissionNotInRange {
                        dummy: true,
                    },
                ))
            }
            RejectReason::BakingRewardCommissionNotInRange => {
                Ok(TransactionRejectReason::BakingRewardCommissionNotInRange(
                    BakingRewardCommissionNotInRange {
                        dummy: true,
                    },
                ))
            }
            RejectReason::TransactionFeeCommissionNotInRange => {
                Ok(TransactionRejectReason::TransactionFeeCommissionNotInRange(
                    TransactionFeeCommissionNotInRange {
                        dummy: true,
                    },
                ))
            }
            RejectReason::AlreadyADelegator => {
                Ok(TransactionRejectReason::AlreadyADelegator(AlreadyADelegator {
                    dummy: true,
                }))
            }
            RejectReason::InsufficientBalanceForDelegationStake => {
                Ok(TransactionRejectReason::InsufficientBalanceForDelegationStake(
                    InsufficientBalanceForDelegationStake {
                        dummy: true,
                    },
                ))
            }
            RejectReason::MissingDelegationAddParameters => {
                Ok(TransactionRejectReason::MissingDelegationAddParameters(
                    MissingDelegationAddParameters {
                        dummy: true,
                    },
                ))
            }
            RejectReason::InsufficientDelegationStake => Ok(
                TransactionRejectReason::InsufficientDelegationStake(InsufficientDelegationStake {
                    dummy: true,
                }),
            ),
            RejectReason::DelegatorInCooldown => {
                Ok(TransactionRejectReason::DelegatorInCooldown(DelegatorInCooldown {
                    dummy: true,
                }))
            }
            RejectReason::NotADelegator {
                address,
            } => Ok(TransactionRejectReason::NotADelegator(NotADelegator {
                account_address: address.into(),
            })),
            RejectReason::DelegationTargetNotABaker {
                target,
            } => {
                Ok(TransactionRejectReason::DelegationTargetNotABaker(DelegationTargetNotABaker {
                    baker_id: target.id.index.try_into()?,
                }))
            }
            RejectReason::StakeOverMaximumThresholdForPool => {
                Ok(TransactionRejectReason::StakeOverMaximumThresholdForPool(
                    StakeOverMaximumThresholdForPool {
                        dummy: true,
                    },
                ))
            }
            RejectReason::PoolWouldBecomeOverDelegated => {
                Ok(TransactionRejectReason::PoolWouldBecomeOverDelegated(
                    PoolWouldBecomeOverDelegated {
                        dummy: true,
                    },
                ))
            }
            RejectReason::PoolClosed => Ok(TransactionRejectReason::PoolClosed(PoolClosed {
                dummy: true,
            })),
        }
    }
}

impl From<concordium_rust_sdk::types::Memo> for TransferMemo {
    fn from(value: concordium_rust_sdk::types::Memo) -> Self {
        TransferMemo {
            raw_hex: hex::encode(value.as_ref()),
        }
    }
}

#[derive(SimpleObject, serde::Serialize, serde::Deserialize)]
pub struct Transferred {
    amount: Amount,
    from:   Address,
    to:     AccountAddress,
}

#[derive(SimpleObject, serde::Serialize, serde::Deserialize)]
pub struct AccountCreated {
    account_address: AccountAddress,
}

#[derive(SimpleObject, serde::Serialize, serde::Deserialize)]
pub struct AmountAddedByDecryption {
    amount:          Amount,
    account_address: AccountAddress,
}

#[derive(SimpleObject, serde::Serialize, serde::Deserialize)]
#[graphql(complex)]
pub struct BakerAdded {
    staked_amount:    Amount,
    restake_earnings: bool,
    baker_id:         BakerId,
    sign_key:         String,
    election_key:     String,
    aggregation_key:  String,
}
#[ComplexObject]
impl BakerAdded {
    async fn account_address<'a>(&self, _ctx: &Context<'a>) -> ApiResult<AccountAddress> {
        todo_api!()
    }
}

#[derive(SimpleObject, serde::Serialize, serde::Deserialize)]
#[graphql(complex)]
pub struct BakerKeysUpdated {
    baker_id:        BakerId,
    sign_key:        String,
    election_key:    String,
    aggregation_key: String,
}
#[ComplexObject]
impl BakerKeysUpdated {
    async fn account_address<'a>(&self, _ctx: &Context<'a>) -> ApiResult<AccountAddress> {
        todo_api!()
    }
}

#[derive(SimpleObject, serde::Serialize, serde::Deserialize)]
#[graphql(complex)]
pub struct BakerRemoved {
    baker_id: BakerId,
}
#[ComplexObject]
impl BakerRemoved {
    async fn account_address<'a>(&self, _ctx: &Context<'a>) -> ApiResult<AccountAddress> {
        todo_api!()
    }
}

#[derive(SimpleObject, serde::Serialize, serde::Deserialize)]
#[graphql(complex)]
pub struct BakerSetRestakeEarnings {
    baker_id:         BakerId,
    restake_earnings: bool,
}
#[ComplexObject]
impl BakerSetRestakeEarnings {
    async fn account_address<'a>(&self, _ctx: &Context<'a>) -> ApiResult<AccountAddress> {
        todo_api!()
    }
}

#[derive(SimpleObject, serde::Serialize, serde::Deserialize)]
#[graphql(complex)]
pub struct BakerStakeDecreased {
    baker_id:          BakerId,
    new_staked_amount: Amount,
}
#[ComplexObject]
impl BakerStakeDecreased {
    async fn account_address<'a>(&self, _ctx: &Context<'a>) -> ApiResult<AccountAddress> {
        todo_api!()
    }
}

#[derive(SimpleObject, serde::Serialize, serde::Deserialize)]
#[graphql(complex)]
pub struct BakerStakeIncreased {
    baker_id:          BakerId,
    new_staked_amount: Amount,
}
#[ComplexObject]
impl BakerStakeIncreased {
    async fn account_address<'a>(&self, _ctx: &Context<'a>) -> ApiResult<AccountAddress> {
        todo_api!()
    }
}

#[derive(SimpleObject, serde::Serialize, serde::Deserialize)]
#[graphql(complex)]
pub struct ContractInitialized {
    module_ref:        String,
    contract_address:  ContractAddress,
    amount:            Amount,
    init_name:         String,
    version:           ContractVersion,
    // All logged events by the smart contract during the transaction execution.
    contract_logs_raw: Vec<Vec<u8>>,
}

#[ComplexObject]
impl ContractInitialized {
    async fn events_as_hex(&self) -> ApiResult<connection::Connection<String, String>> {
        let mut connection = connection::Connection::new(true, true);

        self.contract_logs_raw.iter().enumerate().for_each(|(index, log)| {
            connection.edges.push(connection::Edge::new(index.to_string(), hex::encode(log)));
        });

        // TODO: pagination info but not used at front-end currently (issue#318).

        Ok(connection)
    }

    async fn events<'a>(
        &self,
        ctx: &Context<'a>,
    ) -> ApiResult<connection::Connection<String, String>> {
        let pool = get_pool(ctx)?;

        let row = sqlx::query!(
            "
            SELECT
                contracts.module_reference as module_reference,
                name as contract_name,
                schema as display_schema
            FROM contracts
            JOIN smart_contract_modules ON smart_contract_modules.module_reference = \
             contracts.module_reference
            WHERE index = $1 AND sub_index = $2
            ",
            self.contract_address.index.0 as i64,
            self.contract_address.sub_index.0 as i64
        )
        .fetch_optional(pool)
        .await?
        .ok_or(ApiError::NotFound)?;

        // Get the event schema if it exists.
        let opt_event_schema = if let Some(event_schema) = row.display_schema.as_ref() {
            let versioned_schema =
                VersionedModuleSchema::new(event_schema, &None).map_err(|_| {
                    ApiError::InternalError(
                        "Database bytes should be a valid VersionedModuleSchema".to_string(),
                    )
                })?;

            versioned_schema.get_event_schema(&row.contract_name).ok()
        } else {
            None
        };

        let mut connection = connection::Connection::new(true, true);

        for (index, log) in self.contract_logs_raw.iter().enumerate() {
            let decoded_log = decode_value_with_schema(
                opt_event_schema.as_ref(),
                log,
                SmartContractSchemaNames::Event,
            );

            connection.edges.push(connection::Edge::new(index.to_string(), decoded_log));
        }

        // TODO: pagination info but not used at front-end currently (issue#318).

        Ok(connection)
    }
}

#[derive(Enum, Copy, Clone, PartialEq, Eq, serde::Serialize, serde::Deserialize)]
pub enum ContractVersion {
    V0,
    V1,
}

impl From<concordium_rust_sdk::types::smart_contracts::WasmVersion> for ContractVersion {
    fn from(value: concordium_rust_sdk::types::smart_contracts::WasmVersion) -> Self {
        use concordium_rust_sdk::types::smart_contracts::WasmVersion;
        match value {
            WasmVersion::V0 => ContractVersion::V0,
            WasmVersion::V1 => ContractVersion::V1,
        }
    }
}

#[derive(Debug, thiserror::Error, Clone)]
#[error("Invalid contract version: {0}")]
pub struct InvalidContractVersionError(i32);

impl TryFrom<i32> for ContractVersion {
    type Error = InvalidContractVersionError;

    fn try_from(value: i32) -> Result<Self, Self::Error> {
        match value {
            0 => Ok(ContractVersion::V0),
            1 => Ok(ContractVersion::V1),
            _ => Err(InvalidContractVersionError(value)),
        }
    }
}

#[derive(SimpleObject, serde::Serialize, serde::Deserialize)]
pub struct ContractModuleDeployed {
    module_ref: String,
}

#[derive(SimpleObject, serde::Serialize, serde::Deserialize)]
pub struct ContractCall {
    contract_updated: ContractUpdated,
}

#[derive(SimpleObject, serde::Serialize, serde::Deserialize)]
pub struct CredentialDeployed {
    reg_id:          String,
    account_address: AccountAddress,
}

#[derive(SimpleObject, serde::Serialize, serde::Deserialize)]
pub struct CredentialKeysUpdated {
    cred_id: String,
}

#[derive(SimpleObject, serde::Serialize, serde::Deserialize)]
pub struct CredentialsUpdated {
    account_address:  AccountAddress,
    new_cred_ids:     Vec<String>,
    removed_cred_ids: Vec<String>,
    new_threshold:    Byte,
}

#[derive(SimpleObject, serde::Serialize, serde::Deserialize)]
#[graphql(complex)]
pub struct DataRegistered {
    data_as_hex: String,
}

#[ComplexObject]
impl DataRegistered {
    async fn decoded(&self) -> ApiResult<DecodedText> {
        let decoded_data = hex::decode(&self.data_as_hex).map_err(|e| {
            error!("Invalid hex encoding {:?} in a controlled environment", e);
            ApiError::InternalError("Failed to decode hex data".to_string())
        })?;

        Ok(DecodedText::from_bytes(decoded_data.as_slice()))
    }
}

#[derive(SimpleObject, serde::Serialize, serde::Deserialize)]
pub struct DecodedText {
    text:        String,
    decode_type: TextDecodeType,
}

impl DecodedText {
    /// Attempt to parse the bytes as a CBOR string otherwise use HEX to present
    /// the bytes.
    fn from_bytes(bytes: &[u8]) -> Self {
        if let Ok(text) = ciborium::from_reader::<String, _>(bytes) {
            Self {
                text,
                decode_type: TextDecodeType::Cbor,
            }
        } else {
            Self {
                text:        hex::encode(bytes),
                decode_type: TextDecodeType::Hex,
            }
        }
    }
}

#[derive(Enum, Copy, Clone, PartialEq, Eq, serde::Serialize, serde::Deserialize)]
pub enum TextDecodeType {
    Cbor,
    Hex,
}

#[derive(SimpleObject, serde::Serialize, serde::Deserialize)]
pub struct EncryptedAmountsRemoved {
    account_address:      AccountAddress,
    new_encrypted_amount: String,
    input_amount:         String,
    up_to_index:          u64,
}

impl TryFrom<concordium_rust_sdk::types::EncryptedAmountRemovedEvent> for EncryptedAmountsRemoved {
    type Error = anyhow::Error;

    fn try_from(
        removed: concordium_rust_sdk::types::EncryptedAmountRemovedEvent,
    ) -> Result<Self, Self::Error> {
        Ok(EncryptedAmountsRemoved {
            account_address:      removed.account.into(),
            new_encrypted_amount: serde_json::to_string(&removed.new_amount)?,
            input_amount:         serde_json::to_string(&removed.input_amount)?,
            up_to_index:          removed.up_to_index.index,
        })
    }
}

#[derive(SimpleObject, serde::Serialize, serde::Deserialize)]
pub struct EncryptedSelfAmountAdded {
    account_address:      AccountAddress,
    new_encrypted_amount: String,
    amount:               Amount,
}

#[derive(SimpleObject, serde::Serialize, serde::Deserialize)]
pub struct NewEncryptedAmount {
    account_address:  AccountAddress,
    new_index:        u64,
    encrypted_amount: String,
}

impl TryFrom<concordium_rust_sdk::types::NewEncryptedAmountEvent> for NewEncryptedAmount {
    type Error = anyhow::Error;

    fn try_from(
        added: concordium_rust_sdk::types::NewEncryptedAmountEvent,
    ) -> Result<Self, Self::Error> {
        Ok(NewEncryptedAmount {
            account_address:  added.receiver.into(),
            new_index:        added.new_index.index,
            encrypted_amount: serde_json::to_string(&added.encrypted_amount)?,
        })
    }
}

#[derive(SimpleObject, serde::Serialize, serde::Deserialize)]
#[graphql(complex)]
pub struct TransferMemo {
    raw_hex: String,
}

#[ComplexObject]
impl TransferMemo {
    async fn decoded(&self) -> ApiResult<DecodedText> {
        let decoded_data = hex::decode(&self.raw_hex).map_err(|e| {
            error!("Invalid hex encoding {:?} in a controlled environment", e);
            ApiError::InternalError("Failed to decode hex data".to_string())
        })?;

        Ok(DecodedText::from_bytes(decoded_data.as_slice()))
    }
}

#[derive(SimpleObject, serde::Serialize, serde::Deserialize)]
pub struct TransferredWithSchedule {
    from_account_address: AccountAddress,
    to_account_address:   AccountAddress,
    total_amount:         Amount,
    // TODO: amountsSchedule("Returns the first _n_ elements from the list." first: Int "Returns
    // the elements in the list that come after the specified cursor." after: String "Returns the
    // last _n_ elements from the list." last: Int "Returns the elements in the list that come
    // before the specified cursor." before: String): AmountsScheduleConnection
}

#[derive(SimpleObject, serde::Serialize, serde::Deserialize)]
#[graphql(complex)]
pub struct ModuleReferenceEvent {
    module_reference: ModuleReference,
    sender:           AccountAddress,
    block_height:     BlockHeight,
    transaction_hash: TransactionHash,
    block_slot_time:  DateTime,
    display_schema:   Option<String>,
    // TODO: linkedContracts(skip: Int take: Int): LinkedContractsCollectionSegment
}
#[ComplexObject]
impl ModuleReferenceEvent {
    async fn module_reference_reject_events(
        &self,
        ctx: &Context<'_>,
        skip: Option<u64>,
        take: Option<u64>,
    ) -> ApiResult<ModuleReferenceRejectEventsCollectionSegment> {
        let pool = get_pool(ctx)?;
        let config = get_config(ctx)?;
        let min_index = i64::try_from(skip.unwrap_or(0))?;
        let limit = i64::try_from(
            take.map_or(config.module_reference_reject_events_collection_limit, |t| {
                config.module_reference_reject_events_collection_limit.min(t)
            }),
        )?;

        let mut items = sqlx::query_as!(
            ModuleReferenceRejectEvent,
            r#"SELECT
                module_reference,
                transactions.reject as "reject: sqlx::types::Json<TransactionRejectReason>",
                transactions.block_height,
                transactions.hash as transaction_hash,
                blocks.slot_time as block_slot_time
            FROM rejected_smart_contract_module_transactions
                JOIN transactions ON transaction_index = transactions.index
                JOIN blocks ON blocks.height = transactions.block_height
            WHERE module_reference = $1
                AND rejected_smart_contract_module_transactions.index >= $2
            LIMIT $3
        "#,
            self.module_reference,
            min_index,
            limit + 1
        )
        .fetch_all(pool)
        .await?;

        // Determine if there is a next page by checking if we got more than `limit`
        // rows.
        let has_next_page = items.len() > limit as usize;
        // If there is a next page, remove the extra row used for pagination detection.
        if has_next_page {
            items.pop();
        }
        let has_previous_page = min_index > 0;
        Ok(ModuleReferenceRejectEventsCollectionSegment {
            page_info: CollectionSegmentInfo {
                has_next_page,
                has_previous_page,
            },
            total_count: items.len().try_into()?,
            items,
        })
    }

    async fn module_reference_contract_link_events(
        &self,
        ctx: &Context<'_>,
        skip: Option<u64>,
        take: Option<u64>,
    ) -> ApiResult<ModuleReferenceContractLinkEventsCollectionSegment> {
        let pool = get_pool(ctx)?;
        let config = get_config(ctx)?;
        let min_index = i64::try_from(skip.unwrap_or(0))?;
        let limit = i64::try_from(
            take.map_or(config.module_reference_contract_link_events_collection_limit, |t| {
                config.module_reference_contract_link_events_collection_limit.min(t)
            }),
        )?;

        let mut items = sqlx::query_as!(
            ModuleReferenceContractLinkEvent,
            r#"SELECT
                link_action as "link_action: ModuleReferenceContractLinkAction",
                contract_index,
                contract_sub_index,
                transactions.hash as transaction_hash,
                blocks.slot_time as block_slot_time
            FROM link_smart_contract_module_transactions
                JOIN transactions ON transaction_index = transactions.index
                JOIN blocks ON blocks.height = transactions.block_height
            WHERE module_reference = $1
                AND link_smart_contract_module_transactions.index >= $2
            LIMIT $3
        "#,
            self.module_reference,
            min_index,
            limit + 1
        )
        .fetch_all(pool)
        .await?;

        // Determine if there is a next page by checking if we got more than `limit`
        // rows.
        let has_next_page = items.len() > limit as usize;
        // If there is a next page, remove the extra row used for pagination detection.
        if has_next_page {
            items.pop();
        }
        let has_previous_page = min_index > 0;

        Ok(ModuleReferenceContractLinkEventsCollectionSegment {
            page_info: CollectionSegmentInfo {
                has_next_page,
                has_previous_page,
            },
            total_count: items.len().try_into()?,
            items,
        })
    }
}

#[derive(SimpleObject)]
struct ModuleReferenceRejectEventsCollectionSegment {
    page_info:   CollectionSegmentInfo,
    items:       Vec<ModuleReferenceRejectEvent>,
    total_count: u64,
}

#[derive(SimpleObject)]
#[graphql(complex)]
struct ModuleReferenceRejectEvent {
    module_reference: ModuleReference,
    #[graphql(skip)]
    reject:           Option<sqlx::types::Json<TransactionRejectReason>>,
    block_height:     BlockHeight,
    transaction_hash: TransactionHash,
    block_slot_time:  DateTime,
}
#[ComplexObject]
impl ModuleReferenceRejectEvent {
    async fn rejected_event(&self) -> ApiResult<&TransactionRejectReason> {
        if let Some(sqlx::types::Json(reason)) = self.reject.as_ref() {
            Ok(reason)
        } else {
            Err(ApiError::InternalError(
                "ModuleReferenceRejectEvent: No reject reason found".to_string(),
            ))
        }
    }
}

#[derive(SimpleObject)]
#[graphql(complex)]
struct ModuleReferenceContractLinkEvent {
    block_slot_time:    DateTime,
    transaction_hash:   TransactionHash,
    link_action:        ModuleReferenceContractLinkAction,
    #[graphql(skip)]
    contract_index:     i64,
    #[graphql(skip)]
    contract_sub_index: i64,
}
#[ComplexObject]
impl ModuleReferenceContractLinkEvent {
    async fn contract_address(&self) -> ApiResult<ContractAddress> {
        ContractAddress::new(self.contract_index, self.contract_sub_index)
    }
}

#[derive(Enum, Clone, Copy, PartialEq, Eq, sqlx::Type)]
#[sqlx(type_name = "module_reference_contract_link_action")]
pub enum ModuleReferenceContractLinkAction {
    Added,
    Removed,
}

/// A segment of a collection.
#[derive(SimpleObject)]
struct ModuleReferenceContractLinkEventsCollectionSegment {
    /// Information to aid in pagination.
    page_info:   CollectionSegmentInfo,
    /// A flattened list of the items.
    items:       Vec<ModuleReferenceContractLinkEvent>,
    total_count: u64,
}

#[derive(SimpleObject, serde::Serialize, serde::Deserialize)]
pub struct ChainUpdateEnqueued {
    effective_time: DateTime,
    // effective_immediately: bool, // Not sure this makes sense.
    payload:        bool, // ChainUpdatePayload,
}

// union ChainUpdatePayload = MinBlockTimeUpdate | TimeoutParametersUpdate |
// FinalizationCommitteeParametersUpdate | BlockEnergyLimitUpdate |
// GasRewardsCpv2Update | ProtocolChainUpdatePayload |
// ElectionDifficultyChainUpdatePayload | EuroPerEnergyChainUpdatePayload |
// MicroCcdPerEuroChainUpdatePayload | FoundationAccountChainUpdatePayload |
// MintDistributionChainUpdatePayload |
// TransactionFeeDistributionChainUpdatePayload | GasRewardsChainUpdatePayload |
// BakerStakeThresholdChainUpdatePayload | RootKeysChainUpdatePayload |
// Level1KeysChainUpdatePayload | AddAnonymityRevokerChainUpdatePayload |
// AddIdentityProviderChainUpdatePayload | CooldownParametersChainUpdatePayload
// | PoolParametersChainUpdatePayload | TimeParametersChainUpdatePayload |
// MintDistributionV1ChainUpdatePayload
#[derive(SimpleObject, serde::Serialize, serde::Deserialize)]
pub struct ChainUpdatePayload {
    todo: bool,
}

#[derive(SimpleObject, serde::Serialize, serde::Deserialize)]
pub struct ContractInterrupted {
    contract_address:  ContractAddress,
    // All logged events by the smart contract during this section of the transaction execution.
    contract_logs_raw: Vec<Vec<u8>>,
}

#[ComplexObject]
impl ContractInterrupted {
    async fn events_as_hex(&self) -> ApiResult<connection::Connection<String, String>> {
        let mut connection = connection::Connection::new(true, true);

        self.contract_logs_raw.iter().enumerate().for_each(|(index, log)| {
            connection.edges.push(connection::Edge::new(index.to_string(), hex::encode(log)));
        });

        // TODO: pagination info but not used at front-end currently (issue#318).

        Ok(connection)
    }

    async fn events<'a>(
        &self,
        ctx: &Context<'a>,
    ) -> ApiResult<connection::Connection<String, String>> {
        let pool = get_pool(ctx)?;

        let row = sqlx::query!(
            "
            SELECT
                contracts.module_reference as module_reference,
                name as contract_name,
                schema as display_schema
            FROM contracts
            JOIN smart_contract_modules ON smart_contract_modules.module_reference = \
             contracts.module_reference
            WHERE index = $1 AND sub_index = $2
            ",
            self.contract_address.index.0 as i64,
            self.contract_address.sub_index.0 as i64
        )
        .fetch_optional(pool)
        .await?
        .ok_or(ApiError::NotFound)?;

        // Get the event schema if it exists.
        let opt_event_schema = if let Some(event_schema) = row.display_schema.as_ref() {
            let versioned_schema =
                VersionedModuleSchema::new(event_schema, &None).map_err(|_| {
                    ApiError::InternalError(
                        "Database bytes should be a valid VersionedModuleSchema".to_string(),
                    )
                })?;

            versioned_schema.get_event_schema(&row.contract_name).ok()
        } else {
            None
        };

        let mut connection = connection::Connection::new(true, true);

        for (index, log) in self.contract_logs_raw.iter().enumerate() {
            let decoded_log = decode_value_with_schema(
                opt_event_schema.as_ref(),
                log,
                SmartContractSchemaNames::Event,
            );

            connection.edges.push(connection::Edge::new(index.to_string(), decoded_log));
        }

        // TODO: pagination info but not used at front-end currently (issue#318).

        Ok(connection)
    }
}

#[derive(SimpleObject, serde::Serialize, serde::Deserialize)]
pub struct ContractResumed {
    contract_address: ContractAddress,
    success:          bool,
}

#[derive(SimpleObject, serde::Serialize, serde::Deserialize)]
#[graphql(complex)]
pub struct ContractUpdated {
    contract_address:  ContractAddress,
    instigator:        Address,
    amount:            Amount,
    receive_name:      String,
    version:           ContractVersion,
    // All logged events by the smart contract during this section of the transaction execution.
    contract_logs_raw: Vec<Vec<u8>>,
    input_parameter:   Vec<u8>,
}

#[ComplexObject]
impl ContractUpdated {
    async fn message_as_hex(&self) -> ApiResult<String> { Ok(hex::encode(&self.input_parameter)) }

    async fn message<'a>(&self, ctx: &Context<'a>) -> ApiResult<String> {
        let pool = get_pool(ctx)?;

        let row = sqlx::query!(
            "
            SELECT
                contracts.module_reference as module_reference,
                name as contract_name,
                schema as display_schema
            FROM contracts
            JOIN smart_contract_modules ON smart_contract_modules.module_reference = \
             contracts.module_reference
            WHERE index = $1 AND sub_index = $2
            ",
            self.contract_address.index.0 as i64,
            self.contract_address.sub_index.0 as i64
        )
        .fetch_optional(pool)
        .await?
        .ok_or(ApiError::NotFound)?;

        // Get the receive param schema if it exists.
        let opt_receive_param_schema = if let Some(event_schema) = row.display_schema.as_ref() {
            let versioned_schema =
                VersionedModuleSchema::new(event_schema, &None).map_err(|_| {
                    ApiError::InternalError(
                        "Database bytes should be a valid VersionedModuleSchema".to_string(),
                    )
                })?;

            versioned_schema
                .get_receive_param_schema(
                    &row.contract_name,
                    ReceiveName::new_unchecked(&self.receive_name).entrypoint_name().into(),
                )
                .ok()
        } else {
            None
        };

        let decoded_input_parameter = decode_value_with_schema(
            opt_receive_param_schema.as_ref(),
            &self.input_parameter,
            SmartContractSchemaNames::InputParameterReceiveFunction,
        );

        Ok(decoded_input_parameter)
    }

    async fn events_as_hex(&self) -> ApiResult<connection::Connection<String, String>> {
        let mut connection = connection::Connection::new(true, true);

        self.contract_logs_raw.iter().enumerate().for_each(|(index, log)| {
            connection.edges.push(connection::Edge::new(index.to_string(), hex::encode(log)));
        });

        // TODO: pagination info but not used at front-end currently (issue#318).

        Ok(connection)
    }

    async fn events<'a>(
        &self,
        ctx: &Context<'a>,
    ) -> ApiResult<connection::Connection<String, String>> {
        let pool = get_pool(ctx)?;

        let row = sqlx::query!(
            "
            SELECT
                contracts.module_reference as module_reference,
                name as contract_name,
                schema as display_schema
            FROM contracts
            JOIN smart_contract_modules ON smart_contract_modules.module_reference = \
             contracts.module_reference
            WHERE index = $1 AND sub_index = $2
            ",
            self.contract_address.index.0 as i64,
            self.contract_address.sub_index.0 as i64
        )
        .fetch_optional(pool)
        .await?
        .ok_or(ApiError::NotFound)?;

        // Get the event schema if it exists.
        let opt_event_schema = if let Some(event_schema) = row.display_schema.as_ref() {
            let versioned_schema =
                VersionedModuleSchema::new(event_schema, &None).map_err(|_| {
                    ApiError::InternalError(
                        "Database bytes should be a valid VersionedModuleSchema".to_string(),
                    )
                })?;

            versioned_schema.get_event_schema(&row.contract_name).ok()
        } else {
            None
        };

        let mut connection = connection::Connection::new(true, true);

        for (index, log) in self.contract_logs_raw.iter().enumerate() {
            let decoded_log = decode_value_with_schema(
                opt_event_schema.as_ref(),
                log,
                SmartContractSchemaNames::Event,
            );

            connection.edges.push(connection::Edge::new(index.to_string(), decoded_log));
        }

        // TODO: pagination info but not used at front-end currently (issue#318).

        Ok(connection)
    }
}

#[derive(SimpleObject, serde::Serialize, serde::Deserialize)]
pub struct ContractUpgraded {
    contract_address: ContractAddress,
    from:             String,
    to:               String,
}

#[derive(SimpleObject, serde::Serialize, serde::Deserialize)]
pub struct BakerSetBakingRewardCommission {
    baker_id:                 BakerId,
    account_address:          AccountAddress,
    baking_reward_commission: Decimal,
}

#[derive(SimpleObject, serde::Serialize, serde::Deserialize)]
pub struct BakerSetFinalizationRewardCommission {
    baker_id: BakerId,
    account_address: AccountAddress,
    finalization_reward_commission: Decimal,
}

#[derive(SimpleObject, serde::Serialize, serde::Deserialize)]
pub struct BakerSetTransactionFeeCommission {
    baker_id:                   BakerId,
    account_address:            AccountAddress,
    transaction_fee_commission: Decimal,
}

#[derive(SimpleObject, serde::Serialize, serde::Deserialize)]
pub struct BakerSetMetadataURL {
    baker_id:        BakerId,
    account_address: AccountAddress,
    metadata_url:    String,
}

#[derive(SimpleObject, serde::Serialize, serde::Deserialize)]
pub struct BakerSetOpenStatus {
    baker_id:        BakerId,
    account_address: AccountAddress,
    open_status:     BakerPoolOpenStatus,
}

#[derive(SimpleObject, serde::Serialize, serde::Deserialize)]
pub struct DelegationAdded {
    delegator_id:    AccountIndex,
    account_address: AccountAddress,
}

#[derive(SimpleObject, serde::Serialize, serde::Deserialize)]
pub struct DelegationRemoved {
    delegator_id:    AccountIndex,
    account_address: AccountAddress,
}

#[derive(SimpleObject, serde::Serialize, serde::Deserialize)]
pub struct DelegationSetDelegationTarget {
    delegator_id:      AccountIndex,
    account_address:   AccountAddress,
    delegation_target: DelegationTarget,
}

#[derive(SimpleObject, serde::Serialize, serde::Deserialize)]
pub struct DelegationSetRestakeEarnings {
    delegator_id:     AccountIndex,
    account_address:  AccountAddress,
    restake_earnings: bool,
}

#[derive(SimpleObject, serde::Serialize, serde::Deserialize)]
pub struct DelegationStakeDecreased {
    delegator_id:      AccountIndex,
    account_address:   AccountAddress,
    new_staked_amount: Amount,
}

#[derive(SimpleObject, serde::Serialize, serde::Deserialize)]
pub struct DelegationStakeIncreased {
    delegator_id:      AccountIndex,
    account_address:   AccountAddress,
    new_staked_amount: Amount,
}

#[derive(SimpleObject)]
struct BlockMetrics {
    /// The most recent block height. Equals the total length of the chain minus
    /// one (genesis block is at height zero).
    last_block_height: BlockHeight,
    /// Total number of blocks added in requested period.
    blocks_added: i64,
    /// The average block time in seconds (slot-time difference between two
    /// adjacent blocks) in the requested period. Will be null if no blocks
    /// have been added in the requested period.
    avg_block_time: Option<f64>,
    /// The average finalization time in seconds (slot-time difference between a
    /// given block and the block that holds its finalization proof) in the
    /// requested period. Will be null if no blocks have been finalized in
    /// the requested period.
    avg_finalization_time: Option<f64>,
    /// The current total amount of CCD in existence.
    last_total_micro_ccd: Amount,
    /// The total CCD Released. This is total CCD supply not counting the
    /// balances of non circulating accounts.
    last_total_micro_ccd_released: Amount,
    /// The current total CCD released according to the Concordium promise
    /// published on deck.concordium.com. Will be null for blocks with slot
    /// time before the published release schedule.
    last_total_micro_ccd_unlocked: Option<Amount>,
    /// The current total amount of CCD staked.
    last_total_micro_ccd_staked: Amount,
    buckets: BlockMetricsBuckets,
}

#[derive(SimpleObject)]
struct BlockMetricsBuckets {
    /// The width (time interval) of each bucket.
    bucket_width: TimeSpan,
    /// Start of the bucket time period. Intended x-axis value.
    #[graphql(name = "x_Time")]
    x_time: Vec<DateTime>,
    /// Number of blocks added within the bucket time period. Intended y-axis
    /// value.
    #[graphql(name = "y_BlocksAdded")]
    y_blocks_added: Vec<i64>,
    /// The average block time (slot-time difference between two adjacent
    /// blocks) in the bucket period. Intended y-axis value. Will be null if
    /// no blocks have been added in the bucket period.
    #[graphql(name = "y_BlockTimeAvg")]
    y_block_time_avg: Vec<f64>,
    /// The average finalization time (slot-time difference between a given
    /// block and the block that holds its finalization proof) in the bucket
    /// period. Intended y-axis value. Will be null if no blocks have been
    /// finalized in the bucket period.
    #[graphql(name = "y_FinalizationTimeAvg")]
    y_finalization_time_avg: Vec<f64>,
    /// The total amount of CCD staked at the end of the bucket period. Intended
    /// y-axis value.
    #[graphql(name = "y_LastTotalMicroCcdStaked")]
    y_last_total_micro_ccd_staked: Vec<Amount>,
}

#[derive(Enum, Clone, Copy, PartialEq, Eq)]
enum MetricsPeriod {
    LastHour,
    #[graphql(name = "LAST24_HOURS")]
    Last24Hours,
    #[graphql(name = "LAST7_DAYS")]
    Last7Days,
    #[graphql(name = "LAST30_DAYS")]
    Last30Days,
    #[graphql(name = "LAST_YEAR")]
    LastYear,
}

impl MetricsPeriod {
    /// The metrics period as a duration.
    fn as_duration(&self) -> Duration {
        match self {
            MetricsPeriod::LastHour => Duration::hours(1),
            MetricsPeriod::Last24Hours => Duration::hours(24),
            MetricsPeriod::Last7Days => Duration::days(7),
            MetricsPeriod::Last30Days => Duration::days(30),
            MetricsPeriod::LastYear => Duration::days(365),
        }
    }

    /// Duration used per bucket for a given metrics period.
    fn bucket_width(&self) -> Duration {
        match self {
            MetricsPeriod::LastHour => Duration::minutes(2),
            MetricsPeriod::Last24Hours => Duration::hours(1),
            MetricsPeriod::Last7Days => Duration::hours(6),
            MetricsPeriod::Last30Days => Duration::days(1),
            MetricsPeriod::LastYear => Duration::days(15),
        }
    }
}

#[derive(sqlx::Type, Copy, Clone)]
#[sqlx(type_name = "transaction_type")] // only for PostgreSQL to match a type definition
pub enum DbTransactionType {
    Account,
    CredentialDeployment,
    Update,
}<|MERGE_RESOLUTION|>--- conflicted
+++ resolved
@@ -1172,10 +1172,6 @@
                     break; // Graceful exit, stop the loop
                 }
                 Err(err) => {
-<<<<<<< HEAD
-                    println!("err: {:?}", err);
-=======
->>>>>>> 875e33e5
                     error!("PgListener encountered an error: {}. Retrying...", err);
 
                     // Check if the stop signal has been triggered before retrying
@@ -1183,12 +1179,7 @@
                         info!("Stop signal received. Exiting PgListener loop.");
                         break;
                     }
-
-<<<<<<< HEAD
-                    tokio::time::sleep(std::time::Duration::from_secs(Self::RETRY_DELAY_SEC)).await;
-=======
                     tokio::time::sleep(std::time::Duration::from_secs(self.retry_delay_sec)).await;
->>>>>>> 875e33e5
                 }
             }
         }
@@ -1239,11 +1230,7 @@
 
         // Handle early exit due to stop signal or errors
         if let Some(result) = exit {
-<<<<<<< HEAD
-            result.context("Failed while listening")?;
-=======
             result.context("Failed while listening on database changes")?;
->>>>>>> 875e33e5
         }
 
         Ok(())
