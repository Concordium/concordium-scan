//! TODO
//! - Enable GraphiQL through flag instead of always.

#![allow(unused_variables)]

mod account_metrics;
mod baker;
mod block;
mod block_metrics;
mod contract;
mod module_reference_event;
mod token;
mod transaction;
mod transaction_metrics;

// TODO remove this macro, when done with first iteration
/// Short hand for returning API error with the message not implemented.
macro_rules! todo_api {
    () => {
        Err(crate::graphql_api::ApiError::InternalError(String::from("Not implemented")))
    };
}
pub(crate) use todo_api;

use anyhow::{anyhow, Context as _};
use crate::{
    address::{AccountAddress, ContractIndex},
    scalar_types::{
        AccountIndex, Amount, BigInteger, BlockHeight, DateTime, TimeSpan, TransactionIndex,
    },
    transaction_event::{
        delegation::{BakerDelegationTarget, DelegationTarget, PassiveDelegationTarget},
        smart_contracts::InvalidContractVersionError,
        Event,
    },
    transaction_reject::TransactionRejectReason,
    transaction_type::{
        AccountTransactionType, CredentialDeploymentTransactionType, DbTransactionType,
        UpdateTransactionType,
    },
};
use async_graphql::{
    http::GraphiQLSource,
    types::{self, connection},
    ComplexObject, Context, EmptyMutation, Enum, InputObject, MergedObject, Object, Schema,
    SimpleObject, Subscription, Union,
};
use async_graphql_axum::GraphQLSubscription;
use bigdecimal::BigDecimal;
use block::Block;
use chrono::Duration;
use concordium_rust_sdk::{
    base::contracts_common::schema::VersionedSchemaError, id::types as sdk_types,
};
use derive_more::Display;
use futures::prelude::*;
use prometheus_client::registry::Registry;
use sqlx::PgPool;
<<<<<<< HEAD
use std::{
    cmp::{max, min},
    error::Error,
    mem,
    str::FromStr,
    sync::Arc,
};
=======
use std::{error::Error, str::FromStr, sync::Arc};
>>>>>>> 9d6255d1
use tokio::{net::TcpListener, sync::broadcast};
use tokio_stream::wrappers::errors::BroadcastStreamRecvError;
use tokio_util::sync::CancellationToken;
use tower_http::cors::{Any, CorsLayer};
use tracing::{error, info};
use transaction::Transaction;

const VERSION: &str = clap::crate_version!();

#[derive(clap::Args)]
pub struct ApiServiceConfig {
    /// Account(s) that should not be considered in circulation.
    #[arg(long, env = "CCDSCAN_API_CONFIG_NON_CIRCULATING_ACCOUNTS", value_delimiter = ',')]
    non_circulating_account: Vec<sdk_types::AccountAddress>,
    /// The most transactions which can be queried at once.
    #[arg(long, env = "CCDSCAN_API_CONFIG_TRANSACTION_CONNECTION_LIMIT", default_value = "100")]
    transaction_connection_limit: u64,
    #[arg(long, env = "CCDSCAN_API_CONFIG_BLOCK_CONNECTION_LIMIT", default_value = "100")]
    block_connection_limit: u64,
    #[arg(long, env = "CCDSCAN_API_CONFIG_ACCOUNT_CONNECTION_LIMIT", default_value = "100")]
    account_connection_limit: u64,
    #[arg(
        long,
        env = "CCDSCAN_API_CONFIG_ACCOUNT_STATEMENTS_CONNECTION_LIMIT",
        default_value = "100"
    )]
    account_statements_connection_limit: u64,
    #[arg(
        long,
        env = "CCDSCAN_API_CONFIG_ACCOUNT_SCHEDULE_CONNECTION_LIMIT",
        default_value = "100"
    )]
    account_schedule_connection_limit: u64,
    #[arg(long, env = "CCDSCAN_API_CONFIG_CONTRACT_CONNECTION_LIMIT", default_value = "100")]
    contract_connection_limit: u64,
    #[arg(
        long,
        env = "CCDSCAN_API_CONFIG_CONTRACT_TOKENS_COLLECTION_LIMIT",
        default_value = "100"
    )]
    contract_tokens_collection_limit: u64,
    #[arg(
        long,
        env = "CCDSCAN_API_CONFIG_CONTRACT_EVENTS_COLLECTION_LIMIT",
        default_value = "100"
    )]
    contract_events_collection_limit: u64,
    #[arg(
        long,
        env = "CCDSCAN_API_CONFIG_MODULE_REFERENCE_REJECT_EVENTS_COLLECTION_LIMIT",
        default_value = "100"
    )]
    module_reference_reject_events_collection_limit: u64,
    #[arg(
        long,
        env = "CCDSCAN_API_CONFIG_MODULE_REFERENCE_LINKED_CONTRACTS_COLLECTION_LIMIT",
        default_value = "100"
    )]
    module_reference_linked_contracts_collection_limit: u64,
    #[arg(
        long,
        env = "CCDSCAN_API_CONFIG_MODULE_REFERENCE_CONTRACT_LINK_EVENTS_COLLECTION_LIMIT",
        default_value = "100"
    )]
    module_reference_contract_link_events_collection_limit: u64,
    #[arg(long, env = "CCDSCAN_API_CONFIG_REWARD_CONNECTION_LIMIT", default_value = "100")]
    reward_connection_limit: u64,
    #[arg(
        long,
        env = "CCDSCAN_API_CONFIG_TRANSACTION_EVENT_CONNECTION_LIMIT",
        default_value = "100"
    )]
    transaction_event_connection_limit: u64,
}

#[derive(MergedObject, Default)]
pub struct Query(
    BaseQuery,
    baker::QueryBaker,
    block::QueryBlocks,
    transaction::QueryTransactions,
    account_metrics::QueryAccountMetrics,
    transaction_metrics::QueryTransactionMetrics,
    block_metrics::QueryBlockMetrics,
    module_reference_event::QueryModuleReferenceEvent,
    contract::QueryContract,
    token::QueryToken,
);

pub struct Service {
    pub schema: Schema<Query, EmptyMutation, Subscription>,
}
impl Service {
    pub fn new(
        subscription: Subscription,
        registry: &mut Registry,
        pool: PgPool,
        config: ApiServiceConfig,
    ) -> Self {
        let schema = Schema::build(Query::default(), EmptyMutation, subscription)
            .extension(async_graphql::extensions::Tracing)
            .extension(monitor::MonitorExtension::new(registry))
            .data(pool)
            .data(config)
            .finish();
        Self {
            schema,
        }
    }

    pub async fn serve(
        self,
        tcp_listener: TcpListener,
        stop_signal: CancellationToken,
    ) -> anyhow::Result<()> {
        let cors_layer = CorsLayer::new()
            .allow_origin(Any)  // Open access to selected route
            .allow_methods(Any)
            .allow_headers(Any);
        let app = axum::Router::new()
            .route("/", axum::routing::get(Self::graphiql))
            .route(
                "/api/graphql",
                axum::routing::post_service(async_graphql_axum::GraphQL::new(self.schema.clone())),
            )
            .route_service("/ws/graphql", GraphQLSubscription::new(self.schema))
            .layer(cors_layer);

        axum::serve(tcp_listener, app)
            .with_graceful_shutdown(stop_signal.cancelled_owned())
            .await?;
        Ok(())
    }

    async fn graphiql() -> impl axum::response::IntoResponse {
        axum::response::Html(
            GraphiQLSource::build()
                .endpoint("/api/graphql")
                .subscription_endpoint("/ws/graphql")
                .finish(),
        )
    }
}
/// Module containing types and logic for building an async_graphql extension
/// which allows for monitoring of the service.
mod monitor {
    use async_graphql::async_trait::async_trait;
    use futures::prelude::*;
    use prometheus_client::{
        encoding::EncodeLabelSet,
        metrics::{
            counter::Counter,
            family::Family,
            gauge::Gauge,
            histogram::{self, Histogram},
        },
        registry::Registry,
    };
    use std::sync::Arc;
    use tokio::time::Instant;

    /// Type representing the Prometheus labels used for metrics related to
    /// queries.
    #[derive(Debug, Clone, EncodeLabelSet, PartialEq, Eq, Hash)]
    struct QueryLabels {
        /// Identifier of the top level query.
        query: String,
    }
    /// Extension for async_graphql adding monitoring.
    #[derive(Clone)]
    pub struct MonitorExtension {
        /// Metric for tracking current number of requests in-flight.
        in_flight_requests:   Family<QueryLabels, Gauge>,
        /// Metric for counting total number of requests.
        total_requests:       Family<QueryLabels, Counter>,
        /// Metric for collecting execution duration for requests.
        request_duration:     Family<QueryLabels, Histogram>,
        /// Metric tracking current open subscriptions.
        active_subscriptions: Gauge,
    }
    impl MonitorExtension {
        pub fn new(registry: &mut Registry) -> Self {
            let in_flight_requests: Family<QueryLabels, Gauge> = Default::default();
            registry.register(
                "in_flight_queries",
                "Current number of queries in-flight",
                in_flight_requests.clone(),
            );
            let total_requests: Family<QueryLabels, Counter> = Default::default();
            registry.register(
                "requests",
                "Total number of requests received",
                total_requests.clone(),
            );
            let request_duration: Family<QueryLabels, Histogram> =
                Family::new_with_constructor(|| {
                    Histogram::new(histogram::exponential_buckets(0.010, 2.0, 10))
                });
            registry.register(
                "request_duration_seconds",
                "Duration of seconds used to fetch all of the block information",
                request_duration.clone(),
            );
            let active_subscriptions: Gauge = Default::default();
            registry.register(
                "active_subscription",
                "Current number of active subscriptions",
                active_subscriptions.clone(),
            );
            MonitorExtension {
                in_flight_requests,
                total_requests,
                request_duration,
                active_subscriptions,
            }
        }
    }
    impl async_graphql::extensions::ExtensionFactory for MonitorExtension {
        fn create(&self) -> Arc<dyn async_graphql::extensions::Extension> { Arc::new(self.clone()) }
    }
    #[async_trait]
    impl async_graphql::extensions::Extension for MonitorExtension {
        async fn execute(
            &self,
            ctx: &async_graphql::extensions::ExtensionContext<'_>,
            operation_name: Option<&str>,
            next: async_graphql::extensions::NextExecute<'_>,
        ) -> async_graphql::Response {
            let label = QueryLabels {
                query: operation_name.unwrap_or("<none>").to_owned(),
            };
            self.in_flight_requests.get_or_create(&label).inc();
            self.total_requests.get_or_create(&label).inc();
            let start = Instant::now();
            let response = next.run(ctx, operation_name).await;
            let duration = start.elapsed();
            self.request_duration.get_or_create(&label).observe(duration.as_secs_f64());
            self.in_flight_requests.get_or_create(&label).dec();
            response
        }

        /// Called at subscribe request.
        fn subscribe<'s>(
            &self,
            ctx: &async_graphql::extensions::ExtensionContext<'_>,
            stream: stream::BoxStream<'s, async_graphql::Response>,
            next: async_graphql::extensions::NextSubscribe<'_>,
        ) -> stream::BoxStream<'s, async_graphql::Response> {
            let stream = next.run(ctx, stream);
            let wrapped_stream = WrappedStream::new(stream, self.active_subscriptions.clone());
            wrapped_stream.boxed()
        }
    }
    /// Wrapper around a stream to update metrics when it gets dropped.
    struct WrappedStream<'s> {
        inner:                stream::BoxStream<'s, async_graphql::Response>,
        active_subscriptions: Gauge,
    }
    impl<'s> WrappedStream<'s> {
        fn new(
            stream: stream::BoxStream<'s, async_graphql::Response>,
            active_subscriptions: Gauge,
        ) -> Self {
            active_subscriptions.inc();
            Self {
                inner: stream,
                active_subscriptions,
            }
        }
    }
    impl futures::stream::Stream for WrappedStream<'_> {
        type Item = async_graphql::Response;

        fn poll_next(
            mut self: std::pin::Pin<&mut Self>,
            cx: &mut std::task::Context<'_>,
        ) -> std::task::Poll<Option<Self::Item>> {
            self.inner.poll_next_unpin(cx)
        }
    }
    impl std::ops::Drop for WrappedStream<'_> {
        fn drop(&mut self) { self.active_subscriptions.dec(); }
    }
}

/// All the errors that may be produced by the GraphQL API.
///
/// Note that `async_graphql` requires this to be `Clone`, as it is used as a
/// return type in queries. However, some of the underlying error types are not
/// `Clone`, so we wrap those in `Arc`s to make them `Clone`.
#[derive(Debug, thiserror::Error, Clone)]
pub enum ApiError {
    #[error("Could not find resource")]
    NotFound,
    #[error("Internal error: {}", .0.message)]
    NoDatabasePool(async_graphql::Error),
    #[error("Internal error: {}", .0.message)]
    NoServiceConfig(async_graphql::Error),
    #[error("Internal error: {0}")]
    FailedDatabaseQuery(Arc<sqlx::Error>),
    #[error("Invalid ID format: {0}")]
    InvalidIdInt(std::num::ParseIntError),
    #[error("The period cannot be converted")]
    DurationOutOfRange(Arc<Box<dyn Error + Send + Sync>>),
    #[error("The \"first\" and \"last\" parameters cannot exist at the same time")]
    QueryConnectionFirstLast,
    #[error("Internal error: {0}")]
    InternalError(String),
    #[error("Invalid integer: {0}")]
    InvalidInt(#[from] std::num::TryFromIntError),
    #[error("Invalid integer: {0}")]
    InvalidIntString(#[from] std::num::ParseIntError),
    #[error("Parse error: {0}")]
    InvalidContractVersion(#[from] InvalidContractVersionError),
    #[error("Schema in database should be a valid versioned module schema")]
    InvalidVersionedModuleSchema(#[from] VersionedSchemaError),
}

impl From<sqlx::Error> for ApiError {
    fn from(value: sqlx::Error) -> Self { ApiError::FailedDatabaseQuery(Arc::new(value)) }
}

pub type ApiResult<A> = Result<A, ApiError>;

/// Get the database pool from the context.
pub fn get_pool<'a>(ctx: &Context<'a>) -> ApiResult<&'a PgPool> {
    ctx.data::<PgPool>().map_err(ApiError::NoDatabasePool)
}

/// Get service configuration from the context.
pub fn get_config<'a>(ctx: &Context<'a>) -> ApiResult<&'a ApiServiceConfig> {
    ctx.data::<ApiServiceConfig>().map_err(ApiError::NoServiceConfig)
}

trait ConnectionCursor {
    const MIN: Self;
    const MAX: Self;
}
impl ConnectionCursor for i64 {
    const MAX: i64 = i64::MAX;
    const MIN: i64 = i64::MIN;
}
impl ConnectionCursor for usize {
    const MAX: usize = usize::MAX;
    const MIN: usize = usize::MIN;
}

struct ConnectionQuery<A> {
    from:  A,
    to:    A,
    limit: i64,
    desc:  bool,
}
impl<A> ConnectionQuery<A> {
    fn new<E>(
        first: Option<u64>,
        after: Option<String>,
        last: Option<u64>,
        before: Option<String>,
        connection_limit: u64,
    ) -> ApiResult<Self>
    where
        A: std::str::FromStr<Err = E> + ConnectionCursor,
        E: Into<ApiError>, {
        if first.is_some() && last.is_some() {
            return Err(ApiError::QueryConnectionFirstLast);
        }

        let from = if let Some(a) = after {
            a.parse::<A>().map_err(|e| e.into())?
        } else {
            A::MIN
        };

        let to = if let Some(b) = before {
            b.parse::<A>().map_err(|e| e.into())?
        } else {
            A::MAX
        };

        let limit =
            first.or(last).map_or(connection_limit, |limit| connection_limit.min(limit)) as i64;

        Ok(Self {
            from,
            to,
            limit,
            desc: last.is_some(),
        })
    }
}

#[derive(Default)]
struct BaseQuery;

#[Object]
#[allow(clippy::too_many_arguments)]
impl BaseQuery {
    async fn versions(&self) -> Versions {
        Versions {
            backend_versions: VERSION.to_string(),
        }
    }

    async fn account<'a>(&self, ctx: &Context<'a>, id: types::ID) -> ApiResult<Account> {
        let index: i64 = id.try_into().map_err(ApiError::InvalidIdInt)?;
        Account::query_by_index(get_pool(ctx)?, index).await?.ok_or(ApiError::NotFound)
    }

    async fn account_by_address<'a>(
        &self,
        ctx: &Context<'a>,
        account_address: String,
    ) -> ApiResult<Account> {
        Account::query_by_address(get_pool(ctx)?, account_address).await?.ok_or(ApiError::NotFound)
    }

    async fn accounts(
        &self,
        ctx: &Context<'_>,
        #[graphql(default)] sort: AccountSort,
        filter: Option<AccountFilterInput>,
        #[graphql(desc = "Returns the first _n_ elements from the list.")] first: Option<u64>,
        #[graphql(desc = "Returns the elements in the list that come after the specified cursor.")]
        after: Option<String>,
        #[graphql(desc = "Returns the last _n_ elements from the list.")] last: Option<u64>,
        #[graphql(desc = "Returns the elements in the list that come before the specified cursor.")]
        before: Option<String>,
    ) -> ApiResult<connection::Connection<String, Account>> {
        let pool = get_pool(ctx)?;
        let config = get_config(ctx)?;

        let order: AccountOrder = sort.into();

        let query = ConnectionQuery::<i64>::new(
            first,
            after,
            last,
            before,
            config.account_connection_limit,
        )?;

        // The CCDScan front-end currently expects an ASC order of the nodes/edges
        // returned (outer `ORDER BY`), while the inner `ORDER BY` is a trick to
        // get the correct nodes/edges selected based on the `after/before` key
        // specified.
        let mut accounts = sqlx::query_as!(
            Account,
            r"SELECT * FROM (
                SELECT
                    index,
                    transaction_index,
                    address,
                    amount,
                    delegated_stake,
                    num_txs,
                    delegated_restake_earnings,
                    delegated_target_baker_id
                FROM accounts
                WHERE
                    -- Filter for only the accounts that are within the
                    -- range that correspond to the requested page.
                    -- The first condition is true only if we don't order by that field.
                    -- Then the whole OR condition will be true, so the filter for that
                    -- field will be ignored.
                    (NOT $3 OR index           > $1 AND index           < $2) AND
                    (NOT $4 OR amount          > $1 AND amount          < $2) AND
                    (NOT $5 OR num_txs         > $1 AND num_txs         < $2) AND
                    (NOT $6 OR delegated_stake > $1 AND delegated_stake < $2) AND
                    -- Need to filter for only delegators if the user requests this.
                    (NOT $7 OR delegated_stake > 0)
                ORDER BY
                    -- Order by the field requested. Depending on the order of the collection
                    -- and whether it is the first or last being queried, this sub-query must
                    -- order by:
                    --
                    -- | Collection | Operation | Sub-query |
                    -- |------------|-----------|-----------|
                    -- | ASC        | first     | ASC       |
                    -- | DESC       | first     | DESC      |
                    -- | ASC        | last      | DESC      |
                    -- | DESC       | last      | ASC       |
                    --
                    -- Note that `$8` below represents `is_desc != is_last`.
                    --
                    -- The first condition is true if we order by that field.
                    -- Otherwise false, which makes the CASE null, which means
                    -- it will not affect the ordering at all.
                    (CASE WHEN $3 AND $8     THEN index           END) DESC,
                    (CASE WHEN $3 AND NOT $8 THEN index           END) ASC,
                    (CASE WHEN $4 AND $8     THEN amount          END) DESC,
                    (CASE WHEN $4 AND NOT $8 THEN amount          END) ASC,
                    (CASE WHEN $5 AND $8     THEN num_txs         END) DESC,
                    (CASE WHEN $5 AND NOT $8 THEN num_txs         END) ASC,
                    (CASE WHEN $6 AND $8     THEN delegated_stake END) DESC,
                    (CASE WHEN $6 AND NOT $8 THEN delegated_stake END) ASC
                LIMIT $9
            )
            -- We need to order each page still, as we only use the DESC/ASC ordering above
            -- to select page items from the start/end of the range.
            -- Each page must still independently be ordered.
            -- See also https://relay.dev/graphql/connections.htm#sec-Edge-order
            ORDER BY
                (CASE WHEN $3 AND $10     THEN index           END) DESC,
                (CASE WHEN $3 AND NOT $10 THEN index           END) ASC,
                (CASE WHEN $4 AND $10     THEN amount          END) DESC,
                (CASE WHEN $4 AND NOT $10 THEN amount          END) ASC,
                (CASE WHEN $5 AND $10     THEN num_txs         END) DESC,
                (CASE WHEN $5 AND NOT $10 THEN num_txs         END) ASC,
                (CASE WHEN $6 AND $10     THEN delegated_stake END) DESC,
                (CASE WHEN $6 AND NOT $10 THEN delegated_stake END) ASC",
            query.from,
            query.to,
            matches!(order.field, AccountOrderField::Age),
            matches!(order.field, AccountOrderField::Amount),
            matches!(order.field, AccountOrderField::TransactionCount),
            matches!(order.field, AccountOrderField::DelegatedStake),
            filter.map(|f| f.is_delegator).unwrap_or_default(),
            query.desc != matches!(order.dir, OrderDir::Desc),
            query.limit,
            matches!(order.dir, OrderDir::Desc),
        )
        .fetch(pool);

        // TODO Update page prev/next
        let mut connection = connection::Connection::new(true, true);

        while let Some(account) = accounts.try_next().await? {
            connection.edges.push(connection::Edge::new(order.cursor(&account), account));
        }

        Ok(connection)
    }

    async fn search(&self, query: String) -> SearchResult {
        SearchResult {
            _query: query,
        }
    }

    // bakerMetrics(period: MetricsPeriod!): BakerMetrics!
    // rewardMetrics(period: MetricsPeriod!): RewardMetrics!
    // rewardMetricsForAccount(accountId: ID! period: MetricsPeriod!):
    // RewardMetrics! poolRewardMetricsForPassiveDelegation(period:
    // MetricsPeriod!): PoolRewardMetrics!
    // poolRewardMetricsForBakerPool(bakerId: ID! period: MetricsPeriod!):
    // PoolRewardMetrics! passiveDelegation: PassiveDelegation
    // paydayStatus: PaydayStatus
    // latestChainParameters: ChainParameters
    // importState: ImportState
    // nodeStatuses(sortField: NodeSortField! sortDirection: NodeSortDirection!
    // "Returns the first _n_ elements from the list." first: Int "Returns the
    // elements in the list that come after the specified cursor." after: String
    // "Returns the last _n_ elements from the list." last: Int "Returns the
    // elements in the list that come before the specified cursor." before: String):
    // NodeStatusesConnection nodeStatus(id: ID!): NodeStatus
    // tokens("Returns the first _n_ elements from the list." first: Int "Returns
    // the elements in the list that come after the specified cursor." after:
    // String "Returns the last _n_ elements from the list." last: Int "Returns
    // the elements in the list that come before the specified cursor." before:
    // String): TokensConnection
}

pub struct Subscription {
    block_added:      broadcast::Receiver<Block>,
    accounts_updated: broadcast::Receiver<AccountsUpdatedSubscriptionItem>,
}

impl Subscription {
    pub fn new(retry_delay_sec: u64) -> (Self, SubscriptionContext) {
        let (block_added_sender, block_added) = broadcast::channel(100);
        let (accounts_updated_sender, accounts_updated) = broadcast::channel(100);
        (
            Subscription {
                block_added,
                accounts_updated,
            },
            SubscriptionContext {
                block_added_sender,
                accounts_updated_sender,
                retry_delay_sec,
            },
        )
    }
}

#[Subscription]
impl Subscription {
    async fn block_added(&self) -> impl Stream<Item = Result<Block, BroadcastStreamRecvError>> {
        tokio_stream::wrappers::BroadcastStream::new(self.block_added.resubscribe())
    }

    async fn accounts_updated(
        &self,
        account_address: Option<String>,
    ) -> impl Stream<Item = Result<AccountsUpdatedSubscriptionItem, BroadcastStreamRecvError>> {
        let stream =
            tokio_stream::wrappers::BroadcastStream::new(self.accounts_updated.resubscribe());

        // Apply filtering based on `account_address`.
        stream.filter_map(
            move |item: Result<AccountsUpdatedSubscriptionItem, BroadcastStreamRecvError>| {
                let address_filter = account_address.clone();
                async move {
                    match item {
                        Ok(notification) => {
                            if let Some(filter) = address_filter {
                                if notification.address == filter {
                                    // Pass on notification.
                                    Some(Ok(notification))
                                } else {
                                    // Skip if filter does not match.
                                    None
                                }
                            } else {
                                // Pass on all notification if no filter is set.
                                Some(Ok(notification))
                            }
                        }
                        // Pass on errors.
                        Err(e) => Some(Err(e)),
                    }
                }
            },
        )
    }
}

pub struct SubscriptionContext {
    block_added_sender:      broadcast::Sender<Block>,
    accounts_updated_sender: broadcast::Sender<AccountsUpdatedSubscriptionItem>,
    retry_delay_sec:         u64,
}

impl SubscriptionContext {
    const ACCOUNTS_UPDATED_CHANNEL: &'static str = "account_updated";
    const BLOCK_ADDED_CHANNEL: &'static str = "block_added";

    pub async fn listen(self, pool: PgPool, stop_signal: CancellationToken) -> anyhow::Result<()> {
        loop {
            match self.run_listener(&pool, &stop_signal).await {
                Ok(_) => {
                    info!("PgListener stopped gracefully.");
                    break; // Graceful exit, stop the loop
                }
                Err(err) => {
                    error!("PgListener encountered an error: {}. Retrying...", err);

                    // Check if the stop signal has been triggered before retrying
                    if stop_signal.is_cancelled() {
                        info!("Stop signal received. Exiting PgListener loop.");
                        break;
                    }

                    tokio::time::sleep(std::time::Duration::from_secs(self.retry_delay_sec)).await;
                }
            }
        }

        Ok(())
    }

    async fn run_listener(
        &self,
        pool: &PgPool,
        stop_signal: &CancellationToken,
    ) -> anyhow::Result<()> {
        let mut listener = sqlx::postgres::PgListener::connect_with(pool)
            .await
            .context("Failed to create a PostgreSQL listener")?;

        listener
            .listen_all([Self::BLOCK_ADDED_CHANNEL, Self::ACCOUNTS_UPDATED_CHANNEL])
            .await
            .context("Failed to listen to PostgreSQL notifications")?;

        let exit = stop_signal
            .run_until_cancelled(async move {
                loop {
                    let notification = listener.recv().await?;
                    match notification.channel() {
                        Self::BLOCK_ADDED_CHANNEL => {
                            let block_height = BlockHeight::from_str(notification.payload())
                                .context("Failed to parse payload of block added")?;
                            let block = Block::query_by_height(pool, block_height).await?;
                            self.block_added_sender.send(block)?;
                        }

                        Self::ACCOUNTS_UPDATED_CHANNEL => {
                            self.accounts_updated_sender.send(AccountsUpdatedSubscriptionItem {
                                address: notification.payload().to_string(),
                            })?;
                        }

                        unknown => {
                            anyhow::bail!("Received notification on unknown channel: {unknown}");
                        }
                    }
                }
            })
            .await;

        // Handle early exit due to stop signal or errors
        if let Some(result) = exit {
            result.context("Failed while listening on database changes")?;
        }

        Ok(())
    }
}

#[derive(Clone, Debug, SimpleObject)]
pub struct AccountsUpdatedSubscriptionItem {
    address: String,
}

#[derive(SimpleObject)]
struct Versions {
    backend_versions: String,
}

/// Information about the offset pagination.
#[derive(SimpleObject)]
struct CollectionSegmentInfo {
    /// Indicates whether more items exist following the set defined by the
    /// clients arguments.
    has_next_page:     bool,
    /// Indicates whether more items exist prior the set defined by the clients
    /// arguments.
    has_previous_page: bool,
}

#[derive(SimpleObject)]
#[graphql(complex)]
pub struct AccountReward {
    #[graphql(skip)]
    id:           i64,
    #[graphql(skip)]
    block_height: BlockHeight,
    timestamp:    DateTime,
    #[graphql(skip)]
    entry_type:   AccountStatementEntryType,
    amount:       Amount,
}
#[ComplexObject]
impl AccountReward {
    async fn id(&self) -> types::ID { types::ID::from(self.id) }

    async fn block(&self, ctx: &Context<'_>) -> ApiResult<Block> {
        Block::query_by_height(get_pool(ctx)?, self.block_height).await
    }

    async fn reward_type(&self, ctx: &Context<'_>) -> ApiResult<RewardType> {
        let transaction: RewardType = self.entry_type.try_into().map_err(|_| {
            ApiError::InternalError(format!(
                "AccountStatementEntryType: Not a valid reward type: {}",
                &self.entry_type
            ))
        })?;
        Ok(transaction)
    }
}

#[derive(Enum, Copy, Clone, PartialEq, Eq, sqlx::Type)]
#[sqlx(type_name = "reward_type")]
pub enum RewardType {
    FinalizationReward,
    FoundationReward,
    BakerReward,
    TransactionFeeReward,
}

impl TryFrom<AccountStatementEntryType> for RewardType {
    type Error = anyhow::Error;

    fn try_from(value: AccountStatementEntryType) -> Result<Self, Self::Error> {
        match value {
            AccountStatementEntryType::FinalizationReward => Ok(RewardType::FinalizationReward),
            AccountStatementEntryType::FoundationReward => Ok(RewardType::FoundationReward),
            AccountStatementEntryType::BakerReward => Ok(RewardType::BakerReward),
            AccountStatementEntryType::TransactionFeeReward => Ok(RewardType::TransactionFeeReward),
            other => Err(anyhow!(
                "AccountStatementEntryType '{}' cannot be converted to RewardType",
                other
            )),
        }
    }
}

#[derive(SimpleObject)]
#[graphql(complex)]
struct AccountStatementEntry {
    #[graphql(skip)]
    id:              i64,
    timestamp:       DateTime,
    entry_type:      AccountStatementEntryType,
    amount:          Amount,
    account_balance: Amount,
    #[graphql(skip)]
    transaction_id:  Option<TransactionIndex>,
    #[graphql(skip)]
    block_height:    BlockHeight,
}

#[ComplexObject]
impl AccountStatementEntry {
    async fn id(&self) -> types::ID { types::ID::from(self.id) }

    async fn reference(&self, ctx: &Context<'_>) -> ApiResult<BlockOrTransaction> {
        if let Some(id) = self.transaction_id {
            let transaction = Transaction::query_by_index(get_pool(ctx)?, id).await?;
            let transaction = transaction.ok_or_else(|| {
                ApiError::InternalError(
                    "AccountStatementEntry: No transaction at transaction_index".to_string(),
                )
            })?;
            Ok(BlockOrTransaction::Transaction(transaction))
        } else {
            Ok(BlockOrTransaction::Block(
                Block::query_by_height(get_pool(ctx)?, self.block_height).await?,
            ))
        }
    }
}

#[derive(SimpleObject)]
struct AccountTransactionRelation {
    transaction: Transaction,
}

type AccountReleaseScheduleItemIndex = i64;

struct AccountReleaseScheduleItem {
    /// Table index
    /// Used for the cursor in the connection
    index:             AccountReleaseScheduleItemIndex,
    transaction_index: TransactionIndex,
    timestamp:         DateTime,
    amount:            Amount,
}
#[Object]
impl AccountReleaseScheduleItem {
    async fn transaction(&self, ctx: &Context<'_>) -> ApiResult<Transaction> {
        Transaction::query_by_index(get_pool(ctx)?, self.transaction_index).await?.ok_or(
            ApiError::InternalError(
                "AccountReleaseScheduleItem: No transaction at transaction_index".to_string(),
            ),
        )
    }

    async fn timestamp(&self) -> DateTime { self.timestamp }

    async fn amount(&self) -> Amount { self.amount }
}

#[derive(SimpleObject)]
#[graphql(complex)]
struct AccountToken {
    contract_index:     ContractIndex,
    contract_sub_index: ContractIndex,
    token_id:           String,
    #[graphql(skip)]
    raw_balance:        BigDecimal,
    token:              token::Token,
    account_id:         i64,
    account:            Account,
}

#[ComplexObject]
impl AccountToken {
    async fn balance(&self, ctx: &Context<'_>) -> ApiResult<BigInteger> {
        Ok(BigInteger::from(self.raw_balance.clone()))
    }
}

#[derive(sqlx::FromRow)]
struct Account {
    // release_schedule: AccountReleaseSchedule,
    index:             i64,
    /// Index of the transaction creating this account.
    /// Only `None` for genesis accounts.
    transaction_index: Option<i64>,
    /// The address of the account in Base58Check.
    #[sqlx(try_from = "String")]
    address:           AccountAddress,
    /// The total amount of CCD hold by the account.
    amount:            Amount,
    /// The total delegated stake of this account.
    delegated_stake:   Amount,
    /// The total number of transactions this account has been involved in or
    /// affected by.
    num_txs:           i64,

    delegated_restake_earnings: Option<bool>,
    delegated_target_baker_id:  Option<i64>, /* Get baker information if this account is baking.
                                              * baker: Option<Baker>, */
}
impl Account {
    async fn query_by_index(pool: &PgPool, index: AccountIndex) -> ApiResult<Option<Self>> {
        let account = sqlx::query_as!(
            Account,
            "SELECT index, transaction_index, address, amount, delegated_stake, num_txs, \
             delegated_restake_earnings, delegated_target_baker_id
            FROM accounts
            WHERE index = $1",
            index
        )
        .fetch_optional(pool)
        .await?;
        Ok(account)
    }

    async fn query_by_address(pool: &PgPool, address: String) -> ApiResult<Option<Self>> {
        let account = sqlx::query_as!(
            Account,
            "SELECT index, transaction_index, address, amount, delegated_stake, num_txs, \
             delegated_restake_earnings, delegated_target_baker_id
            FROM accounts
            WHERE address = $1",
            address
        )
        .fetch_optional(pool)
        .await?;
        Ok(account)
    }
}

#[Object]
impl Account {
    async fn id(&self) -> types::ID { types::ID::from(self.index) }

    /// The address of the account in Base58Check.
    async fn address(&self) -> &AccountAddress { &self.address }

    /// The total amount of CCD hold by the account.
    async fn amount(&self) -> Amount { self.amount }

    async fn delegation(&self) -> Option<Delegation> {
        self.delegated_restake_earnings.map(|restake_earnings| Delegation {
            delegator_id: self.index,
            restake_earnings,
            staked_amount: self.delegated_stake,
            delegation_target: if let Some(target) = self.delegated_target_baker_id {
                DelegationTarget::BakerDelegationTarget(BakerDelegationTarget {
                    baker_id: target,
                })
            } else {
                DelegationTarget::PassiveDelegationTarget(PassiveDelegationTarget {
                    dummy: false,
                })
            },
        })
    }

    /// Timestamp of the block where this account was created.
    async fn created_at(&self, ctx: &Context<'_>) -> ApiResult<DateTime> {
        let slot_time = if let Some(transaction_index) = self.transaction_index {
            sqlx::query_scalar!(
                "SELECT slot_time
                FROM transactions
                JOIN blocks ON transactions.block_height = blocks.height
                WHERE transactions.index = $1",
                transaction_index
            )
            .fetch_one(get_pool(ctx)?)
            .await?
        } else {
            sqlx::query_scalar!(
                "SELECT slot_time
                FROM blocks
                WHERE height = 0"
            )
            .fetch_one(get_pool(ctx)?)
            .await?
        };
        Ok(slot_time)
    }

    /// Number of transactions where this account is used as sender.
    async fn transaction_count<'a>(&self, ctx: &Context<'a>) -> ApiResult<i64> {
        let rec = sqlx::query!("SELECT COUNT(*) FROM transactions WHERE sender=$1", self.index)
            .fetch_one(get_pool(ctx)?)
            .await?;
        Ok(rec.count.unwrap_or(0))
    }

    async fn tokens(
        &self,
        #[graphql(desc = "Returns the first _n_ elements from the list.")] first: i32,
        #[graphql(desc = "Returns the elements in the list that come after the specified cursor.")]
        after: String,
        #[graphql(desc = "Returns the last _n_ elements from the list.")] last: i32,
        #[graphql(desc = "Returns the elements in the list that come before the specified cursor.")]
        before: String,
    ) -> ApiResult<connection::Connection<String, AccountToken>> {
        todo_api!()
    }

    async fn transactions(
        &self,
        ctx: &Context<'_>,
        #[graphql(desc = "Returns the first _n_ elements from the list.")] first: Option<u64>,
        #[graphql(desc = "Returns the elements in the list that come after the specified cursor.")]
        after: Option<String>,
        #[graphql(desc = "Returns the last _n_ elements from the list.")] last: Option<u64>,
        #[graphql(desc = "Returns the elements in the list that come before the specified cursor.")]
        before: Option<String>,
    ) -> ApiResult<connection::Connection<String, AccountTransactionRelation>> {
        let config = get_config(ctx)?;
        let pool = get_pool(ctx)?;
        let query = ConnectionQuery::<i64>::new(
            first,
            after,
            last,
            before,
            config.contract_connection_limit,
        )?;

        let mut txs = sqlx::query_as!(
            Transaction,
            r#"SELECT * FROM (
                SELECT
                    index,
                    block_height,
                    hash,
                    ccd_cost,
                    energy_cost,
                    sender,
                    type as "tx_type: DbTransactionType",
                    type_account as "type_account: AccountTransactionType",
                    type_credential_deployment as "type_credential_deployment: CredentialDeploymentTransactionType",
                    type_update as "type_update: UpdateTransactionType",
                    success,
                    events as "events: sqlx::types::Json<Vec<Event>>",
                    reject as "reject: sqlx::types::Json<TransactionRejectReason>"
                FROM transactions
                WHERE
                    $1 IN (
                        SELECT account_index
                        FROM affected_accounts
                        WHERE transaction_index = index
                    )
                    AND $2 < index
                    AND index < $3
                ORDER BY
                    (CASE WHEN $4 THEN index END) DESC,
                    (CASE WHEN NOT $4 THEN index END) ASC
                LIMIT $5
            ) ORDER BY index ASC
            "#,
            self.index,
            query.from,
            query.to,
            query.desc,
            query.limit,
        )
        .fetch(pool);

        let has_previous_page = sqlx::query_scalar!(
            "SELECT true
            FROM transactions
            WHERE
                $1 IN (
                    SELECT account_index
                    FROM affected_accounts
                    WHERE transaction_index = index
                )
                AND index <= $2
            LIMIT 1",
            self.index,
            query.from,
        )
        .fetch_optional(pool)
        .await?
        .flatten()
        .unwrap_or_default();

        let has_next_page = sqlx::query_scalar!(
            "SELECT true
            FROM transactions
            WHERE
                $1 IN (
                    SELECT account_index
                    FROM affected_accounts
                    WHERE transaction_index = index
                )
                AND $2 <= index
            LIMIT 1",
            self.index,
            query.to,
        )
        .fetch_optional(pool)
        .await?
        .flatten()
        .unwrap_or_default();

        let mut connection = connection::Connection::new(has_previous_page, has_next_page);

        while let Some(tx) = txs.try_next().await? {
            connection.edges.push(connection::Edge::new(
                tx.index.to_string(),
                AccountTransactionRelation {
                    transaction: tx,
                },
            ));
        }

        Ok(connection)
    }

    async fn account_statement(
        &self,
        ctx: &Context<'_>,
        #[graphql(desc = "Returns the first _n_ elements from the list.")] first: Option<u64>,
        #[graphql(desc = "Returns the elements in the list that come after the specified cursor.")]
        after: Option<String>,
        #[graphql(desc = "Returns the last _n_ elements from the list.")] last: Option<u64>,
        #[graphql(desc = "Returns the elements in the list that come before the specified cursor.")]
        before: Option<String>,
    ) -> ApiResult<connection::Connection<String, AccountStatementEntry>> {
        let config = get_config(ctx)?;
        let pool = get_pool(ctx)?;
        let query = ConnectionQuery::<i64>::new(
            first,
            after,
            last,
            before,
            config.account_statements_connection_limit,
        )?;

        let mut account_statements = sqlx::query_as!(
            AccountStatementEntry,
            r#"
            SELECT
                id,
                amount,
                entry_type as "entry_type: AccountStatementEntryType",
                blocks.slot_time as timestamp,
                account_balance,
                transaction_id,
                block_height
            FROM
                account_statements
            JOIN
                blocks
            ON
                blocks.height = account_statements.block_height
            WHERE
                account_index = $4
                AND id > $1
                AND id < $2
            ORDER BY
                id ASC
            LIMIT $3;
            "#,
            query.from,
            query.to,
            query.limit,
            &self.index
        )
        .fetch(pool);

        let mut connection = connection::Connection::new(false, false);
        let mut min_index = None;
        let mut max_index = None;
        while let Some(statement) = account_statements.try_next().await? {
            min_index = Some(match min_index {
                None => statement.id,
                Some(current_min) => min(current_min, statement.id),
            });

            max_index = Some(match max_index {
                None => statement.id,
                Some(current_max) => max(current_max, statement.id),
            });
            connection.edges.push(connection::Edge::new(statement.id.to_string(), statement));
        }

        if let (Some(page_min_id), Some(page_max_id)) = (min_index, max_index) {
            let result = sqlx::query!(
                r#"
                    SELECT MAX(id) as max_id, MIN(id) as min_id
                    FROM account_statements
                    WHERE account_index = $1
                "#,
                &self.index
            )
            .fetch_one(pool)
            .await?;

            connection.has_previous_page =
                result.min_id.map_or(false, |db_min| db_min < page_min_id);
            connection.has_next_page = result.max_id.map_or(false, |db_max| db_max > page_max_id);
        }

        Ok(connection)
    }

    async fn rewards(
        &self,
        ctx: &Context<'_>,
        #[graphql(desc = "Returns the first _n_ elements from the list.")] first: Option<u64>,
        #[graphql(desc = "Returns the elements in the list that come after the specified cursor.")]
        after: Option<String>,
        #[graphql(desc = "Returns the last _n_ elements from the list.")] last: Option<u64>,
        #[graphql(desc = "Returns the elements in the list that come before the specified cursor.")]
        before: Option<String>,
    ) -> ApiResult<connection::Connection<String, AccountReward>> {
        let config = get_config(ctx)?;
        let pool = get_pool(ctx)?;
        let query = ConnectionQuery::<i64>::new(
            first,
            after,
            last,
            before,
            config.reward_connection_limit,
        )?;
        let mut rewards = sqlx::query_as!(
            AccountReward,
            r#"
            SELECT
                id as "id!",
                block_height as "block_height!",
                blocks.slot_time as "timestamp",
                entry_type as "entry_type!: AccountStatementEntryType",
                amount as "amount!"
            FROM account_rewards
            JOIN
                blocks
            ON
                blocks.height = account_rewards.block_height
            WHERE
                account_index = $4
                AND id > $1 AND id < $2
                ORDER BY id ASC
            LIMIT $3;
            "#,
            query.from,
            query.to,
            query.limit,
            &self.index
        )
        .fetch(pool);

        let mut connection = connection::Connection::new(false, false);
        let mut min_index = None;
        let mut max_index = None;
        while let Some(statement) = rewards.try_next().await? {
            min_index = Some(match min_index {
                None => statement.id,
                Some(current_min) => min(current_min, statement.id),
            });

            max_index = Some(match max_index {
                None => statement.id,
                Some(current_max) => max(current_max, statement.id),
            });
            connection.edges.push(connection::Edge::new(statement.id.to_string(), statement));
        }

        if let (Some(page_min_id), Some(page_max_id)) = (min_index, max_index) {
            let result = sqlx::query!(
                r#"
                    SELECT MAX(id) as max_id, MIN(id) as min_id
                    FROM account_rewards
                    WHERE account_index = $1
                "#,
                &self.index
            )
            .fetch_one(pool)
            .await?;

            connection.has_previous_page =
                result.min_id.map_or(false, |db_min| db_min < page_min_id);
            connection.has_next_page = result.max_id.map_or(false, |db_max| db_max > page_max_id);
        }
        Ok(connection)
    }

    async fn release_schedule(&self) -> AccountReleaseSchedule {
        AccountReleaseSchedule {
            account_index: self.index,
        }
    }
}

struct AccountReleaseSchedule {
    account_index: AccountIndex,
}
#[Object]
impl AccountReleaseSchedule {
    async fn total_amount(&self, ctx: &Context<'_>) -> ApiResult<Amount> {
        let pool = get_pool(ctx)?;
        let total_amount = sqlx::query_scalar!(
            "SELECT
               SUM(amount)::BIGINT
             FROM scheduled_releases
             WHERE account_index = $1",
            self.account_index,
        )
        .fetch_one(pool)
        .await?;
        Ok(total_amount.unwrap_or(0))
    }

    async fn schedule(
        &self,
        ctx: &Context<'_>,
        #[graphql(desc = "Returns the first _n_ elements from the list.")] first: Option<u64>,
        #[graphql(desc = "Returns the elements in the list that come after the specified cursor.")]
        after: Option<String>,
        #[graphql(desc = "Returns the last _n_ elements from the list.")] last: Option<u64>,
        #[graphql(desc = "Returns the elements in the list that come before the specified cursor.")]
        before: Option<String>,
    ) -> ApiResult<connection::Connection<String, AccountReleaseScheduleItem>> {
        let config = get_config(ctx)?;
        let pool = get_pool(ctx)?;
        let query = ConnectionQuery::<AccountReleaseScheduleItemIndex>::new(
            first,
            after,
            last,
            before,
            config.account_schedule_connection_limit,
        )?;
        let rows = sqlx::query_as!(
            AccountReleaseScheduleItem,
            "SELECT * FROM (
                SELECT
                    index,
                    transaction_index,
                    release_time as timestamp,
                    amount
                FROM scheduled_releases
                WHERE account_index = $5
                      AND NOW() < release_time
                      AND index > $1 AND index < $2
                ORDER BY
                    (CASE WHEN $4 THEN index END) DESC,
                    (CASE WHEN NOT $4 THEN index END) ASC
                LIMIT $3
            ) ORDER BY index ASC",
            query.from,
            query.to,
            query.limit,
            query.desc,
            self.account_index
        )
        .fetch_all(pool)
        .await?;

        let has_previous_page = if let Some(first_row) = rows.first() {
            sqlx::query_scalar!(
                "SELECT true
                 FROM scheduled_releases
                 WHERE
                     account_index = $1
                     AND NOW() < release_time
                     AND index < $2
                 LIMIT 1",
                self.account_index,
                first_row.index,
            )
            .fetch_optional(pool)
            .await?
            .flatten()
            .unwrap_or_default()
        } else {
            false
        };

        let has_next_page = if let Some(last_row) = rows.last() {
            sqlx::query_scalar!(
                "SELECT true
                 FROM scheduled_releases
                 WHERE
                   account_index = $1
                   AND NOW() < release_time
                   AND $2 < index
                 LIMIT 1",
                self.account_index,
                last_row.index,
            )
            .fetch_optional(pool)
            .await?
            .flatten()
            .unwrap_or_default()
        } else {
            false
        };

        let mut connection = connection::Connection::new(has_previous_page, has_next_page);
        for row in rows {
            connection.edges.push(connection::Edge::new(row.index.to_string(), row));
        }
        Ok(connection)
    }
}

#[derive(SimpleObject)]
struct NodeStatus {
    // TODO: add below fields
    // peersList: [PeerReference!]!
    // nodeName: String
    // nodeId: String!
    // peerType: String!
    // uptime: UnsignedLong!
    // clientVersion: String!
    // averagePing: Float
    // peersCount: UnsignedLong!
    // bestBlock: String!
    // bestBlockHeight: UnsignedLong!
    // bestBlockBakerId: UnsignedLong
    // bestArrivedTime: DateTime
    // blockArrivePeriodEma: Float
    // blockArrivePeriodEmsd: Float
    // blockArriveLatencyEma: Float
    // blockArriveLatencyEmsd: Float
    // blockReceivePeriodEma: Float
    // blockReceivePeriodEmsd: Float
    // blockReceiveLatencyEma: Float
    // blockReceiveLatencyEmsd: Float
    // finalizedBlock: String!
    // finalizedBlockHeight: UnsignedLong!
    // finalizedTime: DateTime
    // finalizationPeriodEma: Float
    // finalizationPeriodEmsd: Float
    // packetsSent: UnsignedLong!
    // packetsReceived: UnsignedLong!
    // consensusRunning: Boolean!
    // bakingCommitteeMember: String!
    // consensusBakerId: UnsignedLong
    // finalizationCommitteeMember: Boolean!
    // transactionsPerBlockEma: Float
    // transactionsPerBlockEmsd: Float
    // bestBlockTransactionsSize: UnsignedLong
    // bestBlockTotalEncryptedAmount: UnsignedLong
    // bestBlockTotalAmount: UnsignedLong
    // bestBlockTransactionCount: UnsignedLong
    // bestBlockTransactionEnergyCost: UnsignedLong
    // bestBlockExecutionCost: UnsignedLong
    // bestBlockCentralBankAmount: UnsignedLong
    // blocksReceivedCount: UnsignedLong
    // blocksVerifiedCount: UnsignedLong
    // genesisBlock: String!
    // finalizationCount: UnsignedLong
    // finalizedBlockParent: String!
    // averageBytesPerSecondIn: Float!
    // averageBytesPerSecondOut: Float!
    id: types::ID,
}

#[derive(SimpleObject)]
struct Ranking {
    rank:  i32,
    total: i32,
}

#[derive(SimpleObject)]
struct Delegation {
    delegator_id:      i64,
    staked_amount:     Amount,
    restake_earnings:  bool,
    delegation_target: DelegationTarget,
}

#[derive(Union)]
enum PendingDelegationChange {
    PendingDelegationRemoval(PendingDelegationRemoval),
    PendingDelegationReduceStake(PendingDelegationReduceStake),
}

#[derive(SimpleObject)]
struct PendingDelegationRemoval {
    effective_time: DateTime,
}

#[derive(SimpleObject)]
struct PendingDelegationReduceStake {
    new_staked_amount: Amount,
    effective_time:    DateTime,
}

#[derive(Enum, Clone, Copy, Display, PartialEq, Eq, sqlx::Type)]
#[sqlx(type_name = "account_statement_entry_type")]
pub enum AccountStatementEntryType {
    TransferIn,
    TransferOut,
    AmountDecrypted,
    AmountEncrypted,
    TransactionFee,
    FinalizationReward,
    FoundationReward,
    BakerReward,
    TransactionFeeReward,
}

#[derive(Union)]
enum BlockOrTransaction {
    Transaction(Transaction),
    Block(Block),
}

#[derive(Enum, Clone, Copy, PartialEq, Eq, Default)]
enum AccountSort {
    AgeAsc,
    #[default]
    AgeDesc,
    AmountAsc,
    AmountDesc,
    TransactionCountAsc,
    TransactionCountDesc,
    DelegatedStakeAsc,
    DelegatedStakeDesc,
}

#[derive(Debug, Clone, Copy)]
struct AccountOrder {
    field: AccountOrderField,
    dir:   OrderDir,
}

impl AccountOrder {
    /// Returns a string that represents a GraphQL cursor, when ordering
    /// accounts by the given field.
    fn cursor(&self, account: &Account) -> String {
        match self.field {
            // Index and age correspond monotonically.
            AccountOrderField::Age => account.index,
            AccountOrderField::Amount => account.amount,
            AccountOrderField::TransactionCount => account.num_txs,
            AccountOrderField::DelegatedStake => account.delegated_stake,
        }
        .to_string()
    }
}

impl From<AccountSort> for AccountOrder {
    fn from(sort: AccountSort) -> Self {
        match sort {
            AccountSort::AgeAsc => Self {
                field: AccountOrderField::Age,
                dir:   OrderDir::Asc,
            },
            AccountSort::AgeDesc => Self {
                field: AccountOrderField::Age,
                dir:   OrderDir::Desc,
            },
            AccountSort::AmountAsc => Self {
                field: AccountOrderField::Amount,
                dir:   OrderDir::Asc,
            },
            AccountSort::AmountDesc => Self {
                field: AccountOrderField::Amount,
                dir:   OrderDir::Desc,
            },
            AccountSort::TransactionCountAsc => Self {
                field: AccountOrderField::TransactionCount,
                dir:   OrderDir::Asc,
            },
            AccountSort::TransactionCountDesc => Self {
                field: AccountOrderField::TransactionCount,
                dir:   OrderDir::Desc,
            },
            AccountSort::DelegatedStakeAsc => Self {
                field: AccountOrderField::DelegatedStake,
                dir:   OrderDir::Asc,
            },
            AccountSort::DelegatedStakeDesc => Self {
                field: AccountOrderField::DelegatedStake,
                dir:   OrderDir::Desc,
            },
        }
    }
}

/// The fields that may be sorted by when querying accounts.
#[derive(Debug, Clone, Copy)]
enum AccountOrderField {
    Age,
    Amount,
    TransactionCount,
    DelegatedStake,
}

/// A sort direction, either ascending or descending.
#[derive(Debug, Clone, Copy)]
enum OrderDir {
    Asc,
    Desc,
}

#[derive(InputObject)]
struct AccountFilterInput {
    is_delegator: bool,
}

struct SearchResult {
    _query: String,
}

#[Object]
impl SearchResult {
    async fn contracts<'a>(
        &self,
        _ctx: &Context<'a>,
        #[graphql(desc = "Returns the first _n_ elements from the list.")] _first: Option<i32>,
        #[graphql(desc = "Returns the elements in the list that come after the specified cursor.")]
        _after: Option<String>,
        #[graphql(desc = "Returns the last _n_ elements from the list.")] _last: Option<i32>,
        #[graphql(desc = "Returns the elements in the list that come before the specified cursor.")]
        _before: Option<String>,
    ) -> ApiResult<connection::Connection<String, contract::Contract>> {
        todo_api!()
    }

    // async fn modules(
    //     &self,
    //     #[graphql(desc = "Returns the first _n_ elements from the list.")]
    // _first: Option<i32>,     #[graphql(desc = "Returns the elements in the
    // list that come after the specified cursor.")]     _after: Option<String>,
    //     #[graphql(desc = "Returns the last _n_ elements from the list.")] _last:
    // Option<i32>,     #[graphql(
    //         desc = "Returns the elements in the list that come before the
    // specified cursor."     )]
    //     _before: Option<String>,
    // ) -> ApiResult<connection::Connection<String, Module>> {
    //     todo_api!()
    // }

    async fn blocks(
        &self,
        #[graphql(desc = "Returns the first _n_ elements from the list.")] _first: Option<i32>,
        #[graphql(desc = "Returns the elements in the list that come after the specified cursor.")]
        _after: Option<String>,
        #[graphql(desc = "Returns the last _n_ elements from the list.")] _last: Option<i32>,
        #[graphql(desc = "Returns the elements in the list that come before the specified cursor.")]
        _before: Option<String>,
    ) -> ApiResult<connection::Connection<String, Block>> {
        todo_api!()
    }

    async fn transactions(
        &self,
        #[graphql(desc = "Returns the first _n_ elements from the list.")] _first: Option<i32>,
        #[graphql(desc = "Returns the elements in the list that come after the specified cursor.")]
        _after: Option<String>,
        #[graphql(desc = "Returns the last _n_ elements from the list.")] _last: Option<i32>,
        #[graphql(desc = "Returns the elements in the list that come before the specified cursor.")]
        _before: Option<String>,
    ) -> ApiResult<connection::Connection<String, Transaction>> {
        todo_api!()
    }

    async fn tokens(
        &self,
        #[graphql(desc = "Returns the first _n_ elements from the list.")] _first: Option<i32>,
        #[graphql(desc = "Returns the elements in the list that come after the specified cursor.")]
        _after: Option<String>,
        #[graphql(desc = "Returns the last _n_ elements from the list.")] _last: Option<i32>,
        #[graphql(desc = "Returns the elements in the list that come before the specified cursor.")]
        _before: Option<String>,
    ) -> ApiResult<connection::Connection<String, token::Token>> {
        todo_api!()
    }

    async fn accounts(
        &self,
        #[graphql(desc = "Returns the first _n_ elements from the list.")] _first: Option<i32>,
        #[graphql(desc = "Returns the elements in the list that come after the specified cursor.")]
        _after: Option<String>,
        #[graphql(desc = "Returns the last _n_ elements from the list.")] _last: Option<i32>,
        #[graphql(desc = "Returns the elements in the list that come before the specified cursor.")]
        _before: Option<String>,
    ) -> ApiResult<connection::Connection<String, Account>> {
        todo_api!()
    }

    async fn bakers(
        &self,
        #[graphql(desc = "Returns the first _n_ elements from the list.")] _first: Option<i32>,
        #[graphql(desc = "Returns the elements in the list that come after the specified cursor.")]
        _after: Option<String>,
        #[graphql(desc = "Returns the last _n_ elements from the list.")] _last: Option<i32>,
        #[graphql(desc = "Returns the elements in the list that come before the specified cursor.")]
        _before: Option<String>,
    ) -> ApiResult<connection::Connection<String, baker::Baker>> {
        todo_api!()
    }

    async fn node_statuses(
        &self,
        #[graphql(desc = "Returns the first _n_ elements from the list.")] _first: Option<i32>,
        #[graphql(desc = "Returns the elements in the list that come after the specified cursor.")]
        _after: Option<String>,
        #[graphql(desc = "Returns the last _n_ elements from the list.")] _last: Option<i32>,
        #[graphql(desc = "Returns the elements in the list that come before the specified cursor.")]
        _before: Option<String>,
    ) -> ApiResult<connection::Connection<String, NodeStatus>> {
        todo_api!()
    }
}

#[derive(Enum, Clone, Copy, PartialEq, Eq)]
enum MetricsPeriod {
    LastHour,
    #[graphql(name = "LAST24_HOURS")]
    Last24Hours,
    #[graphql(name = "LAST7_DAYS")]
    Last7Days,
    #[graphql(name = "LAST30_DAYS")]
    Last30Days,
    #[graphql(name = "LAST_YEAR")]
    LastYear,
}

impl MetricsPeriod {
    /// The metrics period as a duration.
    fn as_duration(&self) -> Duration {
        match self {
            MetricsPeriod::LastHour => Duration::hours(1),
            MetricsPeriod::Last24Hours => Duration::hours(24),
            MetricsPeriod::Last7Days => Duration::days(7),
            MetricsPeriod::Last30Days => Duration::days(30),
            MetricsPeriod::LastYear => Duration::days(365),
        }
    }

    /// Duration used per bucket for a given metrics period.
    fn bucket_width(&self) -> Duration {
        match self {
            MetricsPeriod::LastHour => Duration::minutes(2),
            MetricsPeriod::Last24Hours => Duration::hours(1),
            MetricsPeriod::Last7Days => Duration::hours(6),
            MetricsPeriod::Last30Days => Duration::days(1),
            MetricsPeriod::LastYear => Duration::days(15),
        }
    }
}<|MERGE_RESOLUTION|>--- conflicted
+++ resolved
@@ -56,17 +56,8 @@
 use futures::prelude::*;
 use prometheus_client::registry::Registry;
 use sqlx::PgPool;
-<<<<<<< HEAD
-use std::{
-    cmp::{max, min},
-    error::Error,
-    mem,
-    str::FromStr,
-    sync::Arc,
-};
-=======
 use std::{error::Error, str::FromStr, sync::Arc};
->>>>>>> 9d6255d1
+use std::cmp::{max, min};
 use tokio::{net::TcpListener, sync::broadcast};
 use tokio_stream::wrappers::errors::BroadcastStreamRecvError;
 use tokio_util::sync::CancellationToken;
