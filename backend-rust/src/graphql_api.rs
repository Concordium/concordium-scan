--- conflicted
+++ resolved
@@ -2333,11 +2333,6 @@
 
 #[derive(SimpleObject)]
 struct AccountReleaseScheduleItem {
-<<<<<<< HEAD
-    transaction: Transaction,
-    timestamp:   DateTime,
-    amount:      Amount,
-=======
     /// Table index
     /// Used for the cursor in the connection
     index:             AccountReleaseScheduleItemIndex,
@@ -2358,7 +2353,6 @@
     async fn timestamp(&self) -> DateTime { self.timestamp }
 
     async fn amount(&self) -> Amount { self.amount }
->>>>>>> 33afa81f
 }
 
 #[derive(SimpleObject)]
@@ -3346,9 +3340,6 @@
         #[graphql(desc = "Returns the elements in the list that come before the specified cursor.")]
         before: String,
     ) -> ApiResult<connection::Connection<String, AccountReleaseScheduleItem>> {
-<<<<<<< HEAD
-        todo_api!()
-=======
         let config = get_config(ctx)?;
         let pool = get_pool(ctx)?;
         let query = ConnectionQuery::<AccountReleaseScheduleItemIndex>::new(
@@ -3429,7 +3420,6 @@
             connection.edges.push(connection::Edge::new(row.index.to_string(), row));
         }
         Ok(connection)
->>>>>>> 33afa81f
     }
 }
 
