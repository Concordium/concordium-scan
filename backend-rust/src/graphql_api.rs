//! TODO
//! - Enable GraphiQL through flag instead of always.

mod account;
mod account_metrics;
mod baker;
mod baker_and_delegator_types;
mod baker_metrics;
mod block;
mod block_metrics;
mod contract;
mod module_reference_event;
pub mod node_status;
mod passive_delegation;
mod reward_metrics;
mod search_result;
<<<<<<< HEAD
mod stable_coin;
=======
mod suspended_validators;
>>>>>>> 3d3e426c
mod token;
mod transaction;
mod transaction_metrics;

// TODO remove this macro, when done with first iteration
/// Short hand for returning API error with the message not implemented.
macro_rules! todo_api {
    () => {
        Err(crate::graphql_api::ApiError::InternalError(String::from("Not implemented")))
    };
}
pub(crate) use todo_api;

use crate::{
    connection::ConnectionQuery,
    graphql_api::search_result::SearchResult,
    migrations::{current_schema_version, SchemaVersion},
    scalar_types::{BlockHeight, DateTime, TimeSpan, UnsignedLong},
    transaction_event::smart_contracts::InvalidContractVersionError,
};
use anyhow::Context as _;
use async_graphql::{
    http::GraphiQLSource, types::connection, ComplexObject, Context, EmptyMutation, Enum,
    MergedObject, Object, SDLExportOptions, Schema, SimpleObject, Subscription, Union,
};
use async_graphql_axum::GraphQLSubscription;
use block::Block;

use chrono::{Duration, TimeDelta, Utc};
use concordium_rust_sdk::{
    base::contracts_common::schema::VersionedSchemaError, id::types as sdk_types,
};
use derive_more::Display;
use futures::prelude::*;
use node_status::NodeStatus;
use prometheus_client::registry::Registry;
use sqlx::PgPool;
use std::{error::Error, str::FromStr, sync::Arc};
use tokio::{
    net::TcpListener,
    sync::{broadcast, watch::Receiver},
};
use tokio_stream::wrappers::errors::BroadcastStreamRecvError;
use tokio_util::sync::CancellationToken;
use tower_http::cors::{Any, CorsLayer};
use tracing::{error, info};
use transaction::Transaction;

const VERSION: &str = clap::crate_version!();

#[derive(clap::Args)]
pub struct ApiServiceConfig {
    /// Account(s) that should not be considered in circulation.
    #[arg(long, env = "CCDSCAN_API_CONFIG_NON_CIRCULATING_ACCOUNTS", value_delimiter = ',')]
    non_circulating_account: Vec<sdk_types::AccountAddress>,
    /// The most transactions which can be queried at once.
    #[arg(long, env = "CCDSCAN_API_CONFIG_TRANSACTION_CONNECTION_LIMIT", default_value = "100")]
    transaction_connection_limit: u64,
    #[arg(
        long,
        env = "CCDSCAN_API_CONFIG_TRANSACTIONS_PER_BLOCK_CONNECTION_LIMIT",
        default_value = "100"
    )]
    transactions_per_block_connection_limit: u64,
    #[arg(long, env = "CCDSCAN_API_CONFIG_BLOCK_CONNECTION_LIMIT", default_value = "100")]
    block_connection_limit: u64,
    #[arg(
        long,
        env = "CCDSCAN_API_CONFIG_SPECIAL_EVENTS_PER_BLOCK_CONNECTION_LIMIT",
        default_value = "100"
    )]
    special_events_per_block_connection_limit: u64,
    #[arg(long, env = "CCDSCAN_API_CONFIG_ACCOUNT_CONNECTION_LIMIT", default_value = "100")]
    account_connection_limit: u64,
    #[arg(
        long,
        env = "CCDSCAN_API_CONFIG_ACCOUNT_STATEMENTS_CONNECTION_LIMIT",
        default_value = "100"
    )]
    account_statements_connection_limit: u64,
    #[arg(
        long,
        env = "CCDSCAN_API_CONFIG_ACCOUNT_SCHEDULE_CONNECTION_LIMIT",
        default_value = "100"
    )]
    account_schedule_connection_limit: u64,
    #[arg(long, env = "CCDSCAN_API_CONFIG_BAKER_CONNECTION_LIMIT", default_value = "100")]
    baker_connection_limit: u64,
    #[arg(long, env = "CCDSCAN_API_CONFIG_CONTRACT_CONNECTION_LIMIT", default_value = "100")]
    contract_connection_limit: u64,
    #[arg(long, env = "CCDSCAN_API_CONFIG_DELEGATORS_CONNECTION_LIMIT", default_value = "100")]
    delegators_connection_limit: u64,
    #[arg(long, env = "CCDSCAN_API_CONFIG_POOL_REWARDS_CONNECTION_LIMIT", default_value = "100")]
    pool_rewards_connection_limit: u64,
    #[arg(long, env = "CCDSCAN_API_CONFIG_VALIDATORS_CONNECTION_LIMIT", default_value = "100")]
    validators_connection_limit: u64,
    #[arg(
        long,
        env = "CCDSCAN_API_CONFIG_TRANSACTION_EVENT_CONNECTION_LIMIT",
        default_value = "100"
    )]
    transaction_event_connection_limit: u64,
    #[arg(long, env = "CCDSCAN_API_CONFIG_TOKENS_CONNECTION_LIMIT", default_value = "100")]
    tokens_connection_limit: u64,
    #[arg(
        long,
        env = "CCDSCAN_API_CONFIG_CONTRACT_TOKENS_COLLECTION_LIMIT",
        default_value = "100"
    )]
    contract_tokens_collection_limit: u64,
    #[arg(
        long,
        env = "CCDSCAN_API_CONFIG_CONTRACT_EVENTS_COLLECTION_LIMIT",
        default_value = "100"
    )]
    contract_events_collection_limit: u64,
    #[arg(
        long,
        env = "CCDSCAN_API_CONFIG_CONTRACT_REJECT_EVENTS_COLLECTION_LIMIT",
        default_value = "100"
    )]
    contract_reject_events_collection_limit: u64,
    #[arg(
        long,
        env = "CCDSCAN_API_CONFIG_MODULE_REFERENCE_REJECT_EVENTS_COLLECTION_LIMIT",
        default_value = "100"
    )]
    module_reference_reject_events_collection_limit: u64,
    #[arg(
        long,
        env = "CCDSCAN_API_CONFIG_MODULE_REFERENCE_LINKED_CONTRACTS_COLLECTION_LIMIT",
        default_value = "100"
    )]
    module_reference_linked_contracts_collection_limit: u64,
    #[arg(
        long,
        env = "CCDSCAN_API_CONFIG_MODULE_REFERENCE_CONTRACT_LINK_EVENTS_COLLECTION_LIMIT",
        default_value = "100"
    )]
    module_reference_contract_link_events_collection_limit: u64,
    #[arg(long, env = "CCDSCAN_API_CONFIG_REWARD_CONNECTION_LIMIT", default_value = "100")]
    reward_connection_limit: u64,
    #[arg(
        long,
        env = "CCDSCAN_API_CONFIG_TOKEN_HOLDER_ADDRESSES_COLLECTION_LIMIT",
        default_value = "100"
    )]
    token_holder_addresses_collection_limit: u64,
    #[arg(long, env = "CCDSCAN_API_CONFIG_TOKEN_EVENTS_COLLECTION_LIMIT", default_value = "100")]
    token_events_collection_limit: u64,
}

#[derive(MergedObject, Default)]
pub struct Query(
    BaseQuery,
    passive_delegation::QueryPassiveDelegation,
    suspended_validators::QuerySuspendedValidators,
    baker::QueryBaker,
    block::QueryBlocks,
    stable_coin::QueryStableCoins,
    transaction::QueryTransactions,
    account::QueryAccounts,
    module_reference_event::QueryModuleReferenceEvent,
    contract::QueryContract,
    node_status::QueryNodeStatus,
    token::QueryToken,
    account_metrics::QueryAccountMetrics,
    baker_metrics::QueryBakerMetrics,
    reward_metrics::QueryRewardMetrics,
    block_metrics::QueryBlockMetrics,
    transaction_metrics::QueryTransactionMetrics,
);

pub struct Service {
    schema: Schema<Query, EmptyMutation, Subscription>,
}
impl Service {
    pub fn new(
        subscription: Subscription,
        registry: &mut Registry,
        pool: PgPool,
        config: ApiServiceConfig,
        receiver: Receiver<Option<Vec<NodeStatus>>>,
    ) -> Self {
        let schema = Schema::build(Query::default(), EmptyMutation, subscription)
            .extension(async_graphql::extensions::Tracing)
            .extension(monitor::MonitorExtension::new(registry))
            .data(receiver)
            .data(pool)
            .data(config)
            .finish();
        Self {
            schema,
        }
    }

    /// Construct the GraphQL Schema Definition Language used by the service.
    pub fn sdl() -> String {
        let (subscription, _) = Subscription::new(0);
        let schema = Schema::build(Query::default(), EmptyMutation, subscription).finish();
        schema.sdl_with_options(SDLExportOptions::new().prefer_single_line_descriptions())
    }

    pub async fn serve(
        self,
        tcp_listener: TcpListener,
        stop_signal: CancellationToken,
    ) -> anyhow::Result<()> {
        let cors_layer = CorsLayer::new()
            .allow_origin(Any)  // Open access to selected route
            .allow_methods(Any)
            .allow_headers(Any);
        let app = axum::Router::new()
            .route("/", axum::routing::get(Self::graphiql))
            .route(
                "/api/graphql",
                axum::routing::post_service(async_graphql_axum::GraphQL::new(self.schema.clone())),
            )
            .route_service("/ws/graphql", GraphQLSubscription::new(self.schema))
            .layer(cors_layer);

        axum::serve(tcp_listener, app)
            .with_graceful_shutdown(stop_signal.cancelled_owned())
            .await?;
        Ok(())
    }

    async fn graphiql() -> impl axum::response::IntoResponse {
        axum::response::Html(
            GraphiQLSource::build()
                .endpoint("/api/graphql")
                .subscription_endpoint("/ws/graphql")
                .finish(),
        )
    }
}
/// Module containing types and logic for building an async_graphql extension
/// which allows for monitoring of the service.
mod monitor {
    use async_graphql::async_trait::async_trait;
    use futures::prelude::*;
    use prometheus_client::{
        encoding::EncodeLabelSet,
        metrics::{
            counter::Counter,
            family::Family,
            gauge::Gauge,
            histogram::{self, Histogram},
        },
        registry::Registry,
    };
    use std::sync::Arc;
    use tokio::time::Instant;

    /// Type representing the Prometheus labels used for metrics related to
    /// queries.
    #[derive(Debug, Clone, EncodeLabelSet, PartialEq, Eq, Hash)]
    struct QueryLabels {
        /// Identifier of the top level query.
        query: String,
    }
    /// Extension for async_graphql adding monitoring.
    #[derive(Clone)]
    pub struct MonitorExtension {
        /// Metric for tracking current number of requests in-flight.
        in_flight_requests: Family<QueryLabels, Gauge>,
        /// Metric for counting total number of requests.
        total_requests: Family<QueryLabels, Counter>,
        /// Metric for collecting execution duration for requests.
        request_duration: Family<QueryLabels, Histogram>,
        /// Metric tracking current open subscriptions.
        active_subscriptions: Gauge,
    }
    impl MonitorExtension {
        pub fn new(registry: &mut Registry) -> Self {
            let in_flight_requests: Family<QueryLabels, Gauge> = Default::default();
            registry.register(
                "in_flight_queries",
                "Current number of queries in-flight",
                in_flight_requests.clone(),
            );
            let total_requests: Family<QueryLabels, Counter> = Default::default();
            registry.register(
                "requests",
                "Total number of requests received",
                total_requests.clone(),
            );
            let request_duration: Family<QueryLabels, Histogram> =
                Family::new_with_constructor(|| {
                    Histogram::new(histogram::exponential_buckets(0.010, 2.0, 10))
                });
            registry.register(
                "request_duration_seconds",
                "Duration of seconds used to fetch all of the block information",
                request_duration.clone(),
            );
            let active_subscriptions: Gauge = Default::default();
            registry.register(
                "active_subscription",
                "Current number of active subscriptions",
                active_subscriptions.clone(),
            );
            MonitorExtension {
                in_flight_requests,
                total_requests,
                request_duration,
                active_subscriptions,
            }
        }
    }
    impl async_graphql::extensions::ExtensionFactory for MonitorExtension {
        fn create(&self) -> Arc<dyn async_graphql::extensions::Extension> {
            Arc::new(self.clone())
        }
    }
    #[async_trait]
    impl async_graphql::extensions::Extension for MonitorExtension {
        async fn execute(
            &self,
            ctx: &async_graphql::extensions::ExtensionContext<'_>,
            operation_name: Option<&str>,
            next: async_graphql::extensions::NextExecute<'_>,
        ) -> async_graphql::Response {
            let label = QueryLabels {
                query: operation_name.unwrap_or("<none>").to_owned(),
            };
            self.in_flight_requests.get_or_create(&label).inc();
            self.total_requests.get_or_create(&label).inc();
            let start = Instant::now();
            let response = next.run(ctx, operation_name).await;
            let duration = start.elapsed();
            self.request_duration.get_or_create(&label).observe(duration.as_secs_f64());
            self.in_flight_requests.get_or_create(&label).dec();
            response
        }

        /// Called at subscribe request.
        fn subscribe<'s>(
            &self,
            ctx: &async_graphql::extensions::ExtensionContext<'_>,
            stream: stream::BoxStream<'s, async_graphql::Response>,
            next: async_graphql::extensions::NextSubscribe<'_>,
        ) -> stream::BoxStream<'s, async_graphql::Response> {
            let stream = next.run(ctx, stream);
            let wrapped_stream = WrappedStream::new(stream, self.active_subscriptions.clone());
            wrapped_stream.boxed()
        }
    }
    /// Wrapper around a stream to update metrics when it gets dropped.
    struct WrappedStream<'s> {
        inner: stream::BoxStream<'s, async_graphql::Response>,
        active_subscriptions: Gauge,
    }
    impl<'s> WrappedStream<'s> {
        fn new(
            stream: stream::BoxStream<'s, async_graphql::Response>,
            active_subscriptions: Gauge,
        ) -> Self {
            active_subscriptions.inc();
            Self {
                inner: stream,
                active_subscriptions,
            }
        }
    }
    impl futures::stream::Stream for WrappedStream<'_> {
        type Item = async_graphql::Response;

        fn poll_next(
            mut self: std::pin::Pin<&mut Self>,
            cx: &mut std::task::Context<'_>,
        ) -> std::task::Poll<Option<Self::Item>> {
            self.inner.poll_next_unpin(cx)
        }
    }
    impl std::ops::Drop for WrappedStream<'_> {
        fn drop(&mut self) {
            self.active_subscriptions.dec();
        }
    }
}

/// All the errors that may be produced by the GraphQL API.
///
/// Note that `async_graphql` requires this to be `Clone`, as it is used as a
/// return type in queries. However, some of the underlying error types are not
/// `Clone`, so we wrap those in `Arc`s to make them `Clone`.
#[derive(Debug, thiserror::Error, Clone)]
pub enum ApiError {
    #[error("Could not find resource")]
    NotFound,
    #[error("Internal error (NoDatabasePool): {}", .0.message)]
    NoDatabasePool(async_graphql::Error),
    #[error("Internal error (NoServiceConfig): {}", .0.message)]
    NoServiceConfig(async_graphql::Error),
    #[error("Internal error: {}", .0.message)]
    NoReceiver(async_graphql::Error),
    #[error("Internal error (FailedDatabaseQuery): {0}")]
    FailedDatabaseQuery(Arc<sqlx::Error>),
    #[error("Invalid ID format: {0}")]
    InvalidIdInt(std::num::ParseIntError),
    #[error("Invalid cursor format: {0}")]
    InvalidCursorFormat(String),
    #[error("The period cannot be converted")]
    DurationOutOfRange(Arc<Box<dyn Error + Send + Sync>>),
    #[error("The \"first\" and \"last\" parameters cannot exist at the same time")]
    QueryConnectionFirstLast,
    #[error("Internal error: {0}")]
    InternalError(String),
    #[error("Invalid integer: {0}")]
    InvalidInt(#[from] std::num::TryFromIntError),
    #[error("Invalid integer: {0}")]
    InvalidIntString(#[from] std::num::ParseIntError),
    #[error("Parse error: {0}")]
    InvalidContractVersion(#[from] InvalidContractVersionError),
    #[error("Schema in database should be a valid versioned module schema")]
    InvalidVersionedModuleSchema(#[from] VersionedSchemaError),
}

impl From<sqlx::Error> for ApiError {
    fn from(value: sqlx::Error) -> Self {
        ApiError::FailedDatabaseQuery(Arc::new(value))
    }
}

pub type ApiResult<A> = Result<A, ApiError>;

/// Get the database pool from the context.
pub fn get_pool<'a>(ctx: &Context<'a>) -> ApiResult<&'a PgPool> {
    ctx.data::<PgPool>().map_err(ApiError::NoDatabasePool)
}

/// Get service configuration from the context.
pub fn get_config<'a>(ctx: &Context<'a>) -> ApiResult<&'a ApiServiceConfig> {
    ctx.data::<ApiServiceConfig>().map_err(ApiError::NoServiceConfig)
}

#[derive(Default)]
struct BaseQuery;

#[Object]
#[allow(clippy::too_many_arguments)]
impl BaseQuery {
    async fn versions(&self, ctx: &Context<'_>) -> ApiResult<Versions> {
        Ok(Versions {
            backend_version: VERSION.to_string(),
            database_schema_version: current_schema_version(get_pool(ctx)?)
                .await
                .map_err(|e| ApiError::InternalError(e.to_string()))?
                .to_string(),
            api_supported_database_schema_version: SchemaVersion::API_SUPPORTED_SCHEMA_VERSION
                .to_string(),
        })
    }

    async fn import_state<'a>(&self, ctx: &Context<'a>) -> ApiResult<ImportState> {
        let epoch_duration =
            sqlx::query_scalar!("SELECT epoch_duration FROM current_chain_parameters")
                .fetch_optional(get_pool(ctx)?)
                .await?
                .ok_or(ApiError::NotFound)?;

        Ok(ImportState {
            epoch_duration: TimeSpan(
                Duration::try_milliseconds(epoch_duration).ok_or(ApiError::InternalError(
                    "Epoch duration (epoch_duration) in the database should be a valid duration \
                     in milliseconds."
                        .to_string(),
                ))?,
            ),
        })
    }

    async fn latest_chain_parameters<'a>(
        &self,
        ctx: &Context<'a>,
    ) -> ApiResult<LatestChainParameters> {
        let reward_period_length =
            sqlx::query_scalar!("SELECT reward_period_length FROM current_chain_parameters")
                .fetch_optional(get_pool(ctx)?)
                .await?
                .ok_or(ApiError::NotFound)?;

        // Future improvement (breaking changes): remove `ChainParametersV1` and just
        // use the `reward_period_length` from the current consensus algorithm
        // directly.
        Ok(LatestChainParameters::ChainParametersV1(ChainParametersV1 {
            reward_period_length: reward_period_length.try_into()?,
        }))
    }

    async fn payday_status<'a>(&self, ctx: &Context<'a>) -> ApiResult<PaydayStatus> {
        let row = sqlx::query_as!(
            CurrentChainParameters,
            "SELECT 
                reward_period_length, 
                epoch_duration, 
                last_payday_block_height as opt_last_payday_block_height,   
                slot_time as last_payday_block_slot_time
            FROM current_chain_parameters
                JOIN blocks 
                ON blocks.height = last_payday_block_height
            "
        )
        .fetch_optional(get_pool(ctx)?)
        .await?
        .ok_or(ApiError::NotFound)?;

        let payday_duration_milli_seconds = row.reward_period_length * row.epoch_duration;
        let next_payday_time = row
            .last_payday_block_slot_time
            .checked_add_signed(TimeDelta::milliseconds(payday_duration_milli_seconds))
            .ok_or(ApiError::InternalError("`Next_payday_time` should not overflow".to_string()))?;

        Ok(PaydayStatus {
            next_payday_time,
            opt_last_payday_block_height: row.opt_last_payday_block_height,
        })
    }

    async fn search(&self, query: String) -> SearchResult {
        SearchResult {
            query,
        }
    }

    // rewardMetrics(period: MetricsPeriod!): RewardMetrics!

    // rewardMetricsForAccount(accountId: ID! period: MetricsPeriod!):
    // RewardMetrics!

    // poolRewardMetricsForPassiveDelegation(period: MetricsPeriod!):
    // PoolRewardMetrics!

    // poolRewardMetricsForBakerPool(bakerId: ID! period: MetricsPeriod!):
    // PoolRewardMetrics!

    // passiveDelegation: PassiveDelegation
}

pub struct Subscription {
    block_added: broadcast::Receiver<Block>,
    accounts_updated: broadcast::Receiver<AccountsUpdatedSubscriptionItem>,
}

impl Subscription {
    pub fn new(retry_delay_sec: u64) -> (Self, SubscriptionContext) {
        let (block_added_sender, block_added) = broadcast::channel(100);
        let (accounts_updated_sender, accounts_updated) = broadcast::channel(100);
        (
            Subscription {
                block_added,
                accounts_updated,
            },
            SubscriptionContext {
                block_added_sender,
                accounts_updated_sender,
                retry_delay_sec,
            },
        )
    }
}

#[Subscription]
impl Subscription {
    async fn block_added(&self) -> impl Stream<Item = Result<Block, BroadcastStreamRecvError>> {
        tokio_stream::wrappers::BroadcastStream::new(self.block_added.resubscribe())
    }

    async fn accounts_updated(
        &self,
        account_address: Option<String>,
    ) -> impl Stream<Item = Result<AccountsUpdatedSubscriptionItem, BroadcastStreamRecvError>> {
        let stream =
            tokio_stream::wrappers::BroadcastStream::new(self.accounts_updated.resubscribe());

        // Apply filtering based on `account_address`.
        stream.filter_map(
            move |item: Result<AccountsUpdatedSubscriptionItem, BroadcastStreamRecvError>| {
                let address_filter = account_address.clone();
                async move {
                    match item {
                        Ok(notification) => {
                            if let Some(filter) = address_filter {
                                if notification.address == filter {
                                    // Pass on notification.
                                    Some(Ok(notification))
                                } else {
                                    // Skip if filter does not match.
                                    None
                                }
                            } else {
                                // Pass on all notification if no filter is set.
                                Some(Ok(notification))
                            }
                        }
                        // Pass on errors.
                        Err(e) => Some(Err(e)),
                    }
                }
            },
        )
    }
}

pub struct SubscriptionContext {
    block_added_sender: broadcast::Sender<Block>,
    accounts_updated_sender: broadcast::Sender<AccountsUpdatedSubscriptionItem>,
    retry_delay_sec: u64,
}

impl SubscriptionContext {
    const ACCOUNTS_UPDATED_CHANNEL: &'static str = "account_updated";
    const BLOCK_ADDED_CHANNEL: &'static str = "block_added";

    pub async fn listen(self, pool: PgPool, stop_signal: CancellationToken) -> anyhow::Result<()> {
        loop {
            match self.run_listener(&pool, &stop_signal).await {
                Ok(_) => {
                    info!("PgListener stopped gracefully.");
                    break; // Graceful exit, stop the loop
                }
                Err(err) => {
                    error!("PgListener encountered an error: {}. Retrying...", err);

                    // Check if the stop signal has been triggered before retrying
                    if stop_signal.is_cancelled() {
                        info!("Stop signal received. Exiting PgListener loop.");
                        break;
                    }

                    tokio::time::sleep(std::time::Duration::from_secs(self.retry_delay_sec)).await;
                }
            }
        }

        Ok(())
    }

    async fn run_listener(
        &self,
        pool: &PgPool,
        stop_signal: &CancellationToken,
    ) -> anyhow::Result<()> {
        let mut listener = sqlx::postgres::PgListener::connect_with(pool)
            .await
            .context("Failed to create a PostgreSQL listener")?;

        listener
            .listen_all([Self::BLOCK_ADDED_CHANNEL, Self::ACCOUNTS_UPDATED_CHANNEL])
            .await
            .context("Failed to listen to PostgreSQL notifications")?;

        let exit = stop_signal
            .run_until_cancelled(async move {
                loop {
                    let notification = listener.recv().await?;
                    match notification.channel() {
                        Self::BLOCK_ADDED_CHANNEL => {
                            let block_height = BlockHeight::from_str(notification.payload())
                                .context("Failed to parse payload of block added")?;
                            let block = Block::query_by_height(pool, block_height).await?;
                            self.block_added_sender.send(block)?;
                        }

                        Self::ACCOUNTS_UPDATED_CHANNEL => {
                            self.accounts_updated_sender.send(AccountsUpdatedSubscriptionItem {
                                address: notification.payload().to_string(),
                            })?;
                        }

                        unknown => {
                            anyhow::bail!("Received notification on unknown channel: {unknown}");
                        }
                    }
                }
            })
            .await;

        // Handle early exit due to stop signal or errors
        if let Some(result) = exit {
            result.context("Failed while listening on database changes")?;
        }

        Ok(())
    }
}

#[derive(Clone, Debug, SimpleObject)]
pub struct AccountsUpdatedSubscriptionItem {
    address: String,
}

#[derive(SimpleObject)]
struct ImportState {
    epoch_duration: TimeSpan,
}

// Future improvement (breaking changes): remove `ChainParametersV1` and just
// use the `reward_period_length` from the current consensus algorithm directly.
#[derive(Union)]
pub enum LatestChainParameters {
    ChainParametersV1(ChainParametersV1),
}

pub struct CurrentChainParameters {
    reward_period_length: i64,
    epoch_duration: i64,
    opt_last_payday_block_height: Option<i64>,
    last_payday_block_slot_time: chrono::DateTime<Utc>,
}

#[derive(SimpleObject)]
#[graphql(complex)]
pub struct PaydayStatus {
    next_payday_time: DateTime,
    #[graphql(skip)]
    opt_last_payday_block_height: Option<i64>,
}

#[ComplexObject]
impl PaydayStatus {
    // Future improvement (breaking changes): The front end only uses the
    // `lastPaydayBlock` which is returned here.
    // Return the `PaydaySummary` of the `lastPaydayBlock` directly without the
    // `payday_summaries` list.
    async fn payday_summaries(
        &self,
        #[graphql(desc = "Returns the first _n_ elements from the list.")] _first: Option<u64>,
        #[graphql(desc = "Returns the elements in the list that come after the specified cursor.")]
        _after: Option<String>,
        #[graphql(desc = "Returns the last _n_ elements from the list.")] _last: Option<u64>,
        #[graphql(
            desc = "Returns the elements in the list that come before the specified cursor."
        )]
        _before: Option<String>,
    ) -> ApiResult<connection::Connection<String, PaydaySummary>> {
        let mut connection = connection::Connection::new(false, false);

        let last_payday_block_height =
            self.opt_last_payday_block_height.ok_or(ApiError::InternalError(
                "Indexer should have recorded a payday block in database if it was running for at \
                 least the duration of a payday."
                    .to_string(),
            ))?;

        let payday_summary = PaydaySummary {
            block_height: last_payday_block_height,
        };

        connection
            .edges
            .push(connection::Edge::new(last_payday_block_height.to_string(), payday_summary));
        Ok(connection)
    }
}

#[derive(SimpleObject)]
#[graphql(complex)]
pub struct PaydaySummary {
    block_height: BlockHeight,
}

#[ComplexObject]
impl PaydaySummary {
    async fn block(&self, ctx: &Context<'_>) -> ApiResult<Block> {
        Ok(Block::query_by_height(get_pool(ctx)?, self.block_height).await?)
    }
}

#[derive(SimpleObject)]
pub struct ChainParametersV1 {
    pub reward_period_length: UnsignedLong,
}

#[derive(SimpleObject)]
struct Versions {
    backend_version: String,
    database_schema_version: String,
    api_supported_database_schema_version: String,
}

/// Information about the offset pagination.
#[derive(SimpleObject)]
struct CollectionSegmentInfo {
    /// Indicates whether more items exist following the set defined by the
    /// clients arguments.
    has_next_page: bool,
    /// Indicates whether more items exist prior the set defined by the clients
    /// arguments.
    has_previous_page: bool,
}

#[derive(SimpleObject)]
struct Ranking {
    rank: i32,
    total: i32,
}

#[derive(Enum, Clone, Copy, PartialEq, Eq)]
enum ApyPeriod {
    #[graphql(name = "LAST7_DAYS")]
    Last7Days,
    #[graphql(name = "LAST30_DAYS")]
    Last30Days,
}
impl ApyPeriod {
    /// The metrics period as a duration.
    fn as_duration(&self) -> Duration {
        match self {
            Self::Last7Days => Duration::days(7),
            Self::Last30Days => Duration::days(30),
        }
    }
}
impl TryFrom<ApyPeriod> for sqlx::postgres::types::PgInterval {
    type Error = ApiError;

    fn try_from(value: ApyPeriod) -> Result<Self, Self::Error> {
        value.as_duration().try_into().map_err(|err| ApiError::DurationOutOfRange(Arc::new(err)))
    }
}

#[derive(Enum, Clone, Copy, PartialEq, Eq)]
enum MetricsPeriod {
    LastHour,
    #[graphql(name = "LAST24_HOURS")]
    Last24Hours,
    #[graphql(name = "LAST7_DAYS")]
    Last7Days,
    #[graphql(name = "LAST30_DAYS")]
    Last30Days,
    #[graphql(name = "LAST_YEAR")]
    LastYear,
}

impl MetricsPeriod {
    /// The metrics period as a duration.
    fn as_duration(&self) -> Duration {
        match self {
            MetricsPeriod::LastHour => Duration::hours(1),
            MetricsPeriod::Last24Hours => Duration::hours(24),
            MetricsPeriod::Last7Days => Duration::days(7),
            MetricsPeriod::Last30Days => Duration::days(30),
            MetricsPeriod::LastYear => Duration::days(365),
        }
    }

    /// Duration used per bucket for a given metrics period.
    fn bucket_width(&self) -> Duration {
        match self {
            MetricsPeriod::LastHour => Duration::minutes(2),
            MetricsPeriod::Last24Hours => Duration::hours(1),
            MetricsPeriod::Last7Days => Duration::hours(6),
            MetricsPeriod::Last30Days => Duration::days(1),
            MetricsPeriod::LastYear => Duration::days(15),
        }
    }
}

#[derive(Debug, Enum, Clone, Copy, Display, PartialEq, Eq, sqlx::Type)]
#[sqlx(type_name = "account_statement_entry_type")]
pub enum AccountStatementEntryType {
    TransferIn,
    TransferOut,
    AmountDecrypted,
    AmountEncrypted,
    TransactionFee,
    FinalizationReward,
    FoundationReward,
    BakerReward,
    TransactionFeeReward,
}

/// A sort direction, either ascending or descending.
#[derive(Debug, Clone, Copy)]
enum OrderDir {
    Asc,
    Desc,
}<|MERGE_RESOLUTION|>--- conflicted
+++ resolved
@@ -14,11 +14,8 @@
 mod passive_delegation;
 mod reward_metrics;
 mod search_result;
-<<<<<<< HEAD
 mod stable_coin;
-=======
 mod suspended_validators;
->>>>>>> 3d3e426c
 mod token;
 mod transaction;
 mod transaction_metrics;
