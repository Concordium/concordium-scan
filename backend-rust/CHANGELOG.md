--- conflicted
+++ resolved
@@ -4,23 +4,16 @@
 
 ## [Unreleased]
 
-<<<<<<< HEAD
 Database schema version: 20
 
 ### Added
 
+- Add support for ChainUpdatePayload events.
 - Add support for `TransferredWithSchedule::amountsSchedule`
-=======
-Database schema version: 19
-
-### Added
-
-- Add support for ChainUpdatePayload events.
 
 ### Fixed
 
 - Change `Versions::backend_versions` to `Versions::backend_version`.
->>>>>>> f8aefa4d
 
 ## [0.1.38] - 2025-03-21
 
