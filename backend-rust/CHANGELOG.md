# Changelog

All notable changes to this project will be documented in this file.

## [Unreleased]

Database schema version: 33

### Removed

- Remove pool related options from `ccdscan-indexer`, that is `--min-connections` (env `CCDSCAN_INDEXER_DATABASE_MIN_CONNECTIONS`) and `--max-connections` (env `CCDSCAN_INDEXER_DATABASE_MAX_CONNECTIONS`).

### Fixed

- Fix issue in `Account::tokens` showing the last page first and mismatching page information.
- Fix edge case for `BakerPool::delegators` and `PassiveDelegation::delegators` when the outer sorting (delegated stake) are equal for the page bounds, the inner sorting (account index) got ignored.
- Fix missing node `ema` and `emsd` values reported by the node collector backend.
- Fix performance issue in `Query::transactionMetrics`.
- Fix the rewards query to search correct from and to values - originally was incorrect was searching from the to value and to the from value.
- Fix the account metrics query to provide the right max index when searching for accounts created.

### Added

<<<<<<< HEAD
- Add partial contract index search to the query `SearchResult::contracts`.
- Add database migration 33 to add a column `index_text` to the `contracts` table. An index is added over that column to support partial contract index searches.
=======
- Introduce lock preventing multiple instances of `ccdscan-indexer` from indexing at the same time. The process will wait for the lock otherwise exit with an error. The wait duration defaults to 5 seconds and can be configured using `--database-indexer-lock-timeout` (env `CCDSCAN_INDEXER_CONFIG_DATABASE_INDEXER_LOCK_TIMEOUT`).
>>>>>>> daf9e630
- Balance statistics api: added the deprecated `TotalAmounUnlocked` parameter for backwards compatability with comments that it will be removed in a future release. `TotalAmountUnlocked` is now the preferred parameter for this api.
- Add `/playground` endpoint for `ccdscan-api` for access to GraphQL Playground IDE.
- Add monitoring metric `api_rest_request_duration_seconds` tracking response status code and response duration time for requests for the public REST API.

### Changed

- The `ccdscan-indexer` binary no longer uses a database pool, reducing the overhead and number of connections to the database.
- A dummy server for plt support and which new queries are now exposed at the backend (Will be removed later).

## [0.1.51] - 2025-04-30

### Changed

- Rename `AccountMetrics` to `AccountsMetrics` for backwards compatibility with the old dotnet backend.
- `Token::token_events` returns the `Cis2Token` event directly now instead of wrapping it into an option.

## [0.1.50] - 2025-04-28

Modifying search key on the following tables to all be using `text_pattern_ops` because it is faster when using prefix searches only
- `accounts`
- `blocks`
- `tokens`

## [0.1.49] - 2025-04-28

- Bump lock file to reflect new SDK version

## [0.1.48] - 2025-04-28

### Added

- Add `SearchResult::node_statuses`.
- Add `SearchResult::tokens`.
- Add `SearchResult::modules`.

### Fixed

- Optimise `Account::transactions` performance
- Fix potential issue on `accountMetrics` which occurred when a blocks containing account creation occurred on the exact same time as the borders of the buckets slots
- Fix query performance issues on `accountMetrics` when dataset becomes too large 
- Fix account statements performance issues where conditions was being used without indexes
- Fix account statements where when querying an address using the complete address and not the canonical address
- Fix account statements using DESC ordering per default instead of ASC
- Fix account rewards using DESC ordering per default instead of ASC
- Fix account transactions using DESC ordering per default instead of ASC
- Fix account transaction altering index to be account index first
- Fix account transactions queries to be using WHERE instead of join
- Fix baker transactions pagination
- Fix baker delegation pagination to be sorted by stake as primary instead of using account index.

## [0.1.47]

### Fixed

- Fix issue where `ccdscan-api` GraphQL resolvers fail to load the config from the context.

## [0.1.46] - 2025-04-10

### Added

- Add `SearchResult::bakers` and `SearchResult::contracts`.
- Add query `Query::poolRewardMetricsForPassiveDelegation`.
- Add REST API `/rest/export/statement` for exporting account statements as CSV.
- Add REST API `rest/balance-statistics/latest` for querying total amount in the network, used by external parties.
- Add `ccdscan-api` option `--statement-timeout-secs` (env `CCDSCAN_API_DATABASE_STATEMENT_TIMEOUT_SECS`) for configuring a statement timeout the database connections and abort any statement that takes more than the specified amount of time. Defaults to 30 seconds.

### Fixed

- Reordered the primary key on the `reward_metrics` table from (account_index, block_slot_time) to (block_slot_time, account_index) to improve query performance.

## [0.1.45] - 2025-04-03

Database schema version: 27

### Fixed

- Fix pagination issue for `Query::bakers` when page bounds start and end with the same value for the selected sorting, it would include an overlap for the nested sorting (usually the validator ID).
- Fix double counting of rewards in `Query::poolRewardMetricsForBakerPool` when paydays are exactly on the edge of two buckets.

## [0.1.44] - 2025-04-02

Database schema version: 27

### Added

- Add query `Query::poolRewardMetricsForBakerPool`.

### Fixed

- Fixed issue when computing of `ActiveBakerState::delegated_stake_cap` where the order of operations were wrong, resulting in a cap of `0` for some validator pools.
- Add database migration 27 reindexing credential deployments to include the Credential Registration ID in the events and to update the fee cost to 0.
- Fix `Query::bakers` when sorted by block commission rate (both ascending and descending) to include bakers, which does not have a block commission for the current reward period.
- Add database migration 26 updating pool information for the ones missing.
  Since the baker/validator pool concept was introduced as part of Concordium protocol version 4, bakers/validators prior to this protocol version implicitly became pools and until now the indexer did not update the pool information for these.
- Add database migration 25 reindexing the stake for delegators to the passive pool.
  The stakes for these delegators got offset by a bug in migration 13, which did not update the passive delegators properly.
  This was fixed again in migration 22, but the passive delegators with restake_earnings enabled missed their increase in stake due to this.
- Fixed `PassiveDelegation::delegators` sorting and page information.
- Fix accidental breaking change due to typo in `BakerSort` variants `BAKER_APY30_DAYS_DESC` and `DELEGATOR_APY30_DAYS_DESC`.

## [0.1.43] - 2025-03-27

### Fixed

- Fix issue for database migration 23 where it failed when processing a transaction containing a rejected smart contract initialization.

## [0.1.42] - 2025-03-27

Database schema version: 24

### Added

- Add database migration 24 precomputing the APYs for each validator pool over 30 days and 7 days.
- Support for `Query::bakers` sorting options: validator APY and delegators APY.
- Add database migration 23 adding the `input_parameter` to `ContractInitializedEvents`.
- Expose the hex-encoded and schema-decoded input parameter of init functions via `ContractInitialized::message_as_hex` and `ContractInitialized::message` queries.

## [0.1.41] - 2025-03-26

Database schema version: 22

### Added

- `baker_id` to `AccountAddress` in transaction events.

### Fixed

- Fixed bug when setting `--log-level` causing some project logs to be filtered out, and filter dependencies to `info` level. This behavior can be overwritten using `RUST_LOG`.

## [0.1.40] - 2025-03-26

Database schema version: 22

### Fixed

- Rename `ValidatorScoreParametersChainUpdatePayload` to `ValidatorScoreParametersUpdate` for backwards compatibility on dotnet
- Fix the `AccountByAddress::transactionCount` query to return the number of transactions the account has been involved in or
  affected by. Expose the `AccountByAddress::nonce` query to return the account nonce.

## [0.1.39] - 2025-03-25

Database schema version: 22

### Added

- Add support for ChainUpdatePayload events.
- Add support for `TransferredWithSchedule::amountsSchedule`

### Fixed

- Add database migration 22 fixing some passive delegators that had no `delegated_restake_earnings` value set in the database.
- Change `Versions::backend_versions` to `Versions::backend_version`.
- When `effective_time` is zero then it translates into `Block::slot_time`.
- Split up migration 18 into several SQL transactions to avoid timeouts for long running migrations.
- Change CLI option `--log-level` to only apply for logs produced directly from this project, instead of including every dependency.

## [0.1.38] - 2025-03-21

Database schema version: 18

### Added

- Add query `SuspendedValidators::suspendedValidators`.
- Add query `SuspendedValidators::primedForSuspensionValidators`.
- Add database migration 18 adding table tracking baker pool and passive stake for every reward period.
- Add query `PassiveDelegation::apy` and `BakerPool::apy`.

## [0.1.37] - 2025-03-21

Database schema version: 17

### Added

- Add database migration 17 adding a table tracking reward metrics.
- Add database migration 16 adding a table tracking commission rates for passive delegation and adding an index to retrieve passive delegators efficiently from the accounts table.
- Add query `PassiveDelegation::delegators`, `PassiveDelegation::delegatorCount`,
`PassiveDelegation::commissionRates`, `PassiveDelegation::delegatedStake` and `PassiveDelegation::delegatedStakePercentage`.
- Add `Query::rewardMetrics` and `Query::rewardMetricsForAccount` which returns metrics on the total rewards and those for a given account respectively.

### Fixed

- Total count to the connection holding the events being emitted as part of the transaction query.

## [0.1.36] - 2025-03-17

Database schema version: 15

### Fixed

- Baker metrics to be using the same time interval for buckets and total values.

### Added

- Add database migration 15 adding a table tracking rewards paid to delegators, passive delegators, and baker accounts at past payday blocks and populate the table.
- Add query `PassiveDelegation::poolRewards` which returns the rewards paid to passive delegators at past payday blocks.
- Add query `BakerPool::poolRewards` which returns the rewards paid to delegators and the baker at past payday blocks.
- Support for `Query::bakers` sorting by block commission.

## [0.1.35] - 2025-03-14

Database schema version: 14

### Added

- Add baker metrics endpoints
- Gathering statistics about change in amount of bakers
- Migrate bakers statistics
- Indexing genesis block creates baker metrics

## [0.1.34] - 2025-03-13

Database schema version: 13

### Added

- Support `include_removed` flag for `Query::bakers` query.
- Add database migration 12 adding table tracking the removed bakers and populate the table.
- Indexer now maintains the removed bakers table.

### Fixed

- Fixed bug in indexer where removed delegators still had the restake earnings flag stored as false instead of NULL.
- Fixed bug in indexer where accumulated pool delegator count is updated after delegator is removed (only relevant for blocks prior to Protocol Version 7).
- Fixed bug in indexer where delegators which set their target to a removed pools did not get updated, now they are moved directly to the passive pool instead (only relevant for blocks prior to Protocol Version 7).
- Fixed bug in indexer where CIS-2 transfer events were never recorded when happening before any other token events (like a Mint). This is considered a bug in the token contract, but now the indexer still records these events.

## [0.1.33] - 2025-03-06

Database schema version: 11

### Fixed

- Return `None` as ranking instead of an internal error for non-baker accounts and bakers that just got added until the next payday.
- Fix underflow in `capital_bound` formula by saturating the value to 0.

### Added

- Add `Node::node_status` to retrieve the node status from a single node including additional data required
- Add `Baker::node_status` to retrieve the validator's node information.
- Add more context to errors during indexing, providing better error messages for debugging.
- Add database migration 11 adding columns to store the ranking of bakers.
- Add query `BakerPool::rankingByTotalStake` which returns a ranking of the bakers by their lottery power. The ranking is re-computed for each payday block.

## [0.1.32] - 2025-02-28

### Fixed

- Fix bug preventing the indexer from handling delegators targeting the passive pool.

## [0.1.31] - 2025-02-28

### Fixed

- Only update delegation target when baker/validator is not removed. This is only relevant for blocks in protocol versions prior to P7 as there it was still possible to target removed bakers/validators during the cooldown period.

## [0.1.30] - 2025-02-27

### Fixed

- Relaxing validation constraint on all database rows affecting bakers requiring a single row update prior to protocol version 7.

## [0.1.29] - 2025-02-26

### Fixed

- Relaxing validation constraint on database rows related to prepared bakers events when protocol 7.

## [0.1.28] - 2025-02-26

Database schema version: 10

### Fixed

- Make validation of rows changed to account tokens accept the zero rows modified

### Added

- Add database migration 10 to store the `leverage_bound` and the `capital_bound` values of the chain.
- Add query `BakerPool::delegatedStakeCap` that considers the leverage and capital bounds to report the delegate stake cap for baker pools.

## [0.1.27] - 2025-02-24

### Fixed

- Removal of duplication on affected accounts in transactions.
- Altering constraint in the database on the stacked amount in the pool to be allowing zero value.

## [0.1.26] - 2025-02-20

Database schema version: 8

### Changed

- Use canonical address instead of account address while referring to accounts.

### Added

- Add validation of the affected rows for most mutating queries in the indexer. This allow the indexer to fail faster for these unexpected conditions.
- Add query `Query::bakers` to the API, but without support for filtering removed bakers and sorting by APY and block commissions, this is to be added soon.
- Add database migration 7 adding accumulated pool state to bakers table, for faster filtering based on these values.
- Add query `BakerPool::delegators` which returns the delegators of a baker pool.
- Store canonical address as a column on the account.

### Fixed

- Add database migration 6 fixing invalid baker and delegator stake due to missing handling of restake earnings.
- Indexer now updates stake when restake earnings are enabled for bakers and delegators.
- Remove locked CCD metrics.
- Add database migration 5 fixing:
  - Invalid bakers caused by `DelegationEvent::RemoveBaker` event not being handled by the indexer until now.
  - Invalid delegator state, caused by validator/baker getting removed or changing status to 'ClosedForAll' without moving delegators to the passive pool.
  - Invalid account balance for account statements, where the change in amount got accounted twice.
- Fixed indexer missing handling of moving delegators as pool got removed or closed.
- Fixed indexer missing handling of event of baker switching directly to delegation.
- Fixed indexer account twice for the changed amount in account statements.

## [0.1.25] - 2025-02-14

Database schema version: 4

### Added

- Database migration to add the lottery power of each baker pool during the last payday period.
- Add query `BakerPool::lotteryPower` which returns the `lotteryPower` of the baker pool during the last payday period.
- Implement `SearchResult::transactions` and add relevant index to database

### Changed

- Query the `get_module_source` on the `LastFinal` block to improve performance.

## [0.1.24] - 2025-02-12

### Fixed

- Fix metrics where interval is being shown in greater units than strictly seconds.

## [0.1.23] - 2025-02-11

Database schema version: 3

### Added

- Add `payday_commission_rates` to the `Baker::state` query. These rates contain the `transaction`, `baking`, and `finalization` commissions payed out to a baker pool at payday.

### Fixed

- Fix API issue where `Query::block_metrics` computed summary of metrics period using the wrong starting point, causing metrics to be off some of the time.
- Fix API issue where `Query::block_metrics` computed summary of metrics period using blocks which had no finalization time set.
- Fix now on application side in `Query::block_metrics` to ensure data calculated on across different queries are the same.
- Query `Query::transactions` now outputs items in the order of newest->oldest, instead of oldest->newest.

## [0.1.22] - 2025-02-11

### Added

- Add `--node-request-rate-limit <limit-per-second>` and `--node-request-concurrency-limit <limit>` options to `ccdscan-indexer` allowing the operator to limit the load on the node.

### Changed

- Remove `LinkedContractsCollectionSegment::PageInfo`, `ModuleReferenceRejectEventsCollectionSegment::PageInfo`, `ModuleReferenceContractLinkEventsCollectionSegment::PageInfo`, `TokensCollectionSegment::PageInfo` and `ContractRejectEventsCollectionSegment::PageInfo` from API as these are never used by the frontend.

### Fixed

- Revert the API breaking change of renaming `Versions::backend_versions` to `Versions::backend_version`.
- Fix order of module reference reject events to DESC.
- Fix order of module linked contracts events to DESC.
- Fix order of module linked events to DESC.
- Fix issue in API `Query::blocks`, where providing `before` or `after` did not consider the blocks to be descending block height order.
- Fix API `Contract::tokens` and `Contract::contract_reject_events` only providing a single item for its first page.
- Fix issue in API `Query::tokens`, where page information `has_previous_page` and `has_next_page` got switched around.

## [0.1.21] - 2025-02-10

Database schema version: 2

### Added

- Add `delegator_count`, `delegated_stake`, `total_stake`, and `total_stake_percentage` to baker pool query.
- Add index over accounts that delegate stake to a given baker pool.
- Add `database_schema_version` and `api_supported_database_schema_version` to `versions` endpoint.
- Add database schema version 2 with index over blocks with no `cumulative_finalization_time`, to improve indexing performance.
- Implement `SearchResult::blocks` and add relevant index to database

### Changed

- Make the `Query::transaction_metrics` use fixed buckets making it consistent with behavior of the old .NET backend.
- Change the log level of when starting the preprocessing of a block into DEBUG instead of INFO.
- Query `Token::token_events` and `Query::tokens` now outputs the events in the order of newest->oldest, instead of oldest->newest.

### Fixed

- Fix button to display the schema decoding error at front-end by returning the error as an object.
- Fix typo in `versions` endpoint.
- Fix unit conversion for `avg_finalization_time` in `Query::block_metrics`.
- Issue for `Query::transaction_metrics` producing an internal error when query period is beyond the genesis block.
- Contract rejected event skips in the correct way.
- Fix issue where `ContractUpdated::message` attempted to parse empty messages, resulting in parsing error messages instead of `null`.
- Issue making `avgFinalizationTime` field of `Query::block_metrics` always return `null`.
- Next and previous page on contracts.
- Issue making `Query::block_metrics` included a bucket for a period in the future.
- Contract events order fixed

## [0.1.19] - 2025-01-30

Database schema version: 1

From before a CHANGELOG was tracked.<|MERGE_RESOLUTION|>--- conflicted
+++ resolved
@@ -21,12 +21,9 @@
 
 ### Added
 
-<<<<<<< HEAD
 - Add partial contract index search to the query `SearchResult::contracts`.
 - Add database migration 33 to add a column `index_text` to the `contracts` table. An index is added over that column to support partial contract index searches.
-=======
 - Introduce lock preventing multiple instances of `ccdscan-indexer` from indexing at the same time. The process will wait for the lock otherwise exit with an error. The wait duration defaults to 5 seconds and can be configured using `--database-indexer-lock-timeout` (env `CCDSCAN_INDEXER_CONFIG_DATABASE_INDEXER_LOCK_TIMEOUT`).
->>>>>>> daf9e630
 - Balance statistics api: added the deprecated `TotalAmounUnlocked` parameter for backwards compatability with comments that it will be removed in a future release. `TotalAmountUnlocked` is now the preferred parameter for this api.
 - Add `/playground` endpoint for `ccdscan-api` for access to GraphQL Playground IDE.
 - Add monitoring metric `api_rest_request_duration_seconds` tracking response status code and response duration time for requests for the public REST API.
