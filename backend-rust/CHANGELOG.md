--- conflicted
+++ resolved
@@ -28,12 +28,8 @@
 - Contract rejected event skips in the correct way.
 - Fix issue where `ContractUpdated::message` attempted to parse empty messages, resulting in parsing error messages instead of `null`.
 - Issue making `avgFinalizationTime` field of `Query::block_metrics` always return `null`.
-<<<<<<< HEAD
 - Next and previous page on contracts.
-=======
 - Issue making `Query::block_metrics` included a bucket for a period in the future.
->>>>>>> fc015193
-
 ## [0.1.19] - 2025-01-30
 
 Database schema version: 1
