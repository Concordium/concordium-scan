--- conflicted
+++ resolved
@@ -4,18 +4,13 @@
 
 ## [Unreleased]
 
-<<<<<<< HEAD
-### Added
-
-- Add more context to errors during indexing, providing better error messages for debugging.
-=======
 Database schema version: 11
 
 ### Added
 
+- Add more context to errors during indexing, providing better error messages for debugging.
 - Add database migration 11 adding columns to store the ranking of bakers.
 - Add query `BakerPool::rankingByTotalStake` which returns a ranking of the bakers by their lottery power. The ranking is re-computed for each payday block.
->>>>>>> 3ec30d11
 
 ## [0.1.32] - 2025-02-28
 
