--- conflicted
+++ resolved
@@ -6,26 +6,15 @@
 
 ### Changed
 
-<<<<<<< HEAD
-- Remove `LinkedContractsCollectionSegment::PageInfo`, `ModuleReferenceRejectEventsCollectionSegment::PageInfo`, `TokensCollectionSegment::PageInfo` and `ContractRejectEventsCollectionSegment::PageInfo` from API as these are never used by the frontend.
-=======
-- Remove PageInfo from module reference reject events
-- Remove PageInfo from module linked contracts events
-- Remove PageInfo from module linked events
->>>>>>> 9e46a808
+- Remove `LinkedContractsCollectionSegment::PageInfo`, `ModuleReferenceRejectEventsCollectionSegment::PageInfo`, `ModuleReferenceContractLinkEventsCollectionSegment::PageInfo`, `TokensCollectionSegment::PageInfo` and `ContractRejectEventsCollectionSegment::PageInfo` from API as these are never used by the frontend.
 
 ### Fixed
 
 - Revert the API breaking change of renaming `Versions::backend_versions` to `Versions::backend_version`.
 - Fix order of module reference reject events to DESC
-<<<<<<< HEAD
-- Fix order of chained contracts events to DESC
-- Fix API `Contract::tokens` and `Contract::contract_reject_events` only providing a single item for its first page.
-=======
 - Fix order of module linked contracts events to DESC
 - Fix order of module linked events to DESC
-
->>>>>>> 9e46a808
+- Fix API `Contract::tokens` and `Contract::contract_reject_events` only providing a single item for its first page.
 
 ## [0.1.21] - 2025-02-10
 
