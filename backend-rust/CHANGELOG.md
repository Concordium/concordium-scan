# Changelog

All notable changes to this project will be documented in this file.

## [Unreleased]

<<<<<<< HEAD
### Changed
- Remove PageInfo from module reference reject event

### Fixed

- Change ORDER of module reference reject event to DESC

## [0.1.21] - 2025-02-10
=======
### Fixed

- Revert the API breaking change of renaming `Versions::backend_versions` to `Versions::backend_version`.

## [0.1.21] - 2025-02-07
>>>>>>> 5d527370

Database schema version: 2

### Added

- Add `delegator_count`, `delegated_stake`, `total_stake`, and `total_stake_percentage` to baker pool query.
- Add index over accounts that delegate stake to a given baker pool.
- Add `database_schema_version` and `api_supported_database_schema_version` to `versions` endpoint.
- Add database schema version 2 with index over blocks with no `cumulative_finalization_time`, to improve indexing performance.
- Implement `SearchResult::blocks` and add relevant index to database

### Changed

- Make the `Query::transaction_metrics` use fixed buckets making it consistent with behavior of the old .NET backend.
- Change the log level of when starting the preprocessing of a block into DEBUG instead of INFO.
- Query `Token::token_events` and `Query::tokens` now outputs the events in the order of newest->oldest, instead of oldest->newest.

### Fixed

- Fix button to display the schema decoding error at front-end by returning the error as an object.
- Fix typo in `versions` endpoint.
- Fix unit conversion for `avg_finalization_time` in `Query::block_metrics`.
- Issue for `Query::transaction_metrics` producing an internal error when query period is beyond the genesis block.
- Contract rejected event skips in the correct way.
- Fix issue where `ContractUpdated::message` attempted to parse empty messages, resulting in parsing error messages instead of `null`.
- Issue making `avgFinalizationTime` field of `Query::block_metrics` always return `null`.
- Next and previous page on contracts.
- Issue making `Query::block_metrics` included a bucket for a period in the future.
- Contract events order fixed

## [0.1.19] - 2025-01-30

Database schema version: 1

From before a CHANGELOG was tracked.<|MERGE_RESOLUTION|>--- conflicted
+++ resolved
@@ -4,22 +4,14 @@
 
 ## [Unreleased]
 
-<<<<<<< HEAD
 ### Changed
+
 - Remove PageInfo from module reference reject event
 
 ### Fixed
 
 - Change ORDER of module reference reject event to DESC
-
-## [0.1.21] - 2025-02-10
-=======
-### Fixed
-
 - Revert the API breaking change of renaming `Versions::backend_versions` to `Versions::backend_version`.
-
-## [0.1.21] - 2025-02-07
->>>>>>> 5d527370
 
 Database schema version: 2
 
