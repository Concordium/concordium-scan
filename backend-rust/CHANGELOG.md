# Changelog

All notable changes to this project will be documented in this file.

## [Unreleased]

### Added

- Add `SearchResult::modules`.

### Fixed

- Optimise `Account::transactions` performance
- Fix potential issue on `accountMetrics` which occurred when a blocks containing account creation occurred on the exact same time as the borders of the buckets slots
- Fix query performance issues on `accountMetrics` when dataset becomes too large 
- Fix account statements performance issues where conditions was being used without indexes
- Fix account statements where when querying an address using the complete address and not the canonical address
- Fix account statements using DESC ordering per default instead of ASC
<<<<<<< HEAD
- Fix account rewards using DESC ordering per default instead of ASC
=======
>>>>>>> d65e0e9c

## [0.1.47]

### Fixed

- Fix issue where `ccdscan-api` GraphQL resolvers fail to load the config from the context.

## [0.1.46] - 2025-04-10

### Added

- Add `SearchResult::bakers` and `SearchResult::contracts`.
- Add query `Query::poolRewardMetricsForPassiveDelegation`.
- Add REST API `/rest/export/statement` for exporting account statements as CSV.
- Add REST API `rest/balance-statistics/latest` for querying total amount in the network, used by external parties.
- Add `ccdscan-api` option `--statement-timeout-secs` (env `CCDSCAN_API_DATABASE_STATEMENT_TIMEOUT_SECS`) for configuring a statement timeout the database connections and abort any statement that takes more than the specified amount of time. Defaults to 30 seconds.

### Fixed

- Reordered the primary key on the `reward_metrics` table from (account_index, block_slot_time) to (block_slot_time, account_index) to improve query performance.

## [0.1.45] - 2025-04-03

Database schema version: 27

### Fixed

- Fix pagination issue for `Query::bakers` when page bounds start and end with the same value for the selected sorting, it would include an overlap for the nested sorting (usually the validator ID).
- Fix double counting of rewards in `Query::poolRewardMetricsForBakerPool` when paydays are exactly on the edge of two buckets.

## [0.1.44] - 2025-04-02

Database schema version: 27

### Added

- Add query `Query::poolRewardMetricsForBakerPool`.

### Fixed

- Fixed issue when computing of `ActiveBakerState::delegated_stake_cap` where the order of operations were wrong, resulting in a cap of `0` for some validator pools.
- Add database migration 27 reindexing credential deployments to include the Credential Registration ID in the events and to update the fee cost to 0.
- Fix `Query::bakers` when sorted by block commission rate (both ascending and descending) to include bakers, which does not have a block commission for the current reward period.
- Add database migration 26 updating pool information for the ones missing.
  Since the baker/validator pool concept was introduced as part of Concordium protocol version 4, bakers/validators prior to this protocol version implicitly became pools and until now the indexer did not update the pool information for these.
- Add database migration 25 reindexing the stake for delegators to the passive pool.
  The stakes for these delegators got offset by a bug in migration 13, which did not update the passive delegators properly.
  This was fixed again in migration 22, but the passive delegators with restake_earnings enabled missed their increase in stake due to this.
- Fixed `PassiveDelegation::delegators` sorting and page information.
- Fix accidental breaking change due to typo in `BakerSort` variants `BAKER_APY30_DAYS_DESC` and `DELEGATOR_APY30_DAYS_DESC`.

## [0.1.43] - 2025-03-27

### Fixed

- Fix issue for database migration 23 where it failed when processing a transaction containing a rejected smart contract initialization.

## [0.1.42] - 2025-03-27

Database schema version: 24

### Added

- Add database migration 24 precomputing the APYs for each validator pool over 30 days and 7 days.
- Support for `Query::bakers` sorting options: validator APY and delegators APY.
- Add database migration 23 adding the `input_parameter` to `ContractInitializedEvents`.
- Expose the hex-encoded and schema-decoded input parameter of init functions via `ContractInitialized::message_as_hex` and `ContractInitialized::message` queries.

## [0.1.41] - 2025-03-26

Database schema version: 22

### Added

- `baker_id` to `AccountAddress` in transaction events.

### Fixed

- Fixed bug when setting `--log-level` causing some project logs to be filtered out, and filter dependencies to `info` level. This behavior can be overwritten using `RUST_LOG`.

## [0.1.40] - 2025-03-26

Database schema version: 22

### Fixed

- Rename `ValidatorScoreParametersChainUpdatePayload` to `ValidatorScoreParametersUpdate` for backwards compatibility on dotnet
- Fix the `AccountByAddress::transactionCount` query to return the number of transactions the account has been involved in or
  affected by. Expose the `AccountByAddress::nonce` query to return the account nonce.

## [0.1.39] - 2025-03-25

Database schema version: 22

### Added

- Add support for ChainUpdatePayload events.
- Add support for `TransferredWithSchedule::amountsSchedule`

### Fixed

- Add database migration 22 fixing some passive delegators that had no `delegated_restake_earnings` value set in the database.
- Change `Versions::backend_versions` to `Versions::backend_version`.
- When `effective_time` is zero then it translates into `Block::slot_time`.
- Split up migration 18 into several SQL transactions to avoid timeouts for long running migrations.
- Change CLI option `--log-level` to only apply for logs produced directly from this project, instead of including every dependency.

## [0.1.38] - 2025-03-21

Database schema version: 18

### Added

- Add query `SuspendedValidators::suspendedValidators`.
- Add query `SuspendedValidators::primedForSuspensionValidators`.
- Add database migration 18 adding table tracking baker pool and passive stake for every reward period.
- Add query `PassiveDelegation::apy` and `BakerPool::apy`.

## [0.1.37] - 2025-03-21

Database schema version: 17

### Added

- Add database migration 17 adding a table tracking reward metrics.
- Add database migration 16 adding a table tracking commission rates for passive delegation and adding an index to retrieve passive delegators efficiently from the accounts table.
- Add query `PassiveDelegation::delegators`, `PassiveDelegation::delegatorCount`,
`PassiveDelegation::commissionRates`, `PassiveDelegation::delegatedStake` and `PassiveDelegation::delegatedStakePercentage`.
- Add `Query::rewardMetrics` and `Query::rewardMetricsForAccount` which returns metrics on the total rewards and those for a given account respectively.

### Fixed

- Total count to the connection holding the events being emitted as part of the transaction query.

## [0.1.36] - 2025-03-17

Database schema version: 15

### Fixed

- Baker metrics to be using the same time interval for buckets and total values.

### Added

- Add database migration 15 adding a table tracking rewards paid to delegators, passive delegators, and baker accounts at past payday blocks and populate the table.
- Add query `PassiveDelegation::poolRewards` which returns the rewards paid to passive delegators at past payday blocks.
- Add query `BakerPool::poolRewards` which returns the rewards paid to delegators and the baker at past payday blocks.
- Support for `Query::bakers` sorting by block commission.

## [0.1.35] - 2025-03-14

Database schema version: 14

### Added

- Add baker metrics endpoints
- Gathering statistics about change in amount of bakers
- Migrate bakers statistics
- Indexing genesis block creates baker metrics

## [0.1.34] - 2025-03-13

Database schema version: 13

### Added

- Support `include_removed` flag for `Query::bakers` query.
- Add database migration 12 adding table tracking the removed bakers and populate the table.
- Indexer now maintains the removed bakers table.

### Fixed

- Fixed bug in indexer where removed delegators still had the restake earnings flag stored as false instead of NULL.
- Fixed bug in indexer where accumulated pool delegator count is updated after delegator is removed (only relevant for blocks prior to Protocol Version 7).
- Fixed bug in indexer where delegators which set their target to a removed pools did not get updated, now they are moved directly to the passive pool instead (only relevant for blocks prior to Protocol Version 7).
- Fixed bug in indexer where CIS-2 transfer events were never recorded when happening before any other token events (like a Mint). This is considered a bug in the token contract, but now the indexer still records these events.

## [0.1.33] - 2025-03-06

Database schema version: 11

### Fixed

- Return `None` as ranking instead of an internal error for non-baker accounts and bakers that just got added until the next payday.
- Fix underflow in `capital_bound` formula by saturating the value to 0.

### Added

- Add `Node::node_status` to retrieve the node status from a single node including additional data required
- Add `Baker::node_status` to retrieve the validator's node information.
- Add more context to errors during indexing, providing better error messages for debugging.
- Add database migration 11 adding columns to store the ranking of bakers.
- Add query `BakerPool::rankingByTotalStake` which returns a ranking of the bakers by their lottery power. The ranking is re-computed for each payday block.

## [0.1.32] - 2025-02-28

### Fixed

- Fix bug preventing the indexer from handling delegators targeting the passive pool.

## [0.1.31] - 2025-02-28

### Fixed

- Only update delegation target when baker/validator is not removed. This is only relevant for blocks in protocol versions prior to P7 as there it was still possible to target removed bakers/validators during the cooldown period.

## [0.1.30] - 2025-02-27

### Fixed

- Relaxing validation constraint on all database rows affecting bakers requiring a single row update prior to protocol version 7.

## [0.1.29] - 2025-02-26

### Fixed

- Relaxing validation constraint on database rows related to prepared bakers events when protocol 7.

## [0.1.28] - 2025-02-26

Database schema version: 10

### Fixed

- Make validation of rows changed to account tokens accept the zero rows modified

### Added

- Add database migration 10 to store the `leverage_bound` and the `capital_bound` values of the chain.
- Add query `BakerPool::delegatedStakeCap` that considers the leverage and capital bounds to report the delegate stake cap for baker pools.

## [0.1.27] - 2025-02-24

### Fixed

- Removal of duplication on affected accounts in transactions.
- Altering constraint in the database on the stacked amount in the pool to be allowing zero value.

## [0.1.26] - 2025-02-20

Database schema version: 8

### Changed

- Use canonical address instead of account address while referring to accounts.

### Added

- Add validation of the affected rows for most mutating queries in the indexer. This allow the indexer to fail faster for these unexpected conditions.
- Add query `Query::bakers` to the API, but without support for filtering removed bakers and sorting by APY and block commissions, this is to be added soon.
- Add database migration 7 adding accumulated pool state to bakers table, for faster filtering based on these values.
- Add query `BakerPool::delegators` which returns the delegators of a baker pool.
- Store canonical address as a column on the account.

### Fixed

- Add database migration 6 fixing invalid baker and delegator stake due to missing handling of restake earnings.
- Indexer now updates stake when restake earnings are enabled for bakers and delegators.
- Remove locked CCD metrics.
- Add database migration 5 fixing:
  - Invalid bakers caused by `DelegationEvent::RemoveBaker` event not being handled by the indexer until now.
  - Invalid delegator state, caused by validator/baker getting removed or changing status to 'ClosedForAll' without moving delegators to the passive pool.
  - Invalid account balance for account statements, where the change in amount got accounted twice.
- Fixed indexer missing handling of moving delegators as pool got removed or closed.
- Fixed indexer missing handling of event of baker switching directly to delegation.
- Fixed indexer account twice for the changed amount in account statements.

## [0.1.25] - 2025-02-14

Database schema version: 4

### Added

- Database migration to add the lottery power of each baker pool during the last payday period.
- Add query `BakerPool::lotteryPower` which returns the `lotteryPower` of the baker pool during the last payday period.
- Implement `SearchResult::transactions` and add relevant index to database

### Changed

- Query the `get_module_source` on the `LastFinal` block to improve performance.

## [0.1.24] - 2025-02-12

### Fixed

- Fix metrics where interval is being shown in greater units than strictly seconds.

## [0.1.23] - 2025-02-11

Database schema version: 3

### Added

- Add `payday_commission_rates` to the `Baker::state` query. These rates contain the `transaction`, `baking`, and `finalization` commissions payed out to a baker pool at payday.

### Fixed

- Fix API issue where `Query::block_metrics` computed summary of metrics period using the wrong starting point, causing metrics to be off some of the time.
- Fix API issue where `Query::block_metrics` computed summary of metrics period using blocks which had no finalization time set.
- Fix now on application side in `Query::block_metrics` to ensure data calculated on across different queries are the same.
- Query `Query::transactions` now outputs items in the order of newest->oldest, instead of oldest->newest.

## [0.1.22] - 2025-02-11

### Added

- Add `--node-request-rate-limit <limit-per-second>` and `--node-request-concurrency-limit <limit>` options to `ccdscan-indexer` allowing the operator to limit the load on the node.

### Changed

- Remove `LinkedContractsCollectionSegment::PageInfo`, `ModuleReferenceRejectEventsCollectionSegment::PageInfo`, `ModuleReferenceContractLinkEventsCollectionSegment::PageInfo`, `TokensCollectionSegment::PageInfo` and `ContractRejectEventsCollectionSegment::PageInfo` from API as these are never used by the frontend.

### Fixed

- Revert the API breaking change of renaming `Versions::backend_versions` to `Versions::backend_version`.
- Fix order of module reference reject events to DESC.
- Fix order of module linked contracts events to DESC.
- Fix order of module linked events to DESC.
- Fix issue in API `Query::blocks`, where providing `before` or `after` did not consider the blocks to be descending block height order.
- Fix API `Contract::tokens` and `Contract::contract_reject_events` only providing a single item for its first page.
- Fix issue in API `Query::tokens`, where page information `has_previous_page` and `has_next_page` got switched around.

## [0.1.21] - 2025-02-10

Database schema version: 2

### Added

- Add `delegator_count`, `delegated_stake`, `total_stake`, and `total_stake_percentage` to baker pool query.
- Add index over accounts that delegate stake to a given baker pool.
- Add `database_schema_version` and `api_supported_database_schema_version` to `versions` endpoint.
- Add database schema version 2 with index over blocks with no `cumulative_finalization_time`, to improve indexing performance.
- Implement `SearchResult::blocks` and add relevant index to database

### Changed

- Make the `Query::transaction_metrics` use fixed buckets making it consistent with behavior of the old .NET backend.
- Change the log level of when starting the preprocessing of a block into DEBUG instead of INFO.
- Query `Token::token_events` and `Query::tokens` now outputs the events in the order of newest->oldest, instead of oldest->newest.

### Fixed

- Fix button to display the schema decoding error at front-end by returning the error as an object.
- Fix typo in `versions` endpoint.
- Fix unit conversion for `avg_finalization_time` in `Query::block_metrics`.
- Issue for `Query::transaction_metrics` producing an internal error when query period is beyond the genesis block.
- Contract rejected event skips in the correct way.
- Fix issue where `ContractUpdated::message` attempted to parse empty messages, resulting in parsing error messages instead of `null`.
- Issue making `avgFinalizationTime` field of `Query::block_metrics` always return `null`.
- Next and previous page on contracts.
- Issue making `Query::block_metrics` included a bucket for a period in the future.
- Contract events order fixed

## [0.1.19] - 2025-01-30

Database schema version: 1

From before a CHANGELOG was tracked.<|MERGE_RESOLUTION|>--- conflicted
+++ resolved
@@ -16,10 +16,7 @@
 - Fix account statements performance issues where conditions was being used without indexes
 - Fix account statements where when querying an address using the complete address and not the canonical address
 - Fix account statements using DESC ordering per default instead of ASC
-<<<<<<< HEAD
 - Fix account rewards using DESC ordering per default instead of ASC
-=======
->>>>>>> d65e0e9c
 
 ## [0.1.47]
 
