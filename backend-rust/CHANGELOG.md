--- conflicted
+++ resolved
@@ -11,11 +11,8 @@
 - Fix query performance issues on `accountMetrics` when dataset becomes too large 
 - Fix account statements performance issues where conditions was being used without indexes
 - Fix account statements where when querying an address using the complete address and not the canonical address
-<<<<<<< HEAD
-- Fix account rewards ordering from default ASC to DESC
-=======
 - Fix account statements using DESC ordering per default instead of ASC
->>>>>>> 097981c2
+- Fix account rewards using DESC ordering per default instead of ASC
 
 ## [0.1.47]
 
