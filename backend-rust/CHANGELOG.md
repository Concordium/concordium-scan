--- conflicted
+++ resolved
@@ -7,13 +7,9 @@
 ### Fixed
 
 - Optimise `Account::transactions` performance
-<<<<<<< HEAD
 - Fix potential issue on `accountMetrics`
 - Fix query performance issues on `accountMetrics` when dataset becomes too large 
-- Fix potential issue on `accountMetrics` where accounts metrics was invalid if blocks containing account creation occurred on the exact same time as the borders of the buckets slots
-=======
 - Fix potential issue on `accountMetrics` which occurred when a blocks containing account creation occurred on the exact same time as the borders of the buckets slots
->>>>>>> c3248b04
 
 ## [0.1.47]
 
