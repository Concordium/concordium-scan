# Changelog

All notable changes to this project will be documented in this file.

## [Unreleased]

<<<<<<< HEAD
## [0.1.25] - 2025-02-14

### Fixed

- Remove locked CCD metrics
=======
Database schema version: 5

### Fixed

- Add database migration fixing:
  - Invalid bakers caused by `DelegationEvent::RemoveBaker` event not being handled by the indexer until now.
  - Invalid delegator state, caused by validator/baker getting removed or changing status to 'ClosedForAll' without moving delegators to the passive pool.
- Fixed indexer missing handling of moving delegators as pool got removed or closed.
- Fixed indexer missing handling of event of baker switching directly to delegation.

## [0.1.25] - 2025-02-14

Database schema version: 4

### Added

- Database migration to add the lottery power of each baker pool during the last payday period.
- Add Query `Query::Baker::state::pool::lotteryPower` which returns the `lotteryPower` of the baker pool during the last payday period.

### Changed

- Query the `get_module_source` on the `LastFinal` block to improve performance.
>>>>>>> 64bc1d03

## [0.1.24] - 2025-02-12

### Fixed

- Fix metrics where interval is being shown in greater units than strictly seconds

## [0.1.23] - 2025-02-11

Database schema version: 3

### Added

- Add `payday_commission_rates` to the `Baker::state` query. These rates contain the `transaction`, `baking`, and `finalization` commissions payed out to a baker pool at payday.

### Fixed

- Fix API issue where `Query::block_metrics` computed summary of metrics period using the wrong starting point, causing metrics to be off some of the time.
- Fix API issue where `Query::block_metrics` computed summary of metrics period using blocks which had no finalization time set.
- Fix now on application side in `Query::block_metrics` to ensure data calculated on across different queries are the same.
- Query `Query::transactions` now outputs items in the order of newest->oldest, instead of oldest->newest.

## [0.1.22] - 2025-02-11

### Added

- Add `--node-request-rate-limit <limit-per-second>` and `--node-request-concurrency-limit <limit>` options to `ccdscan-indexer` allowing the operator to limit the load on the node.

### Changed

- Remove `LinkedContractsCollectionSegment::PageInfo`, `ModuleReferenceRejectEventsCollectionSegment::PageInfo`, `ModuleReferenceContractLinkEventsCollectionSegment::PageInfo`, `TokensCollectionSegment::PageInfo` and `ContractRejectEventsCollectionSegment::PageInfo` from API as these are never used by the frontend.

### Fixed

- Revert the API breaking change of renaming `Versions::backend_versions` to `Versions::backend_version`.
- Fix order of module reference reject events to DESC.
- Fix order of module linked contracts events to DESC.
- Fix order of module linked events to DESC.
- Fix issue in API `Query::blocks`, where providing `before` or `after` did not consider the blocks to be descending block height order.
- Fix API `Contract::tokens` and `Contract::contract_reject_events` only providing a single item for its first page.
- Fix issue in API `Query::tokens`, where page information `has_previous_page` and `has_next_page` got switched around.

## [0.1.21] - 2025-02-10

Database schema version: 2

### Added

- Add `delegator_count`, `delegated_stake`, `total_stake`, and `total_stake_percentage` to baker pool query.
- Add index over accounts that delegate stake to a given baker pool.
- Add `database_schema_version` and `api_supported_database_schema_version` to `versions` endpoint.
- Add database schema version 2 with index over blocks with no `cumulative_finalization_time`, to improve indexing performance.
- Implement `SearchResult::blocks` and add relevant index to database

### Changed

- Make the `Query::transaction_metrics` use fixed buckets making it consistent with behavior of the old .NET backend.
- Change the log level of when starting the preprocessing of a block into DEBUG instead of INFO.
- Query `Token::token_events` and `Query::tokens` now outputs the events in the order of newest->oldest, instead of oldest->newest.

### Fixed

- Fix button to display the schema decoding error at front-end by returning the error as an object.
- Fix typo in `versions` endpoint.
- Fix unit conversion for `avg_finalization_time` in `Query::block_metrics`.
- Issue for `Query::transaction_metrics` producing an internal error when query period is beyond the genesis block.
- Contract rejected event skips in the correct way.
- Fix issue where `ContractUpdated::message` attempted to parse empty messages, resulting in parsing error messages instead of `null`.
- Issue making `avgFinalizationTime` field of `Query::block_metrics` always return `null`.
- Next and previous page on contracts.
- Issue making `Query::block_metrics` included a bucket for a period in the future.
- Contract events order fixed

## [0.1.19] - 2025-01-30

Database schema version: 1

From before a CHANGELOG was tracked.<|MERGE_RESOLUTION|>--- conflicted
+++ resolved
@@ -4,13 +4,12 @@
 
 ## [Unreleased]
 
-<<<<<<< HEAD
-## [0.1.25] - 2025-02-14
-
 ### Fixed
 
 - Remove locked CCD metrics
-=======
+
+## [0.1.25] - 2025-02-14
+
 Database schema version: 5
 
 ### Fixed
@@ -33,7 +32,6 @@
 ### Changed
 
 - Query the `get_module_source` on the `LastFinal` block to improve performance.
->>>>>>> 64bc1d03
 
 ## [0.1.24] - 2025-02-12
 
