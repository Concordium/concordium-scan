--- conflicted
+++ resolved
@@ -30,11 +30,9 @@
 
 ### Changed
 
-<<<<<<< HEAD
+
 - Passing `--schema-out <file>` option to the `ccdscan-api` binary no longer requires any other options such as the database URL to be set.
-=======
 - Hide internal errors from the `ccdscan-api` GraphQL API response and produced an ERROR level log message instead.
->>>>>>> 1d4e3eba
 - The `ccdscan-indexer` binary no longer uses a database pool, reducing the overhead and number of connections to the database.
 - A dummy server for plt support and which new queries are now exposed at the backend (Will be removed later).
 
