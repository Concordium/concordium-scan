--- conflicted
+++ resolved
@@ -7,12 +7,9 @@
 ### Fixed
 
 - Optimise `Account::transactions` performance
-<<<<<<< HEAD
 - Fix potential issue on `accountMetrics`
 - Fix query performance issues on `accountMetrics` when dataset becomes too large 
-=======
 - Fix potential issue on `accountMetrics` where accounts metrics was invalid if blocks containing account creation occurred on the exact same time as the borders of the buckets slots
->>>>>>> 21f38af8
 
 ## [0.1.47]
 
