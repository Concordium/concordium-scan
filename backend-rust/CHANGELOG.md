--- conflicted
+++ resolved
@@ -14,14 +14,9 @@
 
 - Revert the API breaking change of renaming `Versions::backend_versions` to `Versions::backend_version`.
 - Fix order of module reference reject events to DESC
-<<<<<<< HEAD
-- Fix order of chained contracts events to DESC
-- Fix issue in API `Query::blocks`, where providing `before` or `after` did not consider the blocks to be descending block height order.
-=======
 - Fix order of module linked contracts events to DESC
 - Fix order of module linked events to DESC
-
->>>>>>> 9e46a808
+- Fix issue in API `Query::blocks`, where providing `before` or `after` did not consider the blocks to be descending block height order.
 
 ## [0.1.21] - 2025-02-10
 
