--- conflicted
+++ resolved
@@ -2,19 +2,20 @@
 
 All notable changes to this project will be documented in this file.
 
-## [0.1.25] - 2025-02-14
-
 ## [Unreleased]
 
-Database schema version: 4
+Database schema version: 5
 
-<<<<<<< HEAD
 ### Fixed
 
 - Add database migration fixing invalid delegator state, caused by validator/baker getting removed or changing status to 'ClosedForAll' without moving delegators to the passive pool.
 - Fixed indexer missing handling of moving delegators as pool got removed or closed.
 - Fixed indexer missing handling of event of baker switching directly to delegation.
-=======
+
+## [0.1.25] - 2025-02-14
+
+Database schema version: 4
+
 ### Added
 
 - Database migration to add the lottery power of each baker pool during the last payday period.
@@ -23,7 +24,6 @@
 ### Changed
 
 - Query the `get_module_source` on the `LastFinal` block to improve performance.
->>>>>>> 65326d80
 
 ## [0.1.24] - 2025-02-12
 
