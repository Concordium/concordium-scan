--- conflicted
+++ resolved
@@ -4,17 +4,19 @@
 
 ## [Unreleased]
 
-<<<<<<< HEAD
-=======
+Database schema version: 18
+
+### Added
+
+- Add database migration 18 adding table tracking baker pool and passive stake for every reward period.
+- Add query `PassiveDelegation::apy` and `BakerPool::apy`.
+
 ## [0.1.37] - 2025-03-21
 
->>>>>>> 033d1fd9
 Database schema version: 17
 
 ### Added
 
-- Add database migration 17 adding table tracking baker pool and passive stake for every reward period.
-- Add query `PassiveDelegation::apy` and `BakerPool::apy`.
 - Add database migration 16 adding a table tracking commission rates for passive delegation and adding an index to retrieve passive delegators efficiently from the accounts table.
 - Add query `PassiveDelegation::delegators`, `PassiveDelegation::delegatorCount`,
 `PassiveDelegation::commissionRates`, `PassiveDelegation::delegatedStake` and `PassiveDelegation::delegatedStakePercentage`.
