--- conflicted
+++ resolved
@@ -4,17 +4,15 @@
 
 ## [Unreleased]
 
-<<<<<<< HEAD
 Database schema version: 19
 
 ### Added
 
 - Add support for ChainUpdatePayload events.
-=======
+
 ### Fixed
 
 - Change `Versions::backend_versions` to `Versions::backend_version`.
->>>>>>> ec1cfa6f
 
 ## [0.1.38] - 2025-03-21
 
