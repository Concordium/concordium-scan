CREATE TYPE account_transaction_type AS ENUM (
    'InitializeSmartContractInstance',
    'UpdateSmartContractInstance',
    'SimpleTransfer',
    'EncryptedTransfer',
    'SimpleTransferWithMemo',
    'EncryptedTransferWithMemo',
    'TransferWithScheduleWithMemo',
    'DeployModule',
    'AddBaker',
    'RemoveBaker',
    'UpdateBakerStake',
    'UpdateBakerRestakeEarnings',
    'UpdateBakerKeys',
    'UpdateCredentialKeys',
    'TransferToEncrypted',
    'TransferToPublic',
    'TransferWithSchedule',
    'UpdateCredentials',
    'RegisterData',
    'ConfigureBaker',
    'ConfigureDelegation'
);

CREATE TYPE credential_deployment_transaction_type AS ENUM (
    'Initial',
    'Normal'
);

CREATE TYPE update_transaction_type AS ENUM (
    'UpdateProtocol',
    'UpdateElectionDifficulty',
    'UpdateEuroPerEnergy',
    'UpdateMicroGtuPerEuro',
    'UpdateFoundationAccount',
    'UpdateMintDistribution',
    'UpdateTransactionFeeDistribution',
    'UpdateGasRewards',
    'UpdateBakerStakeThreshold',
    'UpdateAddAnonymityRevoker',
    'UpdateAddIdentityProvider',
    'UpdateRootKeys',
    'UpdateLevel1Keys',
    'UpdateLevel2Keys',
    'UpdatePoolParameters',
    'UpdateCooldownParameters',
    'UpdateTimeParameters',
    'MintDistributionCpv1Update',
    'GasRewardsCpv2Update',
    'TimeoutParametersUpdate',
    'MinBlockTimeUpdate',
    'BlockEnergyLimitUpdate',
    'FinalizationCommitteeParametersUpdate'
);

CREATE TYPE transaction_type AS ENUM (
    'Account',
    'CredentialDeployment',
    'Update'
);

CREATE TYPE pool_open_status AS ENUM (
    'OpenForAll',
    'ClosedForNew',
    'ClosedForAll'
);

<<<<<<< HEAD
CREATE TYPE account_statement_entry_type AS ENUM (
    'TransferIn',
    'TransferOut',
    'AmountDecrypted',
    'AmountEncrypted',
    'TransactionFee',
    'FinalizationReward',
    'FoundationReward',
    'BakerReward',
    'TransactionFeeReward'
);

CREATE TYPE account_statement_reward_type AS ENUM (
    'FinalizationReward',
    'FoundationReward',
    'BakerReward',
    'TransactionFeeReward'
=======
CREATE TYPE module_reference_contract_link_action AS ENUM (
    'Added',
    'Removed'
>>>>>>> e8e30cc5
);

-- Every block on chain.
CREATE TABLE blocks(
    -- The absolute height of the block.
    height
        BIGINT
        PRIMARY KEY,
    -- Block hash encoded using HEX.
    hash
        CHAR(64)
        UNIQUE
        NOT NULL,
    -- Timestamp for when the block was baked.
    slot_time
        TIMESTAMPTZ
        NOT NULL,
    -- Milliseconds between the slot_time of this block and the block below (height - 1).
    -- For the genesis block it will be 0.
    block_time
        INTEGER
        NOT NULL,
    -- Milliseconds between the slot_time of this block and the first block above where this was
    -- recorded as finalized.
    -- This is NULL until the indexer have processed the block marking this a finalized.
    finalization_time
        INTEGER,
    -- Block where this block was first recorded as finalized.
    -- This is NULL until the indexer have processed the block marking this a finalized.
    finalized_by
        BIGINT
        REFERENCES blocks(height),
    -- Index of the account which baked the block.
    -- For non-genesis blocks this should always be defined.
    -- Foreign key constraint added later, since account table is not defined yet.
    baker_id
        BIGINT,
    -- The total amount of CCD in existence at the time of this block was created in micro CCD.
    total_amount
        BIGINT
        NOT NULL,
    -- The total staked amount of CCD at the time of this block was created in micro CCD.
    total_staked
        BIGINT
        NOT NULL,
    -- Number of transactions in all blocks up to and including this one.
    -- This is a denormalized value used to quickly calculate transaction counts
    -- without having to scan through the transactions table.
    cumulative_num_txs
        BIGINT
        NOT NULL
        CONSTRAINT cumulative_num_txs_non_negative CHECK (0 <= cumulative_num_txs)
);

-- Important for quickly filtering blocks by slot time, such as is done in the transactions metrics query.
CREATE INDEX blocks_slot_time_idx ON blocks (slot_time);

-- Every transaction on chain.
CREATE TABLE transactions(
    -- Global index of the transaction.
    index
        BIGINT
        PRIMARY KEY,
    -- Absolute height of the block containing the transaction.
    block_height
        BIGINT
        REFERENCES blocks(height)
        NOT NULL,
    -- Transaction hash encoded using HEX.
    hash
        CHAR(64)
        UNIQUE
        NOT NULL,
    -- The cost of the transaction in terms of CCD.
    ccd_cost
        BIGINT
        NOT NULL,
    -- The energy cost of the transaction.
    energy_cost
        BIGINT
        NOT NULL,
    -- The account used for sending of the transaction.
    -- NULL for chain update and account creation transactions.
    -- Foreign key constraint added later, since account table is not defined yet.
    sender
        BIGINT,
    -- The type of transaction.
    type
        transaction_type
        NOT NULL,
    -- NULL if the transaction type is not an account transaction or an account transaction which
    -- got rejected due to deserialization failure.
    type_account
        account_transaction_type,
    -- NULL if the transaction type is not credential deployment.
    type_credential_deployment
        credential_deployment_transaction_type,
    -- NULL if the transaction type is not update.
    type_update
        update_transaction_type,
    -- Whether the transaction was accepted or rejected.
    success
        BOOLEAN
        NOT NULL,
    -- Transaction details. Events if success is true.
    events
        JSONB,
    -- Transaction details. Reject reason if success is false.
    reject
        JSONB
);

-- Every account on chain.
CREATE TABLE accounts(
    -- Index of the account.
    index
        BIGINT
        PRIMARY KEY,
    -- Account address bytes encoded using base58check.
    address
        CHAR(50)
        UNIQUE
        NOT NULL,
    -- Index of the transaction creating this account.
    -- Only NULL for genesis accounts
    transaction_index
        BIGINT
        REFERENCES transactions,
    -- The total balance of this account in micro CCD.
    -- TODO: Actually populate this in the indexer.
    amount
        BIGINT
        NOT NULL
        DEFAULT 0,
    -- The total number of transactions this account has been involved in or affected by.
    -- This is a denormalized value that should correspond to a count over the affected_accounts table,
    -- but we don't want to scan that table every time to calculate this.
    num_txs
        BIGINT
        NOT NULL
        -- Starting at 1 to count the transaction that made the account.
        DEFAULT 1,
    -- The total delegated stake of this account in micro CCD.
    delegated_stake
        BIGINT
        NOT NULL
        DEFAULT 0,
    -- Whether we are re-staking earnings. Null means we are not using delegation.
    delegated_restake_earnings
        BOOLEAN
        NULL,
    -- Target id of the baker When this is null it means that we are using passive delegation.
    delegated_target_baker_id
        BIGINT
        NULL
);

-- These are important for the sorting options on the accounts query.
CREATE INDEX accounts_amount_idx ON accounts (amount);
CREATE INDEX accounts_delegated_stake_idx ON accounts (delegated_stake);
CREATE INDEX accounts_num_txs_idx ON accounts (num_txs);
CREATE INDEX accounts_address_index ON accounts (address);

-- Add foreign key constraint now that the account table is created.
ALTER TABLE transactions
    ADD CONSTRAINT fk_transaction_sender
    FOREIGN KEY (sender)
    REFERENCES accounts;

-- Add foreign key constraint now that the account table is created.
ALTER TABLE blocks
    ADD CONSTRAINT fk_block_baker_id
    FOREIGN KEY (baker_id)
    REFERENCES accounts;

-- All the accounts that are affected by transactions are logged in this table.
-- This is used to decide which transactions to display under an account.
CREATE TABLE affected_accounts (
    -- The transaction in question.
    transaction_index
        BIGINT
        NOT NULL
        REFERENCES transactions,
    -- An account affected by this transaction.
    account_index
        BIGINT
        NOT NULL
        REFERENCES accounts,

    -- A transaction can only affect an account once.
    PRIMARY KEY (transaction_index, account_index)
);

-- Current active bakers
CREATE TABLE bakers(
    -- Baker/validator ID, corresponding to the account index.
    id
        BIGINT
        PRIMARY KEY
        REFERENCES accounts,
    -- Amount staked at present.
    staked
        BIGINT
        NOT NULL,
    -- Flag indicating whether rewards paid to the baker are automatically restaked.
    restake_earnings
        BOOLEAN
        NOT NULL,
    -- Delegation open status of this pool.
    -- This was introduced as part of P4.
    open_status
        pool_open_status,
    -- URL for pool metadata.
    -- This was introduced as part of P4.
    metadata_url
        VARCHAR(2048), -- The official max length is 2048 bytes, this however is a limit in characters.
    -- Fraction of transaction rewards charged by the pool owner.
    -- Stored as a fraction of an amount with a precision of `1/100_000`.
    transaction_commission
        BIGINT,
    -- Fraction of baking rewards charged by the pool owner.
    -- Stored as a fraction of an amount with a precision of `1/100_000`.
    baking_commission
        BIGINT,
    -- Fraction of finalization rewards charged by the pool owner.
    -- Stored as a fraction of an amount with a precision of `1/100_000`.
    finalization_commission
        BIGINT
);

-- Every module on chain.
CREATE TABLE smart_contract_modules(
    -- Module reference of the module.
    module_reference
        CHAR(64)
        UNIQUE
        PRIMARY KEY,
    -- Index of the transaction deploying the module.
    transaction_index
        BIGINT
        NOT NULL
        REFERENCES transactions,
    -- Embedded schema in the module if present.
    schema BYTEA
);

-- Indexing of rejected transactions for a deployed smart contract module, such as redeploying a
-- module or a failed initialization.
CREATE TABLE rejected_smart_contract_module_transactions (
    -- Gapless incrementing index for each module reference, used for efficiently skipping in the
    -- query for this collection.
    index
        BIGINT
        NOT NULL,
    -- The transaction in question.
    transaction_index
        BIGINT
        NOT NULL
        REFERENCES transactions,
    -- A smart contract module affected by this transaction.
    module_reference
        CHAR(64)
        NOT NULL
        REFERENCES smart_contract_modules,
    PRIMARY KEY (module_reference, index)
);

-- Every contract instance on chain.
CREATE TABLE contracts(
    -- Index of the contract.
    index
        BIGINT
        NOT NULL,
    -- Sub index of the contract.
    sub_index
        BIGINT
        NOT NULL,
    -- Note: It might be better to use `module_reference_index` which would save storage space but would require more work in inserting/querying by the indexer.
    -- Module reference of the module.
    module_reference
        CHAR(64)
        NOT NULL,
    -- The contract name.
    name
        VARCHAR(100)
        NOT NULL,
    -- The total balance of the contract in micro CCD.
    amount
        BIGINT
        NOT NULL,
    -- The index of the transaction initializing the contract.
    transaction_index
        BIGINT
        NOT NULL
        REFERENCES transactions,

    -- Make the contract index and subindex the primary key.
    PRIMARY KEY (index, sub_index)
);

-- Every successful event associated to a contract.
CREATE TABLE contract_events (
    -- An index/id for this event (row number).
    index
        BIGINT GENERATED ALWAYS AS IDENTITY
        PRIMARY KEY,
    -- Transaction index including the event.
    transaction_index
        BIGINT
        NOT NULL,
    -- Trace element index of the event traces from above transaction.
    trace_element_index
        BIGINT
        NOT NULL,
    -- The absolute block height of the block that includes the event.
    block_height
        BIGINT
        NOT NULL,
    -- Contract index that the event is associated with.
    contract_index
        BIGINT
        NOT NULL,
    -- Contract subindex that the event is associated with.
    contract_sub_index
        BIGINT
        NOT NULL,
    -- Every time an event is associated with a contract, this index is incremented for that contract.
    -- This value is used to quickly filter/sort events by the order they were emitted by a contract.
    event_index_per_contract
        BIGINT
        NOT NULL
);

-- Important for quickly filtering/sorting events by the order they were emitted by a contract.
CREATE INDEX event_index_per_contract_idx ON contract_events (event_index_per_contract);

-- Important for quickly filtering contract events by a specific contract.
CREATE INDEX contract_events_idx ON contract_events (contract_index, contract_sub_index);

-- Indexing of transactions linking smart contract modules to a smart contract instance.
-- Such as init contract or contract upgrades.
CREATE TABLE link_smart_contract_module_transactions (
    -- Gapless incrementing index for each module reference, used for efficiently skipping in the
    -- query for this collection.
    index
        BIGINT
        NOT NULL,
    -- The transaction in question.
    transaction_index
        BIGINT
        NOT NULL
        REFERENCES transactions,
    -- A smart contract module affected by this transaction.
    module_reference
        CHAR(64)
        NOT NULL
        REFERENCES smart_contract_modules,
    -- Contract index that the event is associated with.
    contract_index
        BIGINT
        NOT NULL,
    -- Contract subindex that the event is associated with.
    contract_sub_index
        BIGINT
        NOT NULL,
    -- Whether the relevant smart contract instance is linking or unlinking from the module
    -- reference.
    link_action
        module_reference_contract_link_action
        NOT NULL,
    PRIMARY KEY (module_reference, index),
    FOREIGN KEY (contract_index, contract_sub_index) REFERENCES contracts(index, sub_index)
);

-- Every scheduled release on chain.
CREATE TABLE scheduled_releases (
    -- An index/id for this scheduled release (row number).
    index
        BIGINT GENERATED ALWAYS AS IDENTITY
        PRIMARY KEY,
    -- The index of the transaction creating the scheduled transfer.
    transaction_index
        BIGINT
        NOT NULL
        REFERENCES transactions,
    -- The account receiving the scheduled transfer.
    account_index
        BIGINT
        NOT NULL
        REFERENCES accounts,
    -- The scheduled release time.
    release_time
        TIMESTAMPTZ
        NOT NULL,
    -- The amount locked in the scheduled release.
    amount
        BIGINT
        NOT NULL
);

-- We typically want to find all scheduled releases for a specific account after a specific time.
-- This index is useful for that.
CREATE INDEX scheduled_releases_idx ON scheduled_releases (account_index, release_time);

CREATE OR REPLACE FUNCTION block_added_notify_trigger_function() RETURNS trigger AS $trigger$
DECLARE
  rec blocks;
  payload TEXT;
BEGIN
  CASE TG_OP
       WHEN 'INSERT' THEN
            payload := NEW.height;
            PERFORM pg_notify('block_added', payload);
       ELSE NULL;
  END CASE;
  RETURN NEW;
END;
$trigger$ LANGUAGE plpgsql;

CREATE TRIGGER block_added_notify_trigger AFTER INSERT
ON blocks
FOR EACH ROW EXECUTE PROCEDURE block_added_notify_trigger_function();

CREATE OR REPLACE FUNCTION account_updated_notify_trigger_function() RETURNS trigger AS $trigger$
DECLARE
  rec affected_accounts;
  lookup_result TEXT;
BEGIN
  CASE TG_OP
       WHEN 'INSERT' THEN
            -- Lookup the account address associated with the account index.
            SELECT address
            INTO lookup_result
            FROM accounts
            WHERE index = NEW.account_index;

            -- Include the lookup result in the payload
            PERFORM pg_notify('account_updated', lookup_result);
       ELSE NULL;
  END CASE;
  RETURN NEW;
END;
$trigger$ LANGUAGE plpgsql;

CREATE TRIGGER account_updated_notify_trigger AFTER INSERT
ON affected_accounts
FOR EACH ROW EXECUTE PROCEDURE account_updated_notify_trigger_function();

CREATE TABLE account_statements (
    id              BIGINT                              GENERATED ALWAYS AS IDENTITY PRIMARY KEY,
    account_id      BIGINT REFERENCES accounts(index)   NOT NULL,
    timestamp       TIMESTAMPTZ                         NOT NULL,
    entry_type      account_statement_entry_type        NOT NULL,
    amount          BIGINT                              NOT NULL,
    account_balance BIGINT                              NOT NULL,
    block_height    BIGINT REFERENCES blocks(height)    NOT NULL
);

CREATE INDEX account_statements_entry_type_idx ON account_statements (entry_type);

CREATE VIEW account_rewards AS
SELECT id, account_id, timestamp, entry_type::TEXT::account_statement_reward_type AS reward_type, amount, block_height
FROM account_statements
WHERE entry_type::TEXT IN (SELECT unnest(enum_range(NULL::account_statement_reward_type))::TEXT);<|MERGE_RESOLUTION|>--- conflicted
+++ resolved
@@ -65,7 +65,6 @@
     'ClosedForAll'
 );
 
-<<<<<<< HEAD
 CREATE TYPE account_statement_entry_type AS ENUM (
     'TransferIn',
     'TransferOut',
@@ -83,11 +82,11 @@
     'FoundationReward',
     'BakerReward',
     'TransactionFeeReward'
-=======
+);
+
 CREATE TYPE module_reference_contract_link_action AS ENUM (
     'Added',
     'Removed'
->>>>>>> e8e30cc5
 );
 
 -- Every block on chain.
