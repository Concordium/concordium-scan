--- conflicted
+++ resolved
@@ -2,11 +2,7 @@
 
 on:
   pull_request:
-<<<<<<< HEAD
-    branches: [ main, 'cbw-1248/implementation-smart-contract-aggregate', 'cbw-1249/add-observability' ]
-=======
     branches: [ main ]
->>>>>>> de8e391b
 
 jobs:
   build:
