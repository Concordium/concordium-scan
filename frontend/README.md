--- conflicted
+++ resolved
@@ -156,11 +156,6 @@
 
 We are using [GraphQL Code Generator](https://www.graphql-code-generator.com/) to generate types from our GraphQL schema. Whenever there is a change in the schema, you can run the below commands which will generate a new set of types in `types/generated.ts` file. You should not edit this file manually, as the codegen will simply overwrite changes.
 
-<<<<<<< HEAD
-#### New backend:
-
-=======
->>>>>>> ced4b300
 - Navigate into the `backend-rust` folder and run:
 
 ```
