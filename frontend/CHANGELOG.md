--- conflicted
+++ resolved
@@ -4,15 +4,11 @@
 
 ## [Unreleased]
 
-<<<<<<< HEAD
 ## [1.7.13] - 2025-04-11
 
 ### Added
 - Added environment config `enablePltFeatures` to control stable coin menu display.
 
-
-=======
->>>>>>> 97500fec
 ## [1.7.12] - 2025-04-10
 
 ### Fixed
@@ -25,10 +21,6 @@
 
 - `useRewardMetrics` to be using legacy endpoint
 
-<<<<<<< HEAD
-
-=======
->>>>>>> 97500fec
 ## [1.7.10] - 2025-04-02
 
 ### Fixed
