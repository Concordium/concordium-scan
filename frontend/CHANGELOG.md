# Changelog

All notable changes to this project will be documented in this file.

## Unreleased 

### Fixed

<<<<<<< HEAD
-  Fix bug when 7-day analytics charts on plt specific page do not load data properly on the first load.
=======
- Fixed the percentage for all total staked CCD in the validator details sidebar.
>>>>>>> a0f52f28

## [1.7.27] - 2025-10-30

### Added

- Enabled plt search functionality in the ui to show the search results for plt tokens.

### Fixed

- Fixed totals supply discrepancy between actual data and ccdscan data on plt overview page.

- Fixed plt dashboard now displays total `10` plt sorted by current supply.

## [1.7.26] - 2025-09-16

### Fixed

- Fixed overview page plt total supply chart to display up to 3 decimal places.

## [1.7.25] - 2025-09-10

### Added

- Added token holder distribution chart to specific plt dashboards.

### Fixed

- Fixed per plt page navigation to open in the same tab.
- Fixed issue with footer links not redirecting to proper telegram channel.
- fix validator `APY` section  `APY` figures were all overlapping resulting in them becoming unreadable.
- PLT overview page supply chart tooltip convert token symbol to token name.
- Change the `Transaction` to `Activities` on the overview page of PLT and the per PLT page.
- Fixed plt transfer memo was not visible.

## [1.7.24] - 2025-08-29

### Fixed

- fix build failure due to the bigint literal in es2019

## [1.7.23] - 2025-08-26

### Fixed

- Fixed transaction event details for `TokenUpdate` not displaying decimal places properly.
- Fixed tooltip label formatting in the doughnut chart to only show the percentage (two decimal places).

### Added

- Added Protocol token holder distribution chart to the plt dashboard.

## [1.7.22] - 2025-07-24

### Changed

- Fixed bug to ensure backward compatibility with `TokenAmount` types.

## [1.7.21] - 2025-07-17

### Changed

- Fixed bug plt dashboard not displaying token distribution chart properly.
- Fixed missing available balance and required balance when displaying an insufficient balance `TokenUpdateReject` reason in the transaction list page.
- `usePagedData` composable has been updated to support optional `pageSize` and `maxPageSize` parameters, allowing for more flexible pagination control.

## [1.7.20] - 2025-07-16

### Changed

- Plt dashboard now uses the graphQL query `usePltEventsQuery` and `usePltTokenQuery` to fetch plt token details and events.
- TokenModuleEvent `pause` and `unpause` events are now displayed in the transaction table(UI).

### Added

- Added `usePltTokenQuery` to fetch details of a specific plt token.
- Added `usePltEventsQuery` to fetch events related to plt tokens.

### Removed

- Remove the temporary maintenance banner.

### Changed

- Move remaining queries to use the new `rust-backend` API.
  - `useSearchQuery`
  - `usePassiveDelegationPoolRewardMetrics`
  - `useBakerTransactionsQuery`
  - `useBakerRewardsQuery`
  - `useBakerDelegatorsQuery`
  - `useAccountsMetricsQuery`
  - `useAccountRewardMetricsQuery`
  - `useAccountQuery`
  - `useAccountsListQuery`
  - `useAccountsUpdatedSubscription`
  - `useBlockSubscription`

- Move account statement export to use `rust-backend` API.
- Update ccd scan copyright to 2025

## [1.7.19] - 2025-07-03

### Removed

- Remove overview section from stablecoin dashboard.

## [1.7.18] - 2025-07-03

### Changed

- Stable coin dashboard now displays plt list and plt supply analytics.

## [1.7.17] - 2025-06-25

### Fixed

- Fix the bug where plt transactions were not displayed properly in the transaction list page.

## [1.7.16] - 2025-06-24

### Added

- Plt TokenHolder and TokenGovernance events are now properly displayed in the Transaction table.

## [1.7.15] - 2025-06-29

### Added

- Implemented stable coin dashboard with the following sections: Overview, Supply, Holders
- Implemented stable coin issuer specific dashboard with the following sections: Overview, Holder table, Holder distribution
- Added environment config `enablePltFeatures` to control stable coin menu display.
- Plt transactions are now displayed in the transaction list page.

## [1.7.14] - 2025-04-30

### Changed

- Generate the graphQL types from the schema of the new Rust backend.
- The `NodeLink` component requires a `node-id` and `node-name` as input now so that the component can be used with the `NodeStatus` type as well as the `PeerReference` type.
- Use the correct `PassiveDelegationSummary` type instead of the `DelegationSummary` type in the `PassiveDelegation` component.
- Handle the case that the types `selfSuspended`, `inactiveSuspended`, or `primedForSuspension` can be `undefined` in `BakerSuspension` component.
- Remove the `CisUpdateOperatorEvent` component as only token events are displayed and the `CisUpdateOperatorEvent` is not associated to any token id.
- Remove the parsed `cis2Event` logs as the events are already displayed in the same component.
- Rename `TokenEvent` to `Cis2Event`, `ContractsEdge` to `ContractEdge`, and `BakerTransactionRelation` to `InterimTransaction` to align with the new schema.
- The `lastCumulativeAccountsCreated`, `lastCumulativeTransactionCount`, and `sumRewardAmount` are optional types now and set to 0 if not presen in reward metrics.
- Extend the type `updateTransactionTypes` with the missing cases `VALIDATOR_SCORE_PARAMETERS_UPDATE`, `GAS_REWARDS_CPV_2_UPDATE`, `MINT_DISTRIBUTION_CPV_1_UPDATE`, `UPDATE_LEVEL_1_KEYS`, and `UPDATE_LEVEL_2_KEYS`.

## [1.7.13] - 2025-04-14

### Fixed

- Support `node_statuses` id format of fungy backend when obtaining legacy backend id format in `NodeLink` component

### Fixed

- `useRewardMetrics` to be using `rust-backend` endpoint

## [1.7.11] - 2025-04-07

### Fixed

- `useRewardMetrics` to be using legacy endpoint

## [1.7.10] - 2025-04-02

### Fixed

- Fix `Accounts` sorting and page information.

### Changed

- Change query `useBakerPoolRewardMetrics` to use the new `rust-backend` API.

### Added

- Support pagination for list of all suspended validators and the list of all primed for suspension validators in `Suspended Validators` drawer.

## [1.7.9] - 2025-03-27

### Changed

- Change queries `useTransactionReleaseSchedule` and `useTransactionQuery` to use the new `rust-backend` API.
- Change query `usePassiveDelegationQuery` to use the new `rust-backend` API.
- Change queries `useVersionsQuery`, `useTopDelegatorsQuery` and `usePaydayStatusQuery` to use the new `rust-backend` API.

## [1.7.8] - 2025-03-21

### Changed

- Change queries `useBakerQuery` and `useBakerListQuery` to use the new `rust-backend` API.

### Added

- Added `Suspended Validators` drawer which displays a list of all suspended validators and a list of all primed for suspension validators.
- Added the `status` (`active`, `suspended` or `primed`) of a baker in the baker details page.
- Included the `status` (`active`, `suspended` or `primed`) for each baker in the baker's list.
- Implemented tooltips for `statuses`, providing additional explanations, such as the reason for suspension (`inactivity` or `self-suspend transaction sent`).

## [1.7.7] - 2025-03-21

### Fixed

- Allowed queries `useRewardMetricsQuery` and `useRewardMetricsForBakerQuery` to use a separate API.

## [1.7.6] - 2025-03-14

### Fixed

- Allowed queries `useBakerMetricsQuery` to use a separate API.

## [1.7.5] - 2025-03-03

### Fixed

- Allowed queries `useNodeDetailQuery` and `useNodeQuery` to use a separate API.

## [1.7.4] - 2025-02-13

### Added

- Add `blockHeight` at block details page.

### Changed

- Always query block by block hash and never by ID.

### Fixed

- Scrolling bar issue after having opened drawer
- Remove locked CCD number

## [1.7.3] - 2025-02-12

### Fixed

- Fix transaction links from transaction list page. These failed due to using a transaction ID which is incompatible with the new API, instead only the transaction hash can be used now.

## [1.7.2] - 2025-02-11

### Changed

- Move query `useTransactionMetricsQuery` and `useTransactionsListQuery` to new API.

## [1.7.1] - 2025-02-07

### Changed

- Always display the `hexDecimal` representation of smart contract logs and messages.

## [1.7.0] - 2025-02-03

### Added

- Add "Last" button for pagination based on cursors.

### Changed

- Move query `useBlockSpecialEventsQuery` to new API.

### Fixed

- Rename `ContractUpgraded.from` and `ContractUpgraded.to` in query `useTransactionQuery` and `useContractQuery` to avoid error of fields which cannot be merged, as these were clashing with `Transferred.from` and `Transferred.to`.

## [1.6.2] - 2025-01-19

### Changed

- Allowed queries `useBlockListQuery`, `useBlockQuery`, `useChartBlockMetrics`, `useContractQuery`, `useContractsListQuery`, `useTokenQuery`, `useTokenListQuery` and `useModuleQuery` to use a separate API.

### Fixed

- Remove unused fields in query for cis2 token events.
- Remove unused sub-query for account transactions in the accounts page.
- Remove unused fields in query for block metrics.

## [1.6.0] - 2024-11-05

### Added

- Temporary maintenance banner.

### Changed

- Migrate project to Nuxt `3.13`.
- Update NodeJS runtime version to `18.12.1`.
- Frontend image is now independent on the network being used, and can be configured at runtime.

### Removed

- Display of pending stake changes for validators and delegators, as this information is no longer relevant starting from Concordium Protocol Version 7.

## [1.5.41] - 2024-03-25

From before a CHANGELOG was tracked.<|MERGE_RESOLUTION|>--- conflicted
+++ resolved
@@ -6,11 +6,9 @@
 
 ### Fixed
 
-<<<<<<< HEAD
--  Fix bug when 7-day analytics charts on plt specific page do not load data properly on the first load.
-=======
+- Fix bug when 7-day analytics charts on plt specific page do not load data properly on the first load.
+
 - Fixed the percentage for all total staked CCD in the validator details sidebar.
->>>>>>> a0f52f28
 
 ## [1.7.27] - 2025-10-30
 
