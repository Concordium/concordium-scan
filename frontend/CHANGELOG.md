# Changelog

All notable changes to this project will be documented in this file.

## [Unreleased]

<<<<<<< HEAD
### Changed

- Move remaining queries to use the new `rust-backend` API.
  - `useSearchQuery`
  - `usePassiveDelegationPoolRewardMetrics`
  - `useBakerTransactionsQuery`
  - `useBakerRewardsQuery`
  - `useBakerDelegatorsQuery`
  - `useAccountsMetricsQuery`
  - `useAccountRewardMetricsQuery`
  - `useAccountQuery`
  - `useAccountsListQuery`
  - `useAccountsUpdatedSubscription`
  - `useBlockSubscription`
- Move account statement export to use `rust-backend` API.
=======
## [1.7.13] - 2025-04-14

### Fixed

- Support `node_statuses` id format of fungy backend when obtaining legacy backend id format in `NodeLink` component

## [1.7.12] - 2025-04-10

### Fixed

- `useRewardMetrics` to be using `rust-backend` endpoint

## [1.7.11] - 2025-04-07

### Fixed

- `useRewardMetrics` to be using legacy endpoint
>>>>>>> 0ac75754

## [1.7.10] - 2025-04-02

### Fixed

- Fix `Accounts` sorting and page information.

### Changed

- Change query `useBakerPoolRewardMetrics` to use the new `rust-backend` API.

### Added

- Support pagination for list of all suspended validators and the list of all primed for suspension validators in `Suspended Validators` drawer.

## [1.7.9] - 2025-03-27

### Changed

- Change queries `useTransactionReleaseSchedule` and `useTransactionQuery` to use the new `rust-backend` API.
- Change query `usePassiveDelegationQuery` to use the new `rust-backend` API.
- Change queries `useVersionsQuery`, `useTopDelegatorsQuery` and `usePaydayStatusQuery` to use the new `rust-backend` API.

## [1.7.8] - 2025-03-21

### Changed

- Change queries `useBakerQuery` and `useBakerListQuery` to use the new `rust-backend` API.

### Added

- Added `Suspended Validators` drawer which displays a list of all suspended validators and a list of all primed for suspension validators.
- Added the `status` (`active`, `suspended` or `primed`) of a baker in the baker details page.
- Included the `status` (`active`, `suspended` or `primed`) for each baker in the baker's list.
- Implemented tooltips for `statuses`, providing additional explanations, such as the reason for suspension (`inactivity` or `self-suspend transaction sent`).

## [1.7.7] - 2025-03-21

### Fixed

- Allowed queries `useRewardMetricsQuery` and `useRewardMetricsForBakerQuery` to use a separate API.

## [1.7.6] - 2025-03-14

### Fixed

- Allowed queries `useBakerMetricsQuery` to use a separate API.

## [1.7.5] - 2025-03-03

### Fixed

- Allowed queries `useNodeDetailQuery` and `useNodeQuery` to use a separate API.

## [1.7.4] - 2025-02-13

### Added

- Add `blockHeight` at block details page.

### Changed

- Always query block by block hash and never by ID.

### Fixed

- Scrolling bar issue after having opened drawer
- Remove locked CCD number

## [1.7.3] - 2025-02-12

### Fixed

- Fix transaction links from transaction list page. These failed due to using a transaction ID which is incompatible with the new API, instead only the transaction hash can be used now.

## [1.7.2] - 2025-02-11

### Changed

- Move query `useTransactionMetricsQuery` and `useTransactionsListQuery` to new API.

## [1.7.1] - 2025-02-07

### Changed

- Always display the `hexDecimal` representation of smart contract logs and messages.

## [1.7.0] - 2025-02-03

### Added

- Add "Last" button for pagination based on cursors.

### Changed

- Move query `useBlockSpecialEventsQuery` to new API.

### Fixed

- Rename `ContractUpgraded.from` and `ContractUpgraded.to` in query `useTransactionQuery` and `useContractQuery` to avoid error of fields which cannot be merged, as these were clashing with `Transferred.from` and `Transferred.to`.

## [1.6.2] - 2025-01-19

### Changed

- Allowed queries `useBlockListQuery`, `useBlockQuery`, `useChartBlockMetrics`, `useContractQuery`, `useContractsListQuery`, `useTokenQuery`, `useTokenListQuery` and `useModuleQuery` to use a separate API.

### Fixed

- Remove unused fields in query for cis2 token events.
- Remove unused sub-query for account transactions in the accounts page.
- Remove unused fields in query for block metrics.

## [1.6.0] - 2024-11-05

### Added

- Temporary maintenance banner.

### Changed

- Migrate project to Nuxt `3.13`.
- Update NodeJS runtime version to `18.12.1`.
- Frontend image is now independent on the network being used, and can be configured at runtime.

### Removed

- Display of pending stake changes for validators and delegators, as this information is no longer relevant starting from Concordium Protocol Version 7.

## [1.5.41] - 2024-03-25

From before a CHANGELOG was tracked.<|MERGE_RESOLUTION|>--- conflicted
+++ resolved
@@ -4,7 +4,6 @@
 
 ## [Unreleased]
 
-<<<<<<< HEAD
 ### Changed
 
 - Move remaining queries to use the new `rust-backend` API.
@@ -20,7 +19,7 @@
   - `useAccountsUpdatedSubscription`
   - `useBlockSubscription`
 - Move account statement export to use `rust-backend` API.
-=======
+
 ## [1.7.13] - 2025-04-14
 
 ### Fixed
@@ -38,7 +37,6 @@
 ### Fixed
 
 - `useRewardMetrics` to be using legacy endpoint
->>>>>>> 0ac75754
 
 ## [1.7.10] - 2025-04-02
 
