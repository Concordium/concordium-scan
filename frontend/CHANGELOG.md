--- conflicted
+++ resolved
@@ -6,11 +6,8 @@
 
 ### Fixed
 
-<<<<<<< HEAD
 - Fixed transaction event details for `TokenUpdate` not displaying decimal places properly.
-=======
 - Fixed tooltip label formatting in the doughnut chart to only show the percentage (two decimal places).
->>>>>>> 54e7978f
 
 ### Added
 
