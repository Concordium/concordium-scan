--- conflicted
+++ resolved
@@ -4,14 +4,11 @@
 
 ## Unreleased 
 
-<<<<<<< HEAD
 ### Fixed
 
 - Fixed overview page plt total supply chart to display up to 3 decimal places.
-- Fixed issue with footer links not redirecting to proper telegram channel.
-=======
+
 ## [1.7.25] - 2025-09-10
->>>>>>> ef63c506
 
 ### Added
 
