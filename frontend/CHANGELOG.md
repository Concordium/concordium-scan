# Changelog

All notable changes to this project will be documented in this file.

## Unreleased 

<<<<<<< HEAD
### Fixed

- Remove duplicate plt token symbol in the all plt list page.
=======
### Added

- Added `RegisterData` transaction details display with CBOR decoded data.

- Added a Pagination `Load More` button to load more plt activities on the plt specific page.

### Fixed

- Fixed mis-alignment of plt token profile layout on long token names.

- Fixed bug when 7-day analytics charts on plt specific page do not load data properly on the first load.

- Fixed the percentage for all total staked CCD in the validator details sidebar.

- Fixed the incorrect display of transaction commission in the validator details sidebar. 

- Fixed the bug while hovering over the plt chart tooltip, the other charts' labels disappear.
>>>>>>> 710525f4

## [1.7.27] - 2025-10-30

### Added

- Enabled plt search functionality in the ui to show the search results for plt tokens.

### Fixed

- Fixed totals supply discrepancy between actual data and ccdscan data on plt overview page.

- Fixed plt dashboard now displays total `10` plt sorted by current supply.

## [1.7.26] - 2025-09-16

### Fixed

- Fixed overview page plt total supply chart to display up to 3 decimal places.

## [1.7.25] - 2025-09-10

### Added

- Added token holder distribution chart to specific plt dashboards.

### Fixed

- Fixed per plt page navigation to open in the same tab.
- Fixed issue with footer links not redirecting to proper telegram channel.
- fix validator `APY` section  `APY` figures were all overlapping resulting in them becoming unreadable.
- PLT overview page supply chart tooltip convert token symbol to token name.
- Change the `Transaction` to `Activities` on the overview page of PLT and the per PLT page.
- Fixed plt transfer memo was not visible.

## [1.7.24] - 2025-08-29

### Fixed

- fix build failure due to the bigint literal in es2019

## [1.7.23] - 2025-08-26

### Fixed

- Fixed transaction event details for `TokenUpdate` not displaying decimal places properly.
- Fixed tooltip label formatting in the doughnut chart to only show the percentage (two decimal places).

### Added

- Added Protocol token holder distribution chart to the plt dashboard.

## [1.7.22] - 2025-07-24

### Changed

- Fixed bug to ensure backward compatibility with `TokenAmount` types.

## [1.7.21] - 2025-07-17

### Changed

- Fixed bug plt dashboard not displaying token distribution chart properly.
- Fixed missing available balance and required balance when displaying an insufficient balance `TokenUpdateReject` reason in the transaction list page.
- `usePagedData` composable has been updated to support optional `pageSize` and `maxPageSize` parameters, allowing for more flexible pagination control.

## [1.7.20] - 2025-07-16

### Changed

- Plt dashboard now uses the graphQL query `usePltEventsQuery` and `usePltTokenQuery` to fetch plt token details and events.
- TokenModuleEvent `pause` and `unpause` events are now displayed in the transaction table(UI).

### Added

- Added `usePltTokenQuery` to fetch details of a specific plt token.
- Added `usePltEventsQuery` to fetch events related to plt tokens.

### Removed

- Remove the temporary maintenance banner.

### Changed

- Move remaining queries to use the new `rust-backend` API.
  - `useSearchQuery`
  - `usePassiveDelegationPoolRewardMetrics`
  - `useBakerTransactionsQuery`
  - `useBakerRewardsQuery`
  - `useBakerDelegatorsQuery`
  - `useAccountsMetricsQuery`
  - `useAccountRewardMetricsQuery`
  - `useAccountQuery`
  - `useAccountsListQuery`
  - `useAccountsUpdatedSubscription`
  - `useBlockSubscription`

- Move account statement export to use `rust-backend` API.
- Update ccd scan copyright to 2025

## [1.7.19] - 2025-07-03

### Removed

- Remove overview section from stablecoin dashboard.

## [1.7.18] - 2025-07-03

### Changed

- Stable coin dashboard now displays plt list and plt supply analytics.

## [1.7.17] - 2025-06-25

### Fixed

- Fix the bug where plt transactions were not displayed properly in the transaction list page.

## [1.7.16] - 2025-06-24

### Added

- Plt TokenHolder and TokenGovernance events are now properly displayed in the Transaction table.

## [1.7.15] - 2025-06-29

### Added

- Implemented stable coin dashboard with the following sections: Overview, Supply, Holders
- Implemented stable coin issuer specific dashboard with the following sections: Overview, Holder table, Holder distribution
- Added environment config `enablePltFeatures` to control stable coin menu display.
- Plt transactions are now displayed in the transaction list page.

## [1.7.14] - 2025-04-30

### Changed

- Generate the graphQL types from the schema of the new Rust backend.
- The `NodeLink` component requires a `node-id` and `node-name` as input now so that the component can be used with the `NodeStatus` type as well as the `PeerReference` type.
- Use the correct `PassiveDelegationSummary` type instead of the `DelegationSummary` type in the `PassiveDelegation` component.
- Handle the case that the types `selfSuspended`, `inactiveSuspended`, or `primedForSuspension` can be `undefined` in `BakerSuspension` component.
- Remove the `CisUpdateOperatorEvent` component as only token events are displayed and the `CisUpdateOperatorEvent` is not associated to any token id.
- Remove the parsed `cis2Event` logs as the events are already displayed in the same component.
- Rename `TokenEvent` to `Cis2Event`, `ContractsEdge` to `ContractEdge`, and `BakerTransactionRelation` to `InterimTransaction` to align with the new schema.
- The `lastCumulativeAccountsCreated`, `lastCumulativeTransactionCount`, and `sumRewardAmount` are optional types now and set to 0 if not presen in reward metrics.
- Extend the type `updateTransactionTypes` with the missing cases `VALIDATOR_SCORE_PARAMETERS_UPDATE`, `GAS_REWARDS_CPV_2_UPDATE`, `MINT_DISTRIBUTION_CPV_1_UPDATE`, `UPDATE_LEVEL_1_KEYS`, and `UPDATE_LEVEL_2_KEYS`.

## [1.7.13] - 2025-04-14

### Fixed

- Support `node_statuses` id format of fungy backend when obtaining legacy backend id format in `NodeLink` component

### Fixed

- `useRewardMetrics` to be using `rust-backend` endpoint

## [1.7.11] - 2025-04-07

### Fixed

- `useRewardMetrics` to be using legacy endpoint

## [1.7.10] - 2025-04-02

### Fixed

- Fix `Accounts` sorting and page information.

### Changed

- Change query `useBakerPoolRewardMetrics` to use the new `rust-backend` API.

### Added

- Support pagination for list of all suspended validators and the list of all primed for suspension validators in `Suspended Validators` drawer.

## [1.7.9] - 2025-03-27

### Changed

- Change queries `useTransactionReleaseSchedule` and `useTransactionQuery` to use the new `rust-backend` API.
- Change query `usePassiveDelegationQuery` to use the new `rust-backend` API.
- Change queries `useVersionsQuery`, `useTopDelegatorsQuery` and `usePaydayStatusQuery` to use the new `rust-backend` API.

## [1.7.8] - 2025-03-21

### Changed

- Change queries `useBakerQuery` and `useBakerListQuery` to use the new `rust-backend` API.

### Added

- Added `Suspended Validators` drawer which displays a list of all suspended validators and a list of all primed for suspension validators.
- Added the `status` (`active`, `suspended` or `primed`) of a baker in the baker details page.
- Included the `status` (`active`, `suspended` or `primed`) for each baker in the baker's list.
- Implemented tooltips for `statuses`, providing additional explanations, such as the reason for suspension (`inactivity` or `self-suspend transaction sent`).

## [1.7.7] - 2025-03-21

### Fixed

- Allowed queries `useRewardMetricsQuery` and `useRewardMetricsForBakerQuery` to use a separate API.

## [1.7.6] - 2025-03-14

### Fixed

- Allowed queries `useBakerMetricsQuery` to use a separate API.

## [1.7.5] - 2025-03-03

### Fixed

- Allowed queries `useNodeDetailQuery` and `useNodeQuery` to use a separate API.

## [1.7.4] - 2025-02-13

### Added

- Add `blockHeight` at block details page.

### Changed

- Always query block by block hash and never by ID.

### Fixed

- Scrolling bar issue after having opened drawer
- Remove locked CCD number

## [1.7.3] - 2025-02-12

### Fixed

- Fix transaction links from transaction list page. These failed due to using a transaction ID which is incompatible with the new API, instead only the transaction hash can be used now.

## [1.7.2] - 2025-02-11

### Changed

- Move query `useTransactionMetricsQuery` and `useTransactionsListQuery` to new API.

## [1.7.1] - 2025-02-07

### Changed

- Always display the `hexDecimal` representation of smart contract logs and messages.

## [1.7.0] - 2025-02-03

### Added

- Add "Last" button for pagination based on cursors.

### Changed

- Move query `useBlockSpecialEventsQuery` to new API.

### Fixed

- Rename `ContractUpgraded.from` and `ContractUpgraded.to` in query `useTransactionQuery` and `useContractQuery` to avoid error of fields which cannot be merged, as these were clashing with `Transferred.from` and `Transferred.to`.

## [1.6.2] - 2025-01-19

### Changed

- Allowed queries `useBlockListQuery`, `useBlockQuery`, `useChartBlockMetrics`, `useContractQuery`, `useContractsListQuery`, `useTokenQuery`, `useTokenListQuery` and `useModuleQuery` to use a separate API.

### Fixed

- Remove unused fields in query for cis2 token events.
- Remove unused sub-query for account transactions in the accounts page.
- Remove unused fields in query for block metrics.

## [1.6.0] - 2024-11-05

### Added

- Temporary maintenance banner.

### Changed

- Migrate project to Nuxt `3.13`.
- Update NodeJS runtime version to `18.12.1`.
- Frontend image is now independent on the network being used, and can be configured at runtime.

### Removed

- Display of pending stake changes for validators and delegators, as this information is no longer relevant starting from Concordium Protocol Version 7.

## [1.5.41] - 2024-03-25

From before a CHANGELOG was tracked.<|MERGE_RESOLUTION|>--- conflicted
+++ resolved
@@ -4,20 +4,18 @@
 
 ## Unreleased 
 
-<<<<<<< HEAD
-### Fixed
+### Added
+
+- Added `RegisterData` transaction details display with CBOR decoded data.
+
+- Added a Pagination `Load More` button to load more plt activities on the plt specific page.
+
+### Fixed
+
+- Fixed mis-alignment of plt token profile layout on long token names.
 
 - Remove duplicate plt token symbol in the all plt list page.
-=======
-### Added
-
-- Added `RegisterData` transaction details display with CBOR decoded data.
-
-- Added a Pagination `Load More` button to load more plt activities on the plt specific page.
-
-### Fixed
-
-- Fixed mis-alignment of plt token profile layout on long token names.
+
 
 - Fixed bug when 7-day analytics charts on plt specific page do not load data properly on the first load.
 
@@ -26,7 +24,6 @@
 - Fixed the incorrect display of transaction commission in the validator details sidebar. 
 
 - Fixed the bug while hovering over the plt chart tooltip, the other charts' labels disappear.
->>>>>>> 710525f4
 
 ## [1.7.27] - 2025-10-30
 
