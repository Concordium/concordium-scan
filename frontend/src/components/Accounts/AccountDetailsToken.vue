--- conflicted
+++ resolved
@@ -26,13 +26,8 @@
 					<TableTd>
 						<ContractLink
 							:address="token.token.contractAddressFormatted"
-<<<<<<< HEAD
-							:contract-address-index="token.token.contractIndex"
-							:contract-address-sub-index="token.token.contractSubIndex"
-=======
 							:contract-address-index="token.contractIndex"
 							:contract-address-sub-index="token.contractSubIndex"
->>>>>>> de29f45b
 						/>
 					</TableTd>
 					<TableTd v-if="breakpoint >= Breakpoint.LG">
