<template>
	<div class="inline-block">
		<BakerIcon class="h-4 inline align-text-top" :class="iconClass" />
		<LinkButton class="numerical px-2" @click="() => handleOnClick(id)">
			{{ id }}
		</LinkButton>
	</div>
</template>

<script setup lang="ts">
import { useDrawer } from '~/composables/useDrawer'
import LinkButton from '~/components/atoms/LinkButton.vue'
import BakerIcon from '~/components/icons/BakerIcon.vue'

type Props = {
	id: number
	iconClass?: string
}

defineProps<Props>()

const drawer = useDrawer()

<<<<<<< HEAD
const handleOnClick = (bakerId: number) => {
	drawer.push({ entityTypeName: 'validator', bakerId })
=======
const handleOnClick = (id: number) => {
	drawer.push({ entityTypeName: 'validator', id })
>>>>>>> a5a19c59
}
</script><|MERGE_RESOLUTION|>--- conflicted
+++ resolved
@@ -21,12 +21,7 @@
 
 const drawer = useDrawer()
 
-<<<<<<< HEAD
-const handleOnClick = (bakerId: number) => {
-	drawer.push({ entityTypeName: 'validator', bakerId })
-=======
 const handleOnClick = (id: number) => {
 	drawer.push({ entityTypeName: 'validator', id })
->>>>>>> a5a19c59
 }
 </script>