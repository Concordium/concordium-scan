<template>
	<div>
		<DistributionChart
			:is-loading="isLoading"
			:stable-coins-data="delayedSupplyPercentage"
			:label-clickable="false"
		>
			<template #title>Protocol Token Supply Distribution </template>
		</DistributionChart>
	</div>
</template>

<script lang="ts" setup>
import { ref, watchEffect, defineProps } from 'vue'
import DistributionChart from '../DistributionChart.vue'
import type { Plttoken } from '~/types/generated'

type StableCoin = {
	totalSupply?: number
	symbol?: string
	supplyPercentage?: string
	totalUniqueHolder?: number
}

type Props = {
	stableCoinsData?: Plttoken[]
	isLoading?: boolean
}

const props = defineProps<Props>()

const delayedSupplyPercentage = ref<StableCoin[]>([])

watchEffect(() => {
<<<<<<< HEAD
	const stablecoins = props.stableCoinsData || []
=======
	const stablecoins = props.stableCoinsData?.liveStablecoins
		? [...props.stableCoinsData.liveStablecoins].sort(
				(a, b) => (b.totalSupply ?? 0) - (a.totalSupply ?? 0)
		  )
		: []
>>>>>>> b02a4acd

	if (stablecoins.length === 0) {
		delayedSupplyPercentage.value = []
		return
	}

	setTimeout(() => {
		const totalSupplySum = stablecoins.reduce(
			(sum, coin) => sum + ((coin.totalSupply ?? 0) || 0),
			0
		)
<<<<<<< HEAD
		

=======
>>>>>>> b02a4acd
		delayedSupplyPercentage.value = stablecoins.map(coin => ({
			symbol: coin.tokenId || '',
			supplyPercentage:
				totalSupplySum > 0
<<<<<<< HEAD
					? (((coin.totalSupply ?? 0)  / totalSupplySum) * 100).toString()
=======
					? (((coin.totalSupply ?? 0) / totalSupplySum) * 100).toFixed(2)
>>>>>>> b02a4acd
					: '0',
		}))
	}, 1000)
})
</script><|MERGE_RESOLUTION|>--- conflicted
+++ resolved
@@ -32,15 +32,7 @@
 const delayedSupplyPercentage = ref<StableCoin[]>([])
 
 watchEffect(() => {
-<<<<<<< HEAD
 	const stablecoins = props.stableCoinsData || []
-=======
-	const stablecoins = props.stableCoinsData?.liveStablecoins
-		? [...props.stableCoinsData.liveStablecoins].sort(
-				(a, b) => (b.totalSupply ?? 0) - (a.totalSupply ?? 0)
-		  )
-		: []
->>>>>>> b02a4acd
 
 	if (stablecoins.length === 0) {
 		delayedSupplyPercentage.value = []
@@ -52,20 +44,13 @@
 			(sum, coin) => sum + ((coin.totalSupply ?? 0) || 0),
 			0
 		)
-<<<<<<< HEAD
 		
 
-=======
->>>>>>> b02a4acd
 		delayedSupplyPercentage.value = stablecoins.map(coin => ({
 			symbol: coin.tokenId || '',
 			supplyPercentage:
 				totalSupplySum > 0
-<<<<<<< HEAD
 					? (((coin.totalSupply ?? 0)  / totalSupplySum) * 100).toString()
-=======
-					? (((coin.totalSupply ?? 0) / totalSupplySum) * 100).toFixed(2)
->>>>>>> b02a4acd
 					: '0',
 		}))
 	}, 1000)
