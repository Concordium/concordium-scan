--- conflicted
+++ resolved
@@ -12,21 +12,12 @@
 <script lang="ts" setup>
 import { ref, watchEffect, defineProps } from 'vue'
 import DistributionByHolder from '~/components/molecules/DistributionByHolder.vue'
-<<<<<<< HEAD
-import { shortenHash } from '~/utils/format'
-import type { PltaccountAmount } from '~/types/generated'
-
-type Props = {
-	tokenTransferData?: PltaccountAmount[]
-	totalSupply?: bigint
-=======
 import { calculatePercentageforBigInt, shortenHash } from '~/utils/format'
 import type { PltAccountAmount } from '~/types/generated'
 
 type Props = {
 	tokenDistributionData: PltAccountAmount[]
 	totalSupply: bigint
->>>>>>> fa0b4f26
 }
 
 const props = defineProps<Props>()
@@ -38,20 +29,6 @@
 // Transforms tokenTransferData into chart-ready format according to props data.
 // Calculates percentage ownership and shortens addresses for display.
 watchEffect(() => {
-<<<<<<< HEAD
-	distributionValues.value = []
-	props.tokenTransferData?.map(item => {
-		const address = item.accountAddress.asString
-		const amount = BigInt(item.amount.value)
-		const percentage = (Number(amount) / Number(props.totalSupply ?? 0n)) * 100
-		const symbol = item.tokenId ?? ''
-		distributionValues.value.push({
-			address: shortenHash(address),
-			percentage: `${percentage}`,
-			symbol,
-		})
-	})
-=======
 	distributionValues.value =
 		props.tokenDistributionData.map(item => {
 			const address = item.accountAddress.asString
@@ -65,6 +42,5 @@
 				symbol,
 			}
 		}) ?? []
->>>>>>> fa0b4f26
 })
 </script>