--- conflicted
+++ resolved
@@ -25,27 +25,12 @@
 									<AccountLink :address="coin.accountAddress.asString" />
 								</TableTd>
 								<TableTd>
-<<<<<<< HEAD
-									<PLtAmount
-=======
 									<PltAmount
->>>>>>> fa0b4f26
 										:value="coin.amount.value"
 										:decimals="Number(coin.amount.decimals)"
 									/>
 								</TableTd>
 								<TableTd>
-<<<<<<< HEAD
-									<PLtAmount
-										:value="
-											fractionalQuantity(
-												coin.amount.value,
-												totalSupply
-											).toString()
-										"
-										:decimals="2"
-										:symbol="'%'"
-=======
 									<PltAmountPercentage
 										:value="
 											calculatePercentageforBigInt(
@@ -53,7 +38,6 @@
 												totalSupply
 											)
 										"
->>>>>>> fa0b4f26
 									/>
 								</TableTd>
 							</TableRow>
@@ -70,11 +54,7 @@
 import BWCubeLogoIcon from '~/components/icons/BWCubeLogoIcon.vue'
 import Filter from '~/components/StableCoin/Filter.vue'
 import { usePltTokenHolderQuery } from '~/queries/usePltTokenHolderQuery'
-<<<<<<< HEAD
-import type { PltaccountAmount } from '~/types/generated'
-=======
 import type { PltAccountAmount } from '~/types/generated'
->>>>>>> fa0b4f26
 import { usePagedData } from '~/composables/usePagedData'
 
 import {
@@ -85,29 +65,17 @@
 
 // Define Props
 const props = defineProps<{
-<<<<<<< HEAD
-	coinId?: string
-	totalSupply?: bigint
-=======
 	coinId: string
 	totalSupply: bigint
->>>>>>> fa0b4f26
 }>()
 
 // Loading state
 const lastNTransactions = ref(TransactionFilterOption.Top20)
 
-<<<<<<< HEAD
-const coinId = props.coinId ?? ''
-const totalSupply = props.totalSupply ?? BigInt(0)
-
-const { pagedData, addPagedData } = usePagedData<PltaccountAmount>(
-=======
 const coinId = props.coinId
 const totalSupply = props.totalSupply
 
 const { pagedData, addPagedData } = usePagedData<PltAccountAmount>(
->>>>>>> fa0b4f26
 	[],
 	lastNTransactions.value,
 	lastNTransactions.value
@@ -140,19 +108,4 @@
 	},
 	{ immediate: true }
 )
-<<<<<<< HEAD
-
-const fractionalQuantity = (value: string, total: bigint) => {
-	// value is bigint in string format
-	const valueBigInt = BigInt(value)
-
-	if (total === 0n) return 0 // Avoid division by zero
-
-	// Calculate percentage as (value / total) * 100
-	// For better precision, multiply by 10000 first, then divide by 100 to get 2 decimal places
-	const percentage = (valueBigInt * BigInt(10000)) / total
-	return percentage
-}
-=======
->>>>>>> fa0b4f26
 </script>