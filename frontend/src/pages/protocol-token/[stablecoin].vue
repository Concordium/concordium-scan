--- conflicted
+++ resolved
@@ -123,10 +123,7 @@
 				</TabBar>
 			</div>
 		</header>
-<<<<<<< HEAD
 
-=======
->>>>>>> 3678e3b4
 		<Holders
 			v-if="selectedTab === 'holders'"
 			:coin-id="coinId"
