<template>
	<div>
		<Title>CCDScan | Stable Coin</Title>
		<FtbCarousel non-carousel-classes="grid-cols-3">
			<CarouselSlide class="w-full lg:h-full">
				<div
					class="flex flex-col p-8 h-full w-full my-4 relative cardShadow rounded-2xl shadow-2xl overflow-hidden bg-theme-background-primary-elevated"
				>
					<h1>Profile</h1>
					<div class="flex flex-col">
						<!-- <div class="flex justify-between pt-4">
							<p class="text-xl text-theme-faded">Token name</p>
							<p
								class="font-bold text-xl text-theme-interactive flex flex-row items-center"
							>
								<img
									:src="dataTransferSummary?.stablecoin?.metadata?.iconUrl"
									class="rounded-full w-6 h-6 mr-2"
									alt="Token Icon"
									loading="lazy"
									decoding="async"
								/>
								{{ dataTransferSummary?.stablecoin?.name }}
							</p>
						</div> -->
						<div class="flex justify-between pt-4 gap-4">
							<p class="text-xl text-theme-faded flex-shrink-0">Name</p>
							<p
								class="font-bold text-xl text-theme-interactive text-right break-words overflow-wrap-anywhere max-w-[60%]"
							>
								{{ pltTokenDataRef?.name }}
							</p>
						</div>
<<<<<<< HEAD
						<div class="flex justify-between pt-4">
							<p class="text-xl text-theme-faded">Token ID</p>
							<p class="font-bold text-xl text-theme-interactive">
=======
						<div class="flex justify-between pt-4 gap-4">
							<p class="text-xl text-theme-faded flex-shrink-0">Symbol</p>
							<p
								class="font-bold text-xl text-theme-interactive text-right break-words overflow-wrap-anywhere max-w-[60%]"
							>
>>>>>>> 7df4d1d5
								{{ pltTokenDataRef?.tokenId }}
							</p>
						</div>
						<div class="flex justify-between pt-4 gap-4">
							<p class="text-xl text-theme-faded flex-shrink-0">Decimals</p>
							<p
								class="font-bold text-xl text-theme-interactive text-right break-words overflow-wrap-anywhere max-w-[60%]"
							>
								{{ pltTokenDataRef?.decimal }}
							</p>
						</div>
						<div class="flex justify-between pt-4 gap-4">
							<p class="text-xl text-theme-faded flex-shrink-0">Issuer</p>
							<p
								class="font-bold text-xl text-theme-interactive flex flex-row items-center text-right break-words overflow-wrap-anywhere max-w-[60%]"
							>
								<AccountLink :address="pltTokenDataRef?.issuer.asString" />
							</p>
						</div>
					</div>
				</div>
			</CarouselSlide>
			<CarouselSlide class="w-full lg:h-full">
				<div
					class="flex flex-col p-8 h-full w-full my-4 relative cardShadow rounded-2xl shadow-2xl bg-theme-background-primary-elevated"
				>
					<h1>Configuration</h1>
					<div class="flex flex-col">
						<div class="flex justify-between pt-4">
							<div class="flex items-center gap-2">
								<p class="text-xl text-theme-faded">Mintable</p>
								<Tooltip
									text="Whether additional tokens can be minted"
									position="bottom"
									x="25"
									y="25"
									tooltip-position="fixed"
									class="text-theme-white text-right whitespace-nowrap z-[9999]"
								>
									<InfoIcon class="w-5 h-5 text-theme-faded cursor-pointer" />
								</Tooltip>
							</div>
							<p class="font-bold text-xl text-theme-interactive">
								{{
									pltTokenDataRef?.tokenCreationDetails?.createPlt
										?.initializationParameters?.mintable
										? 'Yes'
										: 'No'
								}}
							</p>
						</div>
						<div class="flex justify-between pt-4">
							<div class="flex items-center gap-2">
								<p class="text-xl text-theme-faded">Burnable</p>
								<Tooltip
									text="Whether tokens can be burnt"
									position="bottom"
									tooltip-position="fixed"
									x="25"
									y="25"
									class="text-theme-white text-right whitespace-nowrap z-[9999]"
								>
									<InfoIcon class="w-5 h-5 text-theme-faded cursor-pointer" />
								</Tooltip>
							</div>
							<p class="font-bold text-xl text-theme-interactive">
								{{
									pltTokenDataRef?.tokenCreationDetails?.createPlt
										?.initializationParameters?.burnable
										? 'Yes'
										: 'No'
								}}
							</p>
						</div>
						<div class="flex justify-between pt-4">
							<div class="flex items-center gap-2">
								<p class="text-xl text-theme-faded">Allow List</p>
								<Tooltip
									text="Whether token supports an allow list"
									position="bottom"
									x="25"
									y="25"
									tooltip-position="fixed"
									class="text-theme-white text-right whitespace-nowrap z-[9999]"
								>
									<InfoIcon class="w-5 h-5 text-theme-faded cursor-pointer" />
								</Tooltip>
							</div>
							<p class="font-bold text-xl text-theme-interactive">
								{{
									pltTokenDataRef?.tokenCreationDetails?.createPlt
										?.initializationParameters?.allowList
										? 'Yes'
										: 'No'
								}}
							</p>
						</div>
						<div class="flex justify-between pt-4">
							<div class="flex items-center gap-2">
								<p class="text-xl text-theme-faded">Deny List</p>
								<Tooltip
									text="Whether token supports a deny list"
									position="bottom"
									x="25"
									y="25"
									tooltip-position="fixed"
									class="text-theme-white text-right whitespace-nowrap z-[9999]"
								>
									<InfoIcon class="w-5 h-5 text-theme-faded cursor-pointer" />
								</Tooltip>
							</div>
							<p class="font-bold text-xl text-theme-interactive">
								{{
									pltTokenDataRef?.tokenCreationDetails?.createPlt
										?.initializationParameters?.denyList
										? 'Yes'
										: 'No'
								}}
							</p>
						</div>
						<div class="flex justify-between pt-4">
							<div class="flex items-center gap-2">
								<p class="text-xl text-theme-faded">Paused</p>
								<Tooltip
									text="This indicates whether the PLT is paused or unpaused. The pause operation sets the token into a global pause state in which no balance-changing operations can be carried out. "
									position="bottom"
									x="25"
									y="25"
									tooltip-position="fixed"
									class="text-theme-white text-right whitespace-nowrap z-[9999]"
								>
									<InfoIcon class="w-5 h-5 text-theme-faded cursor-pointer" />
								</Tooltip>
							</div>
							<p class="font-bold text-xl text-theme-interactive">
								{{
									pltTokenDataRef?.tokenModulePaused == 'true' ? 'Yes' : 'No'
								}}
							</p>
						</div>
					</div>
				</div>
			</CarouselSlide>
			<CarouselSlide class="w-full lg:h-full">
				<div
					class="flex flex-col p-8 h-full w-full my-4 relative cardShadow rounded-2xl shadow-2xl overflow-hidden bg-theme-background-primary-elevated"
				>
					<h1>Market</h1>
					<div class="flex flex-col">
						<!-- <div class="flex justify-between pt-4">
							<p class="text-xl text-theme-faded">Price</p>
							<p class="font-bold text-xl text-theme-interactive">
								${{ dataTransferSummary?.stablecoin?.valueInDollar }}
							</p>
						</div> -->
						<div class="flex justify-between pt-4 gap-4">
							<p class="text-xl text-theme-faded flex-shrink-0">
								Initial Supply
							</p>
							<p
								class="font-bold text-xl text-theme-interactive text-right break-words overflow-wrap-anywhere max-w-[60%]"
							>
								<PltAmount
									:value="(pltTokenDataRef?.initialSupply ?? 0).toString()"
									:decimals="pltTokenDataRef?.decimal ?? 0"
									:format-number="true"
								/>
							</p>
						</div>
						<div class="flex justify-between pt-4 gap-4">
							<p class="text-xl text-theme-faded flex-shrink-0">
								Current Supply
							</p>
							<p
								class="font-bold text-xl text-theme-interactive text-right break-words overflow-wrap-anywhere max-w-[60%]"
							>
								<PltAmount
									:value="(pltTokenDataRef?.totalSupply ?? 0).toString()"
									:decimals="pltTokenDataRef?.decimal ?? 0"
									:format-number="true"
								/>
							</p>
						</div>
						<div class="flex justify-between pt-4 gap-4">
							<p class="text-xl text-theme-faded flex-shrink-0"># of Holders</p>
							<p
								class="font-bold text-xl text-theme-interactive text-right break-words overflow-wrap-anywhere max-w-[60%]"
							>
								{{ pltTokenDataRef?.totalUniqueHolders }}
							</p>
						</div>
					</div>
				</div>
			</CarouselSlide>
		</FtbCarousel>
		<header
			class="flex flex-wrap justify-between gap-8 w-full mb-4 mt-10 lg:mt-0"
		>
			<div class="flex flex-wrap flex-grow items-center gap-8">
				<TabBar>
					<TabBarItem
						tab-id="transactions"
						:selected-tab="selectedTab"
						:on-click="handleSelectTab"
					>
						Activities
					</TabBarItem>
					<TabBarItem
						tab-id="holders"
						:selected-tab="selectedTab"
						:on-click="handleSelectTab"
					>
						Holders
					</TabBarItem>
					<TabBarItem
						tab-id="analytics"
						:selected-tab="selectedTab"
						:on-click="handleSelectTab"
					>
						Analytics
					</TabBarItem>
				</TabBar>
			</div>
		</header>
		<Holders
			v-if="selectedTab === 'holders'"
			:coin-id="coinId"
			:total-supply="BigInt(pltTokenDataRef?.totalSupply ?? 0)"
		/>
		<Transactions
			v-else-if="selectedTab === 'transactions'"
			:coin-id="coinId"
		/>
		<Analytics
			v-else
			:coin-id="coinId"
			:total-supply="BigInt(pltTokenDataRef?.totalSupply ?? 0)"
		/>
	</div>
</template>
<script lang="ts" setup>
import { computed, ref, watch } from 'vue'
import TabBar from '~/components/atoms/TabBar.vue'
import TabBarItem from '~/components/atoms/TabBarItem.vue'
import Tooltip from '~/components/atoms/Tooltip.vue'
import FtbCarousel from '~/components/molecules/FtbCarousel.vue'
import CarouselSlide from '~/components/molecules/CarouselSlide.vue'
import Holders from '~/components/StableCoin/Holders.vue'
import Transactions from '~/components/StableCoin/Transactions.vue'
import { usePltTokenQueryById } from '~/queries/usePltTokenQuery'

import { useRoute } from 'vue-router'
import Analytics from '~/components/StableCoin/Analytics.vue'

const route = useRoute()

definePageMeta({
	middleware: 'plt-features-guard',
})

const coinId = computed(() => {
	const id = route.params.stablecoin
	return Array.isArray(id) ? id[0] : id || ''
})

const { data: pltTokenData } = usePltTokenQueryById(coinId.value)
const pltTokenDataRef = ref(pltTokenData)

watch(
	pltTokenData,
	newData => {
		pltTokenDataRef.value = newData
	},
	{ immediate: true, deep: true }
)

const selectedTab = ref('transactions')
const handleSelectTab = (tabId: string) => (selectedTab.value = tabId)
</script><|MERGE_RESOLUTION|>--- conflicted
+++ resolved
@@ -31,17 +31,9 @@
 								{{ pltTokenDataRef?.name }}
 							</p>
 						</div>
-<<<<<<< HEAD
 						<div class="flex justify-between pt-4">
 							<p class="text-xl text-theme-faded">Token ID</p>
 							<p class="font-bold text-xl text-theme-interactive">
-=======
-						<div class="flex justify-between pt-4 gap-4">
-							<p class="text-xl text-theme-faded flex-shrink-0">Symbol</p>
-							<p
-								class="font-bold text-xl text-theme-interactive text-right break-words overflow-wrap-anywhere max-w-[60%]"
-							>
->>>>>>> 7df4d1d5
 								{{ pltTokenDataRef?.tokenId }}
 							</p>
 						</div>
