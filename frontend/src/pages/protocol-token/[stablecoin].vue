<template>
	<div>
		<Title>CCDScan | Stable Coin</Title>
		<FtbCarousel non-carousel-classes="grid-cols-2">
			<CarouselSlide class="w-full lg:h-full">
				<div
					class="flex flex-col p-8 h-full w-full my-4 relative cardShadow rounded-2xl shadow-2xl overflow-hidden bg-theme-background-primary-elevated"
				>
					<h1>Market Overview</h1>
					<div class="flex flex-col">
						<!-- <div class="flex justify-between pt-4">
							<p class="text-xl text-theme-faded">Price</p>
							<p class="font-bold text-xl text-theme-interactive">
								${{ dataTransferSummary?.stablecoin?.valueInDollar }}
							</p>
						</div> -->
						<div class="flex justify-between pt-4">
							<p class="text-xl text-theme-faded">Initial Supply</p>
							<p class="font-bold text-xl text-theme-interactive">
								<PltAmount
									:value="(pltTokenDataRef?.initialSupply ?? 0).toString()"
									:decimals="pltTokenDataRef?.decimal ?? 0"
									:format-number="true"
								/>
							</p>
						</div>
						<div class="flex justify-between pt-4">
							<p class="text-xl text-theme-faded">Current Supply</p>
							<p class="font-bold text-xl text-theme-interactive">
								<PltAmount
									:value="(pltTokenDataRef?.totalSupply ?? 0).toString()"
									:decimals="pltTokenDataRef?.decimal ?? 0"
									:format-number="true"
								/>
							</p>
						</div>
						<div class="flex justify-between pt-4">
							<p class="text-xl text-theme-faded"># of Holders</p>
							<p class="font-bold text-xl text-theme-interactive">
								{{ pltTokenDataRef?.totalUniqueHolders }}
							</p>
						</div>
					</div>
				</div>
			</CarouselSlide>
			<CarouselSlide class="w-full lg:h-full">
				<div
					class="flex flex-col p-8 h-full w-full my-4 relative cardShadow rounded-2xl shadow-2xl overflow-hidden bg-theme-background-primary-elevated"
				>
					<h1>Profile Summary</h1>
					<div class="flex flex-col">
						<!-- <div class="flex justify-between pt-4">
							<p class="text-xl text-theme-faded">Token name</p>
							<p
								class="font-bold text-xl text-theme-interactive flex flex-row items-center"
							>
								<img
									:src="dataTransferSummary?.stablecoin?.metadata?.iconUrl"
									class="rounded-full w-6 h-6 mr-2"
									alt="Token Icon"
									loading="lazy"
									decoding="async"
								/>
								{{ dataTransferSummary?.stablecoin?.name }}
							</p>
						</div> -->
						<div class="flex justify-between pt-4">
							<p class="text-xl text-theme-faded">Name</p>
							<p class="font-bold text-xl text-theme-interactive">
								{{ pltTokenDataRef?.name }}
							</p>
						</div>
						<div class="flex justify-between pt-4">
							<p class="text-xl text-theme-faded">Symbol</p>
							<p class="font-bold text-xl text-theme-interactive">
								{{ pltTokenDataRef?.tokenId }}
							</p>
						</div>
						<div class="flex justify-between pt-4">
							<p class="text-xl text-theme-faded">Decimals</p>
							<p class="font-bold text-xl text-theme-interactive">
								{{ pltTokenDataRef?.decimal }}
							</p>
						</div>
						<div class="flex justify-between pt-4">
							<p class="text-xl text-theme-faded">Issuer</p>
							<p
								class="font-bold text-xl text-theme-interactive flex flex-row items-center"
							>
								<AccountLink :address="pltTokenDataRef?.issuer.asString" />
							</p>
						</div>
					</div>
				</div>
			</CarouselSlide>
		</FtbCarousel>
		<header
			class="flex flex-wrap justify-between gap-8 w-full mb-4 mt-10 lg:mt-0"
		>
			<div class="flex flex-wrap flex-grow items-center gap-8">
				<TabBar>
					<TabBarItem
						tab-id="transactions"
						:selected-tab="selectedTab"
						:on-click="handleSelectTab"
					>
						Transactions
					</TabBarItem>
					<TabBarItem
						tab-id="holders"
						:selected-tab="selectedTab"
						:on-click="handleSelectTab"
					>
						Holders
					</TabBarItem>
					<TabBarItem
						tab-id="analytics"
						:selected-tab="selectedTab"
						:on-click="handleSelectTab"
					>
						Analytics
					</TabBarItem>
				</TabBar>
			</div>
		</header>
<<<<<<< HEAD

=======
>>>>>>> fa0b4f26
		<Holders
			v-if="selectedTab === 'holders'"
			:coin-id="coinId"
			:total-supply="BigInt(pltTokenDataRef?.totalSupply ?? 0)"
		/>
		<Transactions
			v-else-if="selectedTab === 'transactions'"
			:coin-id="coinId"
		/>
		<Analytics
			v-else
			:coin-id="coinId"
			:total-supply="BigInt(pltTokenDataRef?.totalSupply ?? 0)"
		/>
	</div>
</template>
<script lang="ts" setup>
import { computed, ref } from 'vue'
<<<<<<< HEAD

=======
>>>>>>> fa0b4f26
import TabBar from '~/components/atoms/TabBar.vue'
import TabBarItem from '~/components/atoms/TabBarItem.vue'
import FtbCarousel from '~/components/molecules/FtbCarousel.vue'
import CarouselSlide from '~/components/molecules/CarouselSlide.vue'
import Holders from '~/components/StableCoin/Holders.vue'
import Transactions from '~/components/StableCoin/Transactions.vue'
import { usePltTokenQueryById } from '~/queries/usePltTokenQuery'

import { useRoute } from 'vue-router'
import Analytics from '~/components/StableCoin/Analytics.vue'

const route = useRoute()

definePageMeta({
	middleware: 'plt-features-guard',
})

const coinId = computed(() => {
	const id = route.params.stablecoin
	return Array.isArray(id) ? id[0] : id || ''
})

const { data: pltTokenData } = usePltTokenQueryById(coinId.value)
const pltTokenDataRef = ref(pltTokenData)

watch(
	pltTokenData,
	newData => {
		pltTokenDataRef.value = newData
	},
	{ immediate: true, deep: true }
)

const selectedTab = ref('transactions')
const handleSelectTab = (tabId: string) => (selectedTab.value = tabId)
</script><|MERGE_RESOLUTION|>--- conflicted
+++ resolved
@@ -123,10 +123,6 @@
 				</TabBar>
 			</div>
 		</header>
-<<<<<<< HEAD
-
-=======
->>>>>>> fa0b4f26
 		<Holders
 			v-if="selectedTab === 'holders'"
 			:coin-id="coinId"
@@ -145,10 +141,6 @@
 </template>
 <script lang="ts" setup>
 import { computed, ref } from 'vue'
-<<<<<<< HEAD
-
-=======
->>>>>>> fa0b4f26
 import TabBar from '~/components/atoms/TabBar.vue'
 import TabBarItem from '~/components/atoms/TabBarItem.vue'
 import FtbCarousel from '~/components/molecules/FtbCarousel.vue'
