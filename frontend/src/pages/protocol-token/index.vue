<template>
	<div>
		<Title>CCDScan | Stable Coin</Title>

		<div class="">
			<div
				class="flex flex-row justify-center lg:place-content-end mb-4 lg:mb-0"
			></div>
			<header class="flex justify-between items-center mb-4">
				<h1 class="text-xl">Overview</h1>
			</header>
			<FtbCarousel non-carousel-classes="grid-cols-4">
				<CarouselSlide class="w-full lg:h-full">
					<KeyValueChartCard
						class="w-96 lg:w-full"
						:y-values="[[null]]"
						:is-loading="false"
					>
						<template #title>Total Token Supply</template>
						<template #value>
							<p class="font-bold text-2xl mt-2">
								<PltAmount
									:value="
										pltTokenDataRef
											.reduce(
												(acc, coin) =>
													acc +
													calculateActualValue(
														String(coin?.totalSupply),
														Number(coin?.decimal)
													),
												BigInt(0)
											)
											.toString()
									"
									:decimals="0"
									:format-number="true"
								/>
							</p>
						</template>
					</KeyValueChartCard>
				</CarouselSlide>
				<CarouselSlide class="w-full lg:h-full">
					<KeyValueChartCard
						class="w-96 lg:w-full"
						:y-values="[[null]]"
						:is-loading="pltEventMetricsLoading"
					>
						<template #title>Unique Holders</template>
						<template #value>
							<p class="font-bold text-2xl mt-2">
								{{ pltUniqueAccountsDataRef?.pltUniqueAccounts }}
							</p>
						</template>
					</KeyValueChartCard>
				</CarouselSlide>
				<CarouselSlide class="w-full lg:h-full">
					<KeyValueChartCard
						class="w-96 lg:w-full"
						:y-values="[[null]]"
						:is-loading="pltEventMetricsLoading"
					>
						<template #title># of Tx Events (24h)</template>
						<template #value>
							<p class="font-bold text-2xl mt-2">
<<<<<<< HEAD
								{{ pltEventMetricsDataRef?.pltMetrics.transactionCount }}
=======
								{{ pltEventMetricsDataRef?.globalPltMetrics.eventCount }}
>>>>>>> fa0b4f26
							</p>
						</template>
					</KeyValueChartCard>
				</CarouselSlide>
				<CarouselSlide class="w-full lg:h-full">
					<KeyValueChartCard
						class="w-96 lg:w-full"
						:y-values="[[null]]"
						:is-loading="pltEventMetricsLoading"
					>
						<template #title>Total Transfer Volume (24h)</template>
						<template #value>
							<p class="font-bold text-2xl mt-2">
								{{
									numberFormatter(
<<<<<<< HEAD
										pltEventMetricsDataRef?.pltMetrics.transferVolume
=======
										pltEventMetricsDataRef?.globalPltMetrics.transferAmount
>>>>>>> fa0b4f26
									)
								}}
							</p>
						</template>
					</KeyValueChartCard>
				</CarouselSlide>
			</FtbCarousel>
			<header class="flex justify-between items-center mb-4">
				<h1 class="text-xl">Supply & Holders</h1>
			</header>
			<FtbCarousel non-carousel-classes="grid-cols-3">
				<CarouselSlide class="w-full lg:h-full">
					<StableCoinSupplyBarChart
						:stable-coins-data="pltTokenDataRef"
						:is-loading="pltTokenLoading"
					/>
				</CarouselSlide>
				<CarouselSlide class="w-full lg:h-full">
					<StableCoinDistributionChart
						:stable-coins-data="pltTokenDataRef"
						:is-loading="pltTokenLoading"
					/>
				</CarouselSlide>
				<CarouselSlide class="w-full lg:h-full">
					<HolderByStableCoin
						:stable-coins-data="pltTokenDataRef"
						:is-loading="pltTokenLoading"
					/>
				</CarouselSlide>
			</FtbCarousel>
			<header class="flex justify-between items-center mb-4">
				<h1 class="text-xl">Transactions</h1>
			</header>
			<Table>
				<TableHead>
					<TableRow>
						<TableTh width="12.5%">Transaction Hash</TableTh>
						<TableTh width="12.5%">Age</TableTh>
						<TableTh width="12.5%">Token Event</TableTh>
						<TableTh width="12.5%">Token Name</TableTh>
						<TableTh width="12.5%">From</TableTh>
						<TableTh width="12.5%">To</TableTh>
						<TableTh width="12.5%">Target</TableTh>
						<TableTh width="12.5%">Amount</TableTh>
					</TableRow>
				</TableHead>
				<TableBody>
					<TableRow v-for="(event, index) in pagedData" :key="index">
						<TableTd>
							<TransactionLink :hash="event.transactionHash ?? ''" />
						</TableTd>
						<TableTd>
							<Tooltip :text="formatTimestamp(event.block.blockSlotTime)">
								{{ convertTimestampToRelative(event.block.blockSlotTime, NOW) }}
							</Tooltip>
						</TableTd>
						<TableTd>
							<span class="text-theme-interactive font-semibold">
								{{
									event.eventType == 'TOKEN_MODULE'
										? event.tokenModuleType
										: event.eventType
								}}
							</span>
						</TableTd>

						<TableTd>
							<a
								:href="`/protocol-token/${event.tokenId}`"
								target="_blank"
								class="font-normal text-md text-theme-interactive flex flex-row items-center"
							>
								{{ event.tokenName }}
								<!-- <img :src="event.tokenIconUrl" class="rounded-full w-6 h-6 mr-2"
									alt="Token Icon" loading="lazy" decoding="async" /> -->
							</a>
						</TableTd>
						<TableTd>
							<AccountLink
								:address="
									event.tokenEvent.__typename == 'TokenTransferEvent'
										? event.tokenEvent.from.address.asString
										: ''
								"
							/>
						</TableTd>
						<TableTd>
							<AccountLink
								:address="
									event.tokenEvent.__typename == 'TokenTransferEvent'
										? event.tokenEvent.to.address.asString
										: ''
								"
							/>
						</TableTd>
						<TableTd>
							<AccountLink
								:address="
									event.tokenEvent.__typename == 'BurnEvent' ||
									event.tokenEvent.__typename == 'MintEvent'
										? event.tokenEvent.target.address.asString
										: ''
								"
							/>
						</TableTd>
						<TableTd
							v-if="
								event.tokenEvent.__typename == 'BurnEvent' ||
								event.tokenEvent.__typename == 'MintEvent' ||
								event.tokenEvent.__typename == 'TokenTransferEvent'
							"
						>
							<PltAmount
								:value="event.tokenEvent.amount.value"
								:decimals="Number(event.tokenEvent.amount.decimals)"
							/>
						</TableTd>
					</TableRow>
				</TableBody>
			</Table>
			<LoadMore
				v-if="pltEventsDataRef?.pltEvents.pageInfo"
				:page-info="pltEventsDataRef?.pltEvents.pageInfo"
				:on-load-more="loadMore"
			/>
		</div>
	</div>
</template>
<script lang="ts" setup>
import { ref, watch } from 'vue'

import FtbCarousel from '~/components/molecules/FtbCarousel.vue'
import CarouselSlide from '~/components/molecules/CarouselSlide.vue'
import StableCoinDistributionChart from '~/components/molecules/ChartCards/StableCoinDistributionChart.vue'
import StableCoinSupplyBarChart from '~/components/molecules/ChartCards/StableCoinSupplyBarChart.vue'
import {
	usePltTokenQuery,
	usePltUniqueAccountsQuery,
} from '~/queries/usePltTokenQuery'
import { usePagedData } from '~/composables/usePagedData'
import { usePltEventsQuery } from '~/queries/usePltEventsQuery'
import type { PltEvent } from '~/types/generated'
import { useDateNow } from '~/composables/useDateNow'
import HolderByStableCoin from '~/components/molecules/ChartCards/HolderByStableCoin.vue'
import KeyValueChartCard from '~/components/molecules/KeyValueChartCard.vue'
<<<<<<< HEAD
import { usePltMetricsQuery } from '~/queries/usePltEventsMetricsQuery'
=======
import { usePltMetricsQuery } from '~/queries/usePltTransferMetricsQuery'
>>>>>>> fa0b4f26
import { MetricsPeriod } from '~/types/generated'
definePageMeta({
	middleware: 'plt-features-guard',
})

// page size and max page size for pagination plt events
const pageSize = 10
const maxPageSize = 20
const { pagedData, first, last, after, before, addPagedData, loadMore } =
	usePagedData<PltEvent>([], pageSize, maxPageSize)

const { data: pltTokenData, loading: pltTokenLoading } = usePltTokenQuery()

const { NOW } = useDateNow()

const pltTokenDataRef = ref(pltTokenData)
const selectedMetricsPeriod = ref(MetricsPeriod.Last24Hours)

watch(
	pltTokenData,
	newData => {
		pltTokenDataRef.value = newData
	},
	{ immediate: true, deep: true }
)

const { data: pltEventsData } = usePltEventsQuery({
	first,
	last,
	after,
	before,
})
const pltEventsDataRef = ref(pltEventsData)

watch(
	() => pltEventsDataRef.value,
	value => {
		addPagedData(value?.pltEvents.nodes || [], value?.pltEvents.pageInfo)
	},
	{ immediate: true, deep: true }
)

const { data: pltEventMetricsData, loading: pltEventMetricsLoading } =
	usePltMetricsQuery(selectedMetricsPeriod)
const pltEventMetricsDataRef = ref(pltEventMetricsData)

watch(
	pltEventMetricsData,
	newData => {
		pltEventMetricsDataRef.value = newData
	},
	{ immediate: true, deep: true }
)

const { data: pltUniqueAccountsData } = usePltUniqueAccountsQuery()
const pltUniqueAccountsDataRef = ref(pltUniqueAccountsData)
watch(
	pltUniqueAccountsDataRef,
	newData => {
		pltUniqueAccountsDataRef.value = newData
	},
	{ immediate: true, deep: true }
)
</script><|MERGE_RESOLUTION|>--- conflicted
+++ resolved
@@ -63,11 +63,7 @@
 						<template #title># of Tx Events (24h)</template>
 						<template #value>
 							<p class="font-bold text-2xl mt-2">
-<<<<<<< HEAD
-								{{ pltEventMetricsDataRef?.pltMetrics.transactionCount }}
-=======
 								{{ pltEventMetricsDataRef?.globalPltMetrics.eventCount }}
->>>>>>> fa0b4f26
 							</p>
 						</template>
 					</KeyValueChartCard>
@@ -83,11 +79,7 @@
 							<p class="font-bold text-2xl mt-2">
 								{{
 									numberFormatter(
-<<<<<<< HEAD
-										pltEventMetricsDataRef?.pltMetrics.transferVolume
-=======
 										pltEventMetricsDataRef?.globalPltMetrics.transferAmount
->>>>>>> fa0b4f26
 									)
 								}}
 							</p>
@@ -233,11 +225,7 @@
 import { useDateNow } from '~/composables/useDateNow'
 import HolderByStableCoin from '~/components/molecules/ChartCards/HolderByStableCoin.vue'
 import KeyValueChartCard from '~/components/molecules/KeyValueChartCard.vue'
-<<<<<<< HEAD
-import { usePltMetricsQuery } from '~/queries/usePltEventsMetricsQuery'
-=======
 import { usePltMetricsQuery } from '~/queries/usePltTransferMetricsQuery'
->>>>>>> fa0b4f26
 import { MetricsPeriod } from '~/types/generated'
 definePageMeta({
 	middleware: 'plt-features-guard',
