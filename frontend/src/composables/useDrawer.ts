--- conflicted
+++ resolved
@@ -225,15 +225,8 @@
 			)
 		} else if (
 			route.query.dentity === 'contract' &&
-<<<<<<< HEAD
-			route.query.dcontractAddressIndex !== undefined &&
-			route.query.dcontractAddressIndex !== null &&
-			route.query.dcontractAddressSubIndex !== undefined &&
-			route.query.dcontractAddressSubIndex !== null
-=======
 			route.query.dcontractAddressIndex &&
 			route.query.dcontractAddressSubIndex
->>>>>>> 1e180f79
 		) {
 			push(
 				{
