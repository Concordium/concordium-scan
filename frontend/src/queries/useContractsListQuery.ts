--- conflicted
+++ resolved
@@ -18,13 +18,10 @@
 					amount
 					transactionHash
 					contractAddress
-<<<<<<< HEAD
 					contractAddressIndex
 					contractAddressSubIndex
-=======
 					moduleReference
 					blockSlotTime
->>>>>>> b82bb7fc
 					creator {
 						__typename
 						asString
