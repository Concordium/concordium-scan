--- conflicted
+++ resolved
@@ -17,16 +17,9 @@
 				node {
 					amount
 					transactionHash
-<<<<<<< HEAD
 					contractAddress
-=======
 					moduleReference
 					blockSlotTime
-					contractAddress {
-						__typename
-						asString
-					}
->>>>>>> 8755cd13
 					creator {
 						__typename
 						asString
