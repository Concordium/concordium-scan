--- conflicted
+++ resolved
@@ -2252,38 +2252,8 @@
   effectiveTime: Scalars['DateTime'];
 };
 
-<<<<<<< HEAD
-export type PltMetrics = {
-  __typename?: 'PltMetrics';
-  transactionCount: Scalars['Int'];
-  transferVolume: Scalars['Float'];
-  uniqueAccounts: Scalars['Int'];
-};
-
-/** This struct is used to define the GraphQL query for PLT transfer metrics. */
-export type PltTransferMetrics = {
-  __typename?: 'PltTransferMetrics';
-  buckets: PltTransferMetricsBuckets;
-  decimal: Scalars['Int'];
-  transferCount: Scalars['Int'];
-  transferVolume: Scalars['Float'];
-};
-
-/** This struct is used to define the buckets for PLT transfer metrics. */
-export type PltTransferMetricsBuckets = {
-  __typename?: 'PltTransferMetricsBuckets';
-  bucketWidth: Scalars['TimeSpan'];
-  x_Time: Array<Scalars['DateTime']>;
-  y_TransferCount: Array<Scalars['Int']>;
-  y_TransferVolume: Array<Scalars['Float']>;
-};
-
-export type PltaccountAmount = {
-  __typename?: 'PltaccountAmount';
-=======
 export type PltAccountAmount = {
   __typename?: 'PltAccountAmount';
->>>>>>> 3678e3b4
   accountAddress: AccountAddress;
   amount: TokenAmount;
   tokenId: Scalars['String'];
@@ -2340,33 +2310,11 @@
   node: PltEvent;
 };
 
-/** This struct is used to define the GraphQL query for PLT event metrics. */
-export type PltEventMetrics = {
-  __typename?: 'PltEventMetrics';
-  buckets: PltEventMetricsBuckets;
-  burnCount: Scalars['Int'];
-  burnVolume: Scalars['Float'];
-  mintCount: Scalars['Int'];
-  mintVolume: Scalars['Float'];
-  tokenModuleCount: Scalars['Int'];
-  totalEventCount: Scalars['Int'];
-  transferCount: Scalars['Int'];
+export type PltMetrics = {
+  __typename?: 'PltMetrics';
+  transactionCount: Scalars['Int'];
   transferVolume: Scalars['Float'];
-};
-
-/** This struct is used to define the buckets for PLT event metrics. */
-export type PltEventMetricsBuckets = {
-  __typename?: 'PltEventMetricsBuckets';
-  bucketWidth: Scalars['TimeSpan'];
-  x_Time: Array<Scalars['DateTime']>;
-  y_BurnCount: Array<Scalars['Int']>;
-  y_BurnVolume: Array<Scalars['Float']>;
-  y_MintCount: Array<Scalars['Int']>;
-  y_MintVolume: Array<Scalars['Float']>;
-  y_TokenModuleCount: Array<Scalars['Int']>;
-  y_TotalEventCount: Array<Scalars['Int']>;
-  y_TransferCount: Array<Scalars['Int']>;
-  y_TransferVolume: Array<Scalars['Float']>;
+  uniqueAccounts: Scalars['Int'];
 };
 
 export type PltToken = {
@@ -2404,6 +2352,24 @@
   cursor: Scalars['String'];
   /** The item at the end of the edge */
   node: PltToken;
+};
+
+/** This struct is used to define the GraphQL query for PLT transfer metrics. */
+export type PltTransferMetrics = {
+  __typename?: 'PltTransferMetrics';
+  buckets: PltTransferMetricsBuckets;
+  decimal: Scalars['Int'];
+  transferCount: Scalars['Int'];
+  transferVolume: Scalars['Float'];
+};
+
+/** This struct is used to define the buckets for PLT transfer metrics. */
+export type PltTransferMetricsBuckets = {
+  __typename?: 'PltTransferMetricsBuckets';
+  bucketWidth: Scalars['TimeSpan'];
+  x_Time: Array<Scalars['DateTime']>;
+  y_TransferCount: Array<Scalars['Int']>;
+  y_TransferVolume: Array<Scalars['Float']>;
 };
 
 export type PoolApy = {
@@ -2503,28 +2469,16 @@
   nodeStatuses: NodeStatusConnection;
   passiveDelegation: PassiveDelegation;
   paydayStatus: PaydayStatus;
-<<<<<<< HEAD
-  pltAccounts?: Maybe<PltaccountAmount>;
-  pltAccountsByTokenId: PltaccountAmountConnection;
-  pltEvent: Pltevent;
-  pltEventByTransactionIndex: Pltevent;
-  pltEvents: PlteventConnection;
-  pltEventsByTokenId: PlteventConnection;
-  pltMetrics: PltMetrics;
-  pltToken: Plttoken;
-  pltTokens: PlttokenConnection;
-  pltTransferMetrics: PltTransferMetrics;
-=======
   pltAccountByTokenId?: Maybe<PltAccountAmount>;
   pltAccountsByTokenId: PltAccountAmountConnection;
   pltEvent: PltEvent;
   pltEventByTransactionIndex: PltEvent;
-  pltEventMetrics: PltEventMetrics;
   pltEvents: PltEventConnection;
   pltEventsByTokenId: PltEventConnection;
+  pltMetrics: PltMetrics;
   pltToken: PltToken;
   pltTokens: PltTokenConnection;
->>>>>>> 3678e3b4
+  pltTransferMetrics: PltTransferMetrics;
   pltUniqueAccounts: Scalars['Int'];
   poolRewardMetricsForBakerPool: PoolRewardMetrics;
   poolRewardMetricsForPassiveDelegation: PoolRewardMetrics;
