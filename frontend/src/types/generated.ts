export type Maybe<T> = T | null;
export type InputMaybe<T> = Maybe<T>;
export type Exact<T extends { [key: string]: unknown }> = { [K in keyof T]: T[K] };
export type MakeOptional<T, K extends keyof T> = Omit<T, K> & { [SubKey in K]?: Maybe<T[SubKey]> };
export type MakeMaybe<T, K extends keyof T> = Omit<T, K> & { [SubKey in K]: Maybe<T[SubKey]> };
/** All built-in and custom scalars, mapped to their actual values */
export type Scalars = {
  ID: string;
  String: string;
  Boolean: boolean;
  Int: number;
  Float: number;
  BigInteger: any;
  Byte: any;
  /**
   * Implement the DateTime<Utc> scalar
   *
   * The input/output is a string in RFC3339 format.
   */
  DateTime: any;
  Decimal: any;
  Long: any;
  TimeSpan: any;
  UnsignedInt: any;
  UnsignedLong: any;
};

export type Account = {
  __typename?: 'Account';
  accountStatement: AccountStatementEntryConnection;
  /** The address of the account in Base58Check. */
  address: AccountAddress;
  /** The total amount of CCD hold by the account. */
  amount: Scalars['UnsignedLong'];
  baker?: Maybe<Baker>;
  /** Timestamp of the block where this account was created. */
  createdAt: Scalars['DateTime'];
  delegation?: Maybe<Delegation>;
  id: Scalars['ID'];
  /**
   * Number of transactions where this account is the sender of the
   * transaction. This is the `nonce` of the account. This value is
   * currently not used by the front-end and the `COUNT(*)` will need further
   * optimization if intended to be used.
   */
  nonce: Scalars['Int'];
  releaseSchedule: AccountReleaseSchedule;
  rewards: AccountRewardConnection;
  tokens: AccountTokenConnection;
  /**
   * Number of transactions the account has been involved in or
   * affected by.
   */
  transactionCount: Scalars['Int'];
  transactions: AccountTransactionRelationConnection;
};


export type AccountAccountStatementArgs = {
  after?: InputMaybe<Scalars['String']>;
  before?: InputMaybe<Scalars['String']>;
  first?: InputMaybe<Scalars['Int']>;
  last?: InputMaybe<Scalars['Int']>;
};


export type AccountRewardsArgs = {
  after?: InputMaybe<Scalars['String']>;
  before?: InputMaybe<Scalars['String']>;
  first?: InputMaybe<Scalars['Int']>;
  last?: InputMaybe<Scalars['Int']>;
};


export type AccountTokensArgs = {
  after?: InputMaybe<Scalars['String']>;
  before?: InputMaybe<Scalars['String']>;
  first?: InputMaybe<Scalars['Int']>;
  last?: InputMaybe<Scalars['Int']>;
};


export type AccountTransactionsArgs = {
  after?: InputMaybe<Scalars['String']>;
  before?: InputMaybe<Scalars['String']>;
  first?: InputMaybe<Scalars['Int']>;
  last?: InputMaybe<Scalars['Int']>;
};

export type AccountAddress = {
  __typename?: 'AccountAddress';
  asString: Scalars['String'];
};

export type AccountAddressAmount = {
  __typename?: 'AccountAddressAmount';
  accountAddress: AccountAddress;
  amount: Scalars['UnsignedLong'];
};

export type AccountAddressAmountConnection = {
  __typename?: 'AccountAddressAmountConnection';
  /** A list of edges. */
  edges: Array<AccountAddressAmountEdge>;
  /** A list of nodes. */
  nodes: Array<AccountAddressAmount>;
  /** Information to aid in pagination. */
  pageInfo: PageInfo;
};

/** An edge in a connection. */
export type AccountAddressAmountEdge = {
  __typename?: 'AccountAddressAmountEdge';
  /** A cursor for use in pagination */
  cursor: Scalars['String'];
  /** The item at the end of the edge */
  node: AccountAddressAmount;
};

export type AccountConnection = {
  __typename?: 'AccountConnection';
  /** A list of edges. */
  edges: Array<AccountEdge>;
  /** A list of nodes. */
  nodes: Array<Account>;
  /** Information to aid in pagination. */
  pageInfo: PageInfo;
};

export type AccountCreated = {
  __typename?: 'AccountCreated';
  accountAddress: AccountAddress;
};

/** An edge in a connection. */
export type AccountEdge = {
  __typename?: 'AccountEdge';
  /** A cursor for use in pagination */
  cursor: Scalars['String'];
  /** The item at the end of the edge */
  node: Account;
};

export type AccountFilterInput = {
  isDelegator: Scalars['Boolean'];
};

<<<<<<< HEAD
export type AccountMetrics = {
  __typename?: 'AccountMetrics';
  /** Total number of accounts created in requested period. */
  accountsCreated: Scalars['Int'];
  buckets: AccountMetricsBuckets;
  /** Total number of accounts created (all time). */
  lastCumulativeAccountsCreated: Scalars['Int'];
};

=======
>>>>>>> ced4b300
export type AccountMetricsBuckets = {
  __typename?: 'AccountMetricsBuckets';
  /** The width (time interval) of each bucket. */
  bucketWidth: Scalars['TimeSpan'];
  /** Start of the bucket time period. Intended x-axis value. */
  x_Time: Array<Scalars['DateTime']>;
  /**
   * Number of accounts created within bucket time period. Intended y-axis
   * value.
   */
  y_AccountsCreated: Array<Scalars['Int']>;
  /**
   * Total number of accounts created (all time) at the end of the bucket
   * period. Intended y-axis value.
   */
  y_LastCumulativeAccountsCreated: Array<Scalars['Int']>;
};

export type AccountReleaseSchedule = {
  __typename?: 'AccountReleaseSchedule';
  schedule: AccountReleaseScheduleItemConnection;
  totalAmount: Scalars['UnsignedLong'];
};


export type AccountReleaseScheduleScheduleArgs = {
  after?: InputMaybe<Scalars['String']>;
  before?: InputMaybe<Scalars['String']>;
  first?: InputMaybe<Scalars['Int']>;
  last?: InputMaybe<Scalars['Int']>;
};

export type AccountReleaseScheduleItem = {
  __typename?: 'AccountReleaseScheduleItem';
  amount: Scalars['UnsignedLong'];
  timestamp: Scalars['DateTime'];
  transaction: Transaction;
};

export type AccountReleaseScheduleItemConnection = {
  __typename?: 'AccountReleaseScheduleItemConnection';
  /** A list of edges. */
  edges: Array<AccountReleaseScheduleItemEdge>;
  /** A list of nodes. */
  nodes: Array<AccountReleaseScheduleItem>;
  /** Information to aid in pagination. */
  pageInfo: PageInfo;
};

/** An edge in a connection. */
export type AccountReleaseScheduleItemEdge = {
  __typename?: 'AccountReleaseScheduleItemEdge';
  /** A cursor for use in pagination */
  cursor: Scalars['String'];
  /** The item at the end of the edge */
  node: AccountReleaseScheduleItem;
};

export type AccountReward = {
  __typename?: 'AccountReward';
  amount: Scalars['UnsignedLong'];
  block: Block;
  id: Scalars['ID'];
  rewardType: RewardType;
  timestamp: Scalars['DateTime'];
};

export type AccountRewardConnection = {
  __typename?: 'AccountRewardConnection';
  /** A list of edges. */
  edges: Array<AccountRewardEdge>;
  /** A list of nodes. */
  nodes: Array<AccountReward>;
  /** Information to aid in pagination. */
  pageInfo: PageInfo;
};

/** An edge in a connection. */
export type AccountRewardEdge = {
  __typename?: 'AccountRewardEdge';
  /** A cursor for use in pagination */
  cursor: Scalars['String'];
  /** The item at the end of the edge */
  node: AccountReward;
};

export enum AccountSort {
  AgeAsc = 'AGE_ASC',
  AgeDesc = 'AGE_DESC',
  AmountAsc = 'AMOUNT_ASC',
  AmountDesc = 'AMOUNT_DESC',
  DelegatedStakeAsc = 'DELEGATED_STAKE_ASC',
  DelegatedStakeDesc = 'DELEGATED_STAKE_DESC',
  TransactionCountAsc = 'TRANSACTION_COUNT_ASC',
  TransactionCountDesc = 'TRANSACTION_COUNT_DESC'
}

export type AccountStatementEntry = {
  __typename?: 'AccountStatementEntry';
  accountBalance: Scalars['UnsignedLong'];
  amount: Scalars['UnsignedLong'];
  entryType: AccountStatementEntryType;
  id: Scalars['ID'];
  reference: BlockOrTransaction;
  timestamp: Scalars['DateTime'];
};

export type AccountStatementEntryConnection = {
  __typename?: 'AccountStatementEntryConnection';
  /** A list of edges. */
  edges: Array<AccountStatementEntryEdge>;
  /** A list of nodes. */
  nodes: Array<AccountStatementEntry>;
  /** Information to aid in pagination. */
  pageInfo: PageInfo;
};

/** An edge in a connection. */
export type AccountStatementEntryEdge = {
  __typename?: 'AccountStatementEntryEdge';
  /** A cursor for use in pagination */
  cursor: Scalars['String'];
  /** The item at the end of the edge */
  node: AccountStatementEntry;
};

export enum AccountStatementEntryType {
  AmountDecrypted = 'AMOUNT_DECRYPTED',
  AmountEncrypted = 'AMOUNT_ENCRYPTED',
  BakerReward = 'BAKER_REWARD',
  FinalizationReward = 'FINALIZATION_REWARD',
  FoundationReward = 'FOUNDATION_REWARD',
  TransactionFee = 'TRANSACTION_FEE',
  TransactionFeeReward = 'TRANSACTION_FEE_REWARD',
  TransferIn = 'TRANSFER_IN',
  TransferOut = 'TRANSFER_OUT'
}

export type AccountToken = {
  __typename?: 'AccountToken';
  account: Account;
  accountId: Scalars['Int'];
  balance: Scalars['BigInteger'];
  changeSeq: Scalars['Int'];
  contractIndex: Scalars['Int'];
  contractSubIndex: Scalars['Int'];
  token: Token;
  tokenId: Scalars['String'];
};

export type AccountTokenConnection = {
  __typename?: 'AccountTokenConnection';
  /** A list of edges. */
  edges: Array<AccountTokenEdge>;
  /** A list of nodes. */
  nodes: Array<AccountToken>;
  /** Information to aid in pagination. */
  pageInfo: PageInfo;
};

/** An edge in a connection. */
export type AccountTokenEdge = {
  __typename?: 'AccountTokenEdge';
  /** A cursor for use in pagination */
  cursor: Scalars['String'];
  /** The item at the end of the edge */
  node: AccountToken;
};

export type AccountTransaction = {
  __typename?: 'AccountTransaction';
  accountTransactionType?: Maybe<AccountTransactionType>;
};

export type AccountTransactionRelation = {
  __typename?: 'AccountTransactionRelation';
  transaction: Transaction;
};

export type AccountTransactionRelationConnection = {
  __typename?: 'AccountTransactionRelationConnection';
  /** A list of edges. */
  edges: Array<AccountTransactionRelationEdge>;
  /** A list of nodes. */
  nodes: Array<AccountTransactionRelation>;
  /** Information to aid in pagination. */
  pageInfo: PageInfo;
};

/** An edge in a connection. */
export type AccountTransactionRelationEdge = {
  __typename?: 'AccountTransactionRelationEdge';
  /** A cursor for use in pagination */
  cursor: Scalars['String'];
  /** The item at the end of the edge */
  node: AccountTransactionRelation;
};

export enum AccountTransactionType {
  AddBaker = 'ADD_BAKER',
  ConfigureBaker = 'CONFIGURE_BAKER',
  ConfigureDelegation = 'CONFIGURE_DELEGATION',
  DeployModule = 'DEPLOY_MODULE',
  EncryptedTransfer = 'ENCRYPTED_TRANSFER',
  EncryptedTransferWithMemo = 'ENCRYPTED_TRANSFER_WITH_MEMO',
  InitializeSmartContractInstance = 'INITIALIZE_SMART_CONTRACT_INSTANCE',
  RegisterData = 'REGISTER_DATA',
  RemoveBaker = 'REMOVE_BAKER',
  SimpleTransfer = 'SIMPLE_TRANSFER',
  SimpleTransferWithMemo = 'SIMPLE_TRANSFER_WITH_MEMO',
  TransferToEncrypted = 'TRANSFER_TO_ENCRYPTED',
  TransferToPublic = 'TRANSFER_TO_PUBLIC',
  TransferWithSchedule = 'TRANSFER_WITH_SCHEDULE',
  TransferWithScheduleWithMemo = 'TRANSFER_WITH_SCHEDULE_WITH_MEMO',
  UpdateBakerKeys = 'UPDATE_BAKER_KEYS',
  UpdateBakerRestakeEarnings = 'UPDATE_BAKER_RESTAKE_EARNINGS',
  UpdateBakerStake = 'UPDATE_BAKER_STAKE',
  UpdateCredentials = 'UPDATE_CREDENTIALS',
  UpdateCredentialKeys = 'UPDATE_CREDENTIAL_KEYS',
  UpdateSmartContractInstance = 'UPDATE_SMART_CONTRACT_INSTANCE'
}

/** A segment of a collection. */
export type AccountsCollectionSegment = {
  __typename?: 'AccountsCollectionSegment';
  /** A flattened list of the items. */
  items: Array<AccountToken>;
  /** Information to aid in pagination. */
  pageInfo: CollectionSegmentInfo;
  totalCount: Scalars['Int'];
};

<<<<<<< HEAD
=======
export type AccountsMetrics = {
  __typename?: 'AccountsMetrics';
  /** Total number of accounts created in requested period. */
  accountsCreated: Scalars['Int'];
  buckets: AccountMetricsBuckets;
  /** Total number of accounts created (all time). */
  lastCumulativeAccountsCreated: Scalars['Int'];
};

>>>>>>> ced4b300
export type AccountsUpdatedSubscriptionItem = {
  __typename?: 'AccountsUpdatedSubscriptionItem';
  address: Scalars['String'];
};

export type ActiveBakerState = {
  __typename?: 'ActiveBakerState';
  /**
   * The status of the baker's node. Will be null if no status for the node
   * exists.
   */
  nodeStatus?: Maybe<NodeStatus>;
  pendingChange?: Maybe<PendingBakerChange>;
  pool: BakerPool;
  restakeEarnings: Scalars['Boolean'];
  stakedAmount: Scalars['UnsignedLong'];
};

export type AddAnonymityRevokerChainUpdatePayload = {
  __typename?: 'AddAnonymityRevokerChainUpdatePayload';
  arIdentity: Scalars['Int'];
  description: Scalars['String'];
  name: Scalars['String'];
  url: Scalars['String'];
};

export type AddIdentityProviderChainUpdatePayload = {
  __typename?: 'AddIdentityProviderChainUpdatePayload';
  description: Scalars['String'];
  ipIdentity: Scalars['Int'];
  name: Scalars['String'];
  url: Scalars['String'];
};

export type Address = AccountAddress | ContractAddress;

export type AlreadyABaker = {
  __typename?: 'AlreadyABaker';
  bakerId: Scalars['Long'];
};

export type AlreadyADelegator = {
  __typename?: 'AlreadyADelegator';
  /** @deprecated Don't use! This field is only in the schema to make this a valid GraphQL type (which does not allow types without any fields) */
  _: Scalars['Boolean'];
};

export type AmountAddedByDecryption = {
  __typename?: 'AmountAddedByDecryption';
  accountAddress: AccountAddress;
  amount: Scalars['UnsignedLong'];
};

export type AmountTooLarge = {
  __typename?: 'AmountTooLarge';
  address: Address;
  amount: Scalars['UnsignedLong'];
};

export enum ApyPeriod {
  Last7Days = 'LAST7_DAYS',
  Last30Days = 'LAST30_DAYS'
}

export type Baker = {
  __typename?: 'Baker';
  account: Account;
  bakerId: Scalars['Long'];
  id: Scalars['ID'];
  state: BakerState;
  transactions: InterimTransactionConnection;
};


export type BakerTransactionsArgs = {
  after?: InputMaybe<Scalars['String']>;
  before?: InputMaybe<Scalars['String']>;
  first?: InputMaybe<Scalars['Int']>;
  last?: InputMaybe<Scalars['Int']>;
};

export type BakerAdded = {
  __typename?: 'BakerAdded';
  accountAddress: AccountAddress;
  aggregationKey: Scalars['String'];
  bakerId: Scalars['Long'];
  electionKey: Scalars['String'];
  restakeEarnings: Scalars['Boolean'];
  signKey: Scalars['String'];
  stakedAmount: Scalars['UnsignedLong'];
};

export type BakerConnection = {
  __typename?: 'BakerConnection';
  /** A list of edges. */
  edges: Array<BakerEdge>;
  /** A list of nodes. */
  nodes: Array<Baker>;
  /** Information to aid in pagination. */
  pageInfo: PageInfo;
};

export type BakerDelegationRemoved = {
  __typename?: 'BakerDelegationRemoved';
  accountAddress: AccountAddress;
  delegatorId: Scalars['Int'];
};

export type BakerDelegationTarget = {
  __typename?: 'BakerDelegationTarget';
  bakerId: Scalars['Long'];
};

/** An edge in a connection. */
export type BakerEdge = {
  __typename?: 'BakerEdge';
  /** A cursor for use in pagination */
  cursor: Scalars['String'];
  /** The item at the end of the edge */
  node: Baker;
};

export type BakerFilterInput = {
  includeRemoved?: InputMaybe<Scalars['Boolean']>;
  openStatusFilter?: InputMaybe<BakerPoolOpenStatus>;
};

export type BakerInCooldown = {
  __typename?: 'BakerInCooldown';
  /** @deprecated Don't use! This field is only in the schema to make this a valid GraphQL type (which does not allow types without any fields) */
  _: Scalars['Boolean'];
};

export type BakerKeysUpdated = {
  __typename?: 'BakerKeysUpdated';
  accountAddress: AccountAddress;
  aggregationKey: Scalars['String'];
  bakerId: Scalars['Long'];
  electionKey: Scalars['String'];
  signKey: Scalars['String'];
};

export type BakerMetrics = {
  __typename?: 'BakerMetrics';
  /** The number of bakers added during the specified period. */
  bakersAdded: Scalars['Int'];
  /** The number of bakers removed during the specified period. */
  bakersRemoved: Scalars['Int'];
  /** Bucket-wise data for bakers added, removed, and the bucket times. */
  buckets: BakerMetricsBuckets;
  /** Total bakers before the start of the period */
  lastBakerCount: Scalars['Int'];
};

export type BakerMetricsBuckets = {
  __typename?: 'BakerMetricsBuckets';
  /** The width (time interval) of each bucket. */
  bucketWidth: Scalars['TimeSpan'];
  /**
   * The time values (start of each bucket) intended for use as x-axis
   * values.
   */
  x_Time: Array<Scalars['DateTime']>;
  /**
   * The number of bakers added for each bucket, intended for use as y-axis
   * values.
   */
  y_BakersAdded: Array<Scalars['Int']>;
  /**
   * The number of bakers removed for each bucket, intended for use as y-axis
   * values.
   */
  y_BakersRemoved: Array<Scalars['Int']>;
  /** Total bakers during each period */
  y_LastBakerCount: Array<Scalars['Int']>;
};

export type BakerPool = {
  __typename?: 'BakerPool';
  apy: PoolApy;
  commissionRates: CommissionRates;
  delegatedStake: Scalars['UnsignedLong'];
  delegatedStakeCap: Scalars['UnsignedLong'];
  delegatorCount: Scalars['Int'];
  delegators: DelegationSummaryConnection;
  inactiveSuspended?: Maybe<Scalars['Int']>;
  lotteryPower: Scalars['Decimal'];
  metadataUrl?: Maybe<Scalars['String']>;
  openStatus?: Maybe<BakerPoolOpenStatus>;
  paydayCommissionRates?: Maybe<CommissionRates>;
  poolRewards: PaydayPoolRewardConnection;
  primedForSuspension?: Maybe<Scalars['Int']>;
  rankingByTotalStake?: Maybe<Ranking>;
  selfSuspended?: Maybe<Scalars['Int']>;
  totalStake: Scalars['UnsignedLong'];
  totalStakePercentage: Scalars['Decimal'];
};


export type BakerPoolApyArgs = {
  period: ApyPeriod;
};


export type BakerPoolDelegatorsArgs = {
  after?: InputMaybe<Scalars['String']>;
  before?: InputMaybe<Scalars['String']>;
  first?: InputMaybe<Scalars['Int']>;
  last?: InputMaybe<Scalars['Int']>;
};


export type BakerPoolPoolRewardsArgs = {
  after?: InputMaybe<Scalars['String']>;
  before?: InputMaybe<Scalars['String']>;
  first?: InputMaybe<Scalars['Int']>;
  last?: InputMaybe<Scalars['Int']>;
};

export enum BakerPoolOpenStatus {
  ClosedForAll = 'CLOSED_FOR_ALL',
  ClosedForNew = 'CLOSED_FOR_NEW',
  OpenForAll = 'OPEN_FOR_ALL'
}

export type BakerPoolRewardTarget = {
  __typename?: 'BakerPoolRewardTarget';
  bakerId: Scalars['Long'];
};

export type BakerRemoved = {
  __typename?: 'BakerRemoved';
  accountAddress: AccountAddress;
  bakerId: Scalars['Long'];
};

export type BakerResumed = {
  __typename?: 'BakerResumed';
  accountAddress: AccountAddress;
  bakerId: Scalars['Long'];
};

export type BakerSetBakingRewardCommission = {
  __typename?: 'BakerSetBakingRewardCommission';
  accountAddress: AccountAddress;
  bakerId: Scalars['Long'];
  bakingRewardCommission: Scalars['Decimal'];
};

export type BakerSetFinalizationRewardCommission = {
  __typename?: 'BakerSetFinalizationRewardCommission';
  accountAddress: AccountAddress;
  bakerId: Scalars['Long'];
  finalizationRewardCommission: Scalars['Decimal'];
};

export type BakerSetMetadataUrl = {
  __typename?: 'BakerSetMetadataURL';
  accountAddress: AccountAddress;
  bakerId: Scalars['Long'];
  metadataUrl: Scalars['String'];
};

export type BakerSetOpenStatus = {
  __typename?: 'BakerSetOpenStatus';
  accountAddress: AccountAddress;
  bakerId: Scalars['Long'];
  openStatus: BakerPoolOpenStatus;
};

export type BakerSetRestakeEarnings = {
  __typename?: 'BakerSetRestakeEarnings';
  accountAddress: AccountAddress;
  bakerId: Scalars['Long'];
  restakeEarnings: Scalars['Boolean'];
};

export type BakerSetTransactionFeeCommission = {
  __typename?: 'BakerSetTransactionFeeCommission';
  accountAddress: AccountAddress;
  bakerId: Scalars['Long'];
  transactionFeeCommission: Scalars['Decimal'];
};

export enum BakerSort {
  BakerApy30DaysDesc = 'BAKER_APY30_DAYS_DESC',
  BakerIdAsc = 'BAKER_ID_ASC',
  BakerIdDesc = 'BAKER_ID_DESC',
  /** Sort ascending by the current payday baking commission rate. */
  BlockCommissionsAsc = 'BLOCK_COMMISSIONS_ASC',
  /** Sort descending by the current payday baking commission rate. */
  BlockCommissionsDesc = 'BLOCK_COMMISSIONS_DESC',
  DelegatorApy30DaysDesc = 'DELEGATOR_APY30_DAYS_DESC',
  DelegatorCountDesc = 'DELEGATOR_COUNT_DESC',
  TotalStakedAmountDesc = 'TOTAL_STAKED_AMOUNT_DESC'
}

export type BakerStakeDecreased = {
  __typename?: 'BakerStakeDecreased';
  accountAddress: AccountAddress;
  bakerId: Scalars['Long'];
  newStakedAmount: Scalars['UnsignedLong'];
};

export type BakerStakeIncreased = {
  __typename?: 'BakerStakeIncreased';
  accountAddress: AccountAddress;
  bakerId: Scalars['Long'];
  newStakedAmount: Scalars['UnsignedLong'];
};

export type BakerStakeThresholdChainUpdatePayload = {
  __typename?: 'BakerStakeThresholdChainUpdatePayload';
  amount: Scalars['UnsignedLong'];
};

export type BakerState = ActiveBakerState | RemovedBakerState;

export type BakerSuspended = {
  __typename?: 'BakerSuspended';
  accountAddress: AccountAddress;
  bakerId: Scalars['Long'];
};

export type BakingRewardCommissionNotInRange = {
  __typename?: 'BakingRewardCommissionNotInRange';
  /** @deprecated Don't use! This field is only in the schema to make this a valid GraphQL type (which does not allow types without any fields) */
  _: Scalars['Boolean'];
};

export type BakingRewardsSpecialEvent = {
  __typename?: 'BakingRewardsSpecialEvent';
  bakingRewards: AccountAddressAmountConnection;
  id: Scalars['ID'];
  remainder: Scalars['UnsignedLong'];
};


export type BakingRewardsSpecialEventBakingRewardsArgs = {
  after?: InputMaybe<Scalars['String']>;
  before?: InputMaybe<Scalars['String']>;
  first?: InputMaybe<Scalars['Int']>;
  last?: InputMaybe<Scalars['Int']>;
};

export type Block = {
  __typename?: 'Block';
  bakerId?: Maybe<Scalars['Long']>;
  blockHash: Scalars['String'];
  blockHeight: Scalars['Int'];
  /** Time of the block being baked. */
  blockSlotTime: Scalars['DateTime'];
  /**
   * The block statistics:
   * - The time difference from the parent block.
   * - The time difference to the block that justifies the block being
   * finalized.
   */
  blockStatistics: BlockStatistics;
  /** Whether the block is finalized. */
  finalized: Scalars['Boolean'];
  /** Absolute block height. */
  id: Scalars['ID'];
  /**
   * Query the special events (aka. special transaction outcomes) associated
   * with this block.
   */
  specialEvents: SpecialEventConnection;
  totalAmount: Scalars['UnsignedLong'];
  /** Number of transactions included in this block. */
  transactionCount: Scalars['Int'];
  transactions: TransactionConnection;
};


export type BlockSpecialEventsArgs = {
  after?: InputMaybe<Scalars['String']>;
  before?: InputMaybe<Scalars['String']>;
  first?: InputMaybe<Scalars['Int']>;
  includeFilter?: InputMaybe<Array<SpecialEventTypeFilter>>;
  last?: InputMaybe<Scalars['Int']>;
};


export type BlockTransactionsArgs = {
  after?: InputMaybe<Scalars['String']>;
  before?: InputMaybe<Scalars['String']>;
  first?: InputMaybe<Scalars['Int']>;
  last?: InputMaybe<Scalars['Int']>;
};

export type BlockAccrueRewardSpecialEvent = {
  __typename?: 'BlockAccrueRewardSpecialEvent';
  /** The baker of the block, who will receive the award. */
  bakerId: Scalars['Long'];
  /** The amount awarded to the baker. */
  bakerReward: Scalars['UnsignedLong'];
  /** The amount awarded to the foundation. */
  foundationCharge: Scalars['UnsignedLong'];
  id: Scalars['ID'];
  /** The new balance of the GAS account. */
  newGasAccount: Scalars['UnsignedLong'];
  /** The old balance of the GAS account. */
  oldGasAccount: Scalars['UnsignedLong'];
  /** The amount awarded to the passive delegators. */
  passiveReward: Scalars['UnsignedLong'];
  /** The total fees paid for transactions in the block. */
  transactionFees: Scalars['UnsignedLong'];
};

export type BlockConnection = {
  __typename?: 'BlockConnection';
  /** A list of edges. */
  edges: Array<BlockEdge>;
  /** A list of nodes. */
  nodes: Array<Block>;
  /** Information to aid in pagination. */
  pageInfo: PageInfo;
};

/** An edge in a connection. */
export type BlockEdge = {
  __typename?: 'BlockEdge';
  /** A cursor for use in pagination */
  cursor: Scalars['String'];
  /** The item at the end of the edge */
  node: Block;
};

export type BlockEnergyLimitUpdate = {
  __typename?: 'BlockEnergyLimitUpdate';
  energyLimit: Scalars['UnsignedLong'];
};

export type BlockMetrics = {
  __typename?: 'BlockMetrics';
  /**
   * The average block time in seconds (slot-time difference between two
   * adjacent blocks) in the requested period. Will be null if no blocks
   * have been added in the requested period.
   */
  avgBlockTime?: Maybe<Scalars['Float']>;
  /**
   * The average finalization time in seconds (slot-time difference between a
   * given block and the block that holds its finalization proof) in the
   * requested period. Will be null if no blocks have been finalized in
   * the requested period.
   */
  avgFinalizationTime?: Maybe<Scalars['Float']>;
  /** Total number of blocks added in requested period. */
  blocksAdded: Scalars['Int'];
  buckets: BlockMetricsBuckets;
  /**
   * The most recent block height. Equals the total length of the chain minus
   * one (genesis block is at height zero).
   */
  lastBlockHeight: Scalars['Int'];
  /** The current total amount of CCD in existence. */
  lastTotalMicroCcd: Scalars['UnsignedLong'];
  /**
   * The total CCD Released. This is total CCD supply not counting the
   * balances of non circulating accounts.
   */
  lastTotalMicroCcdReleased: Scalars['UnsignedLong'];
  /** The current total amount of CCD staked. */
  lastTotalMicroCcdStaked: Scalars['UnsignedLong'];
};

export type BlockMetricsBuckets = {
  __typename?: 'BlockMetricsBuckets';
  /** The width (time interval) of each bucket. */
  bucketWidth: Scalars['TimeSpan'];
  /** Start of the bucket time period. Intended x-axis value. */
  x_Time: Array<Scalars['DateTime']>;
  /**
   * The average block time (slot-time difference between two adjacent
   * blocks) in the bucket period. Intended y-axis value. Will be null if
   * no blocks have been added in the bucket period.
   */
  y_BlockTimeAvg: Array<Scalars['Float']>;
  /**
   * Number of blocks added within the bucket time period. Intended y-axis
   * value.
   */
  y_BlocksAdded: Array<Scalars['Int']>;
  /**
   * The average finalization time (slot-time difference between a given
   * block and the block that holds its finalization proof) in the bucket
   * period. Intended y-axis value. Will be null if no blocks have been
   * finalized in the bucket period.
   */
  y_FinalizationTimeAvg: Array<Scalars['Float']>;
  /**
   * The total amount of CCD staked at the end of the bucket period. Intended
   * y-axis value.
   */
  y_LastTotalMicroCcdStaked: Array<Scalars['UnsignedLong']>;
};

export type BlockOrTransaction = Block | Transaction;

export type BlockRewardsSpecialEvent = {
  __typename?: 'BlockRewardsSpecialEvent';
  bakerAccountAddress: AccountAddress;
  bakerReward: Scalars['UnsignedLong'];
  foundationAccountAddress: AccountAddress;
  foundationCharge: Scalars['UnsignedLong'];
  id: Scalars['ID'];
  newGasAccount: Scalars['UnsignedLong'];
  oldGasAccount: Scalars['UnsignedLong'];
  transactionFees: Scalars['UnsignedLong'];
};

export type BlockStatistics = {
  __typename?: 'BlockStatistics';
  /**
   * Number of seconds between block slot time of this block and previous
   * block.
   */
  blockTime: Scalars['Float'];
  /**
   * Number of seconds between the block slot time of this block and the
   * block containing the finalization proof for this block.
   *
   * This is an objective measure of the finalization time (determined by
   * chain data alone) and will at least be the block time. The actual
   * finalization time will usually be lower than that but can only be
   * determined in a subjective manner by each node: That is the time a
   * node has first seen a block finalized. This is defined as the
   * difference between when a finalization proof is first constructed,
   * and the block slot time. However the time when a finalization proof
   * is first constructed is subjective, some nodes will receive the
   * necessary messages before others. Also, this number cannot be
   * reconstructed for blocks finalized before extracting data from the
   * node.
   *
   * Value will initially be `None` until the block containing the
   * finalization proof for this block is itself finalized.
   */
  finalizationTime?: Maybe<Scalars['Float']>;
};

export type ChainParametersV1 = {
  __typename?: 'ChainParametersV1';
  rewardPeriodLength: Scalars['UnsignedLong'];
};

export type ChainUpdateEnqueued = {
  __typename?: 'ChainUpdateEnqueued';
  effectiveTime: Scalars['DateTime'];
  payload: ChainUpdatePayload;
};

export type ChainUpdatePayload = AddAnonymityRevokerChainUpdatePayload | AddIdentityProviderChainUpdatePayload | BakerStakeThresholdChainUpdatePayload | BlockEnergyLimitUpdate | CooldownParametersChainUpdatePayload | ElectionDifficultyChainUpdatePayload | EuroPerEnergyChainUpdatePayload | FinalizationCommitteeParametersUpdate | FoundationAccountChainUpdatePayload | GasRewardsChainUpdatePayload | GasRewardsCpv2Update | Level1KeysChainUpdatePayload | MicroCcdPerEuroChainUpdatePayload | MinBlockTimeUpdate | MintDistributionChainUpdatePayload | MintDistributionV1ChainUpdatePayload | PoolParametersChainUpdatePayload | ProtocolChainUpdatePayload | RootKeysChainUpdatePayload | TimeParametersChainUpdatePayload | TimeoutParametersUpdate | TransactionFeeDistributionChainUpdatePayload | ValidatorScoreParametersUpdate;

export type Cis2Event = {
  __typename?: 'Cis2Event';
  contractIndex: Scalars['Int'];
  contractSubIndex: Scalars['Int'];
<<<<<<< HEAD
  event?: Maybe<CisEvent>;
=======
  event: CisEvent;
>>>>>>> ced4b300
  indexPerToken: Scalars['Int'];
  tokenId: Scalars['String'];
  transaction: Transaction;
  transactionIndex: Scalars['Int'];
};

export type CisBurnEvent = {
  __typename?: 'CisBurnEvent';
  fromAddress: Address;
  tokenAmount: Scalars['BigInteger'];
  tokenId: Scalars['String'];
};

export type CisEvent = CisBurnEvent | CisMintEvent | CisTokenMetadataEvent | CisTransferEvent | CisUnknownEvent;

export type CisMintEvent = {
  __typename?: 'CisMintEvent';
  toAddress: Address;
  tokenAmount: Scalars['BigInteger'];
  tokenId: Scalars['String'];
};

export type CisTokenMetadataEvent = {
  __typename?: 'CisTokenMetadataEvent';
  hashHex?: Maybe<Scalars['String']>;
  metadataUrl: Scalars['String'];
  tokenId: Scalars['String'];
};

export type CisTransferEvent = {
  __typename?: 'CisTransferEvent';
  fromAddress: Address;
  toAddress: Address;
  tokenAmount: Scalars['BigInteger'];
  tokenId: Scalars['String'];
};

export type CisUnknownEvent = {
  __typename?: 'CisUnknownEvent';
  dummy: Scalars['UnsignedLong'];
};

/** Information about the offset pagination. */
export type CollectionSegmentInfo = {
  __typename?: 'CollectionSegmentInfo';
  /**
   * Indicates whether more items exist following the set defined by the
   * clients arguments.
   */
  hasNextPage: Scalars['Boolean'];
  /**
   * Indicates whether more items exist prior the set defined by the clients
   * arguments.
   */
  hasPreviousPage: Scalars['Boolean'];
};

export type CommissionRange = {
  __typename?: 'CommissionRange';
  max: Scalars['Decimal'];
  min: Scalars['Decimal'];
};

export type CommissionRates = {
  __typename?: 'CommissionRates';
  bakingCommission?: Maybe<Scalars['Decimal']>;
  finalizationCommission?: Maybe<Scalars['Decimal']>;
  transactionCommission?: Maybe<Scalars['Decimal']>;
};

export type Contract = {
  __typename?: 'Contract';
  blockHeight: Scalars['Int'];
  blockSlotTime: Scalars['DateTime'];
  contractAddress: Scalars['String'];
  contractAddressIndex: Scalars['UnsignedLong'];
  contractAddressSubIndex: Scalars['UnsignedLong'];
  contractEvents: ContractEventsCollectionSegment;
  contractRejectEvents: ContractRejectEventsCollectionSegment;
  creator: AccountAddress;
  snapshot: ContractSnapshot;
  tokens: TokensCollectionSegment;
  transactionHash: Scalars['String'];
};


export type ContractContractEventsArgs = {
  skip?: InputMaybe<Scalars['Int']>;
  take?: InputMaybe<Scalars['Int']>;
};


export type ContractContractRejectEventsArgs = {
  skip?: InputMaybe<Scalars['Int']>;
  take?: InputMaybe<Scalars['Int']>;
};


export type ContractTokensArgs = {
  skip?: InputMaybe<Scalars['Int']>;
  take?: InputMaybe<Scalars['Int']>;
};

export type ContractAddress = {
  __typename?: 'ContractAddress';
  asString: Scalars['String'];
  index: Scalars['UnsignedLong'];
  subIndex: Scalars['UnsignedLong'];
};

export type ContractCall = {
  __typename?: 'ContractCall';
  contractUpdated: ContractUpdated;
};

export type ContractConnection = {
  __typename?: 'ContractConnection';
  /** A list of edges. */
  edges: Array<ContractEdge>;
  /** A list of nodes. */
  nodes: Array<Contract>;
  /** Information to aid in pagination. */
  pageInfo: PageInfo;
};

/** An edge in a connection. */
export type ContractEdge = {
  __typename?: 'ContractEdge';
  /** A cursor for use in pagination */
  cursor: Scalars['String'];
  /** The item at the end of the edge */
  node: Contract;
};

export type ContractEvent = {
  __typename?: 'ContractEvent';
  blockHeight: Scalars['Int'];
  blockSlotTime: Scalars['DateTime'];
  contractAddressIndex: Scalars['UnsignedLong'];
  contractAddressSubIndex: Scalars['UnsignedLong'];
  event: Event;
  sender: AccountAddress;
  transactionHash: Scalars['String'];
};

/** A segment of a collection. */
export type ContractEventsCollectionSegment = {
  __typename?: 'ContractEventsCollectionSegment';
  /** A flattened list of the items. */
  items: Array<ContractEvent>;
  /** Information to aid in pagination. */
  pageInfo: CollectionSegmentInfo;
  totalCount: Scalars['Int'];
};

export type ContractInitialized = {
  __typename?: 'ContractInitialized';
  amount: Scalars['UnsignedLong'];
  contractAddress: ContractAddress;
  contractLogsRaw: Array<Array<Scalars['Int']>>;
  events: StringConnection;
  eventsAsHex: StringConnection;
  initName: Scalars['String'];
  inputParameter?: Maybe<Array<Scalars['Int']>>;
  message?: Maybe<Scalars['String']>;
  messageAsHex?: Maybe<Scalars['String']>;
  moduleRef: Scalars['String'];
  version: ContractVersion;
};

export type ContractInterrupted = {
  __typename?: 'ContractInterrupted';
  contractAddress: ContractAddress;
  contractLogsRaw: Array<Array<Scalars['Int']>>;
  events: StringConnection;
  eventsAsHex: StringConnection;
};

export type ContractModuleDeployed = {
  __typename?: 'ContractModuleDeployed';
  moduleRef: Scalars['String'];
};

export type ContractRejectEvent = {
  __typename?: 'ContractRejectEvent';
  blockSlotTime: Scalars['DateTime'];
  rejectedEvent: TransactionRejectReason;
  transactionHash: Scalars['String'];
};

/** A segment of a collection. */
export type ContractRejectEventsCollectionSegment = {
  __typename?: 'ContractRejectEventsCollectionSegment';
  /** A flattened list of the items. */
  items: Array<ContractRejectEvent>;
  totalCount: Scalars['Int'];
};

export type ContractResumed = {
  __typename?: 'ContractResumed';
  contractAddress: ContractAddress;
  success: Scalars['Boolean'];
};

export type ContractSnapshot = {
  __typename?: 'ContractSnapshot';
  amount: Scalars['UnsignedLong'];
  blockHeight: Scalars['Int'];
  contractAddressIndex: Scalars['UnsignedLong'];
  contractAddressSubIndex: Scalars['UnsignedLong'];
  contractName: Scalars['String'];
  moduleReference: Scalars['String'];
};

export type ContractUpdated = {
  __typename?: 'ContractUpdated';
  amount: Scalars['UnsignedLong'];
  contractAddress: ContractAddress;
  contractLogsRaw: Array<Array<Scalars['Int']>>;
  events: StringConnection;
  eventsAsHex: StringConnection;
  inputParameter: Array<Scalars['Int']>;
  instigator: Address;
  message?: Maybe<Scalars['String']>;
  messageAsHex: Scalars['String'];
  receiveName: Scalars['String'];
  version: ContractVersion;
};

export type ContractUpgraded = {
  __typename?: 'ContractUpgraded';
  contractAddress: ContractAddress;
  from: Scalars['String'];
  to: Scalars['String'];
};

export enum ContractVersion {
  V0 = 'V0',
  V1 = 'V1'
}

export type CooldownParametersChainUpdatePayload = {
  __typename?: 'CooldownParametersChainUpdatePayload';
  delegatorCooldown: Scalars['UnsignedLong'];
  poolOwnerCooldown: Scalars['UnsignedLong'];
};

export type CredentialDeployed = {
  __typename?: 'CredentialDeployed';
  accountAddress: AccountAddress;
  regId: Scalars['String'];
};

export type CredentialDeploymentTransaction = {
  __typename?: 'CredentialDeploymentTransaction';
  credentialDeploymentTransactionType: CredentialDeploymentTransactionType;
};

export enum CredentialDeploymentTransactionType {
  Initial = 'INITIAL',
  Normal = 'NORMAL'
}

export type CredentialHolderDidNotSign = {
  __typename?: 'CredentialHolderDidNotSign';
  /** @deprecated Don't use! This field is only in the schema to make this a valid GraphQL type (which does not allow types without any fields) */
  _: Scalars['Boolean'];
};

export type CredentialKeysUpdated = {
  __typename?: 'CredentialKeysUpdated';
  credId: Scalars['String'];
};

export type CredentialsUpdated = {
  __typename?: 'CredentialsUpdated';
  accountAddress: AccountAddress;
  newCredIds: Array<Scalars['String']>;
  newThreshold: Scalars['Byte'];
  removedCredIds: Array<Scalars['String']>;
};

export type DataRegistered = {
  __typename?: 'DataRegistered';
  dataAsHex: Scalars['String'];
  decoded: DecodedText;
};

export type DecodedText = {
  __typename?: 'DecodedText';
  decodeType: TextDecodeType;
  text: Scalars['String'];
};

export type Delegation = {
  __typename?: 'Delegation';
  delegationTarget: DelegationTarget;
  delegatorId: Scalars['Int'];
  restakeEarnings: Scalars['Boolean'];
  stakedAmount: Scalars['UnsignedLong'];
};

export type DelegationAdded = {
  __typename?: 'DelegationAdded';
  accountAddress: AccountAddress;
  delegatorId: Scalars['Int'];
};

export type DelegationRemoved = {
  __typename?: 'DelegationRemoved';
  accountAddress: AccountAddress;
  delegatorId: Scalars['Int'];
};

export type DelegationSetDelegationTarget = {
  __typename?: 'DelegationSetDelegationTarget';
  accountAddress: AccountAddress;
  delegationTarget: DelegationTarget;
  delegatorId: Scalars['Int'];
};

export type DelegationSetRestakeEarnings = {
  __typename?: 'DelegationSetRestakeEarnings';
  accountAddress: AccountAddress;
  delegatorId: Scalars['Int'];
  restakeEarnings: Scalars['Boolean'];
};

export type DelegationStakeDecreased = {
  __typename?: 'DelegationStakeDecreased';
  accountAddress: AccountAddress;
  delegatorId: Scalars['Int'];
  newStakedAmount: Scalars['UnsignedLong'];
};

export type DelegationStakeIncreased = {
  __typename?: 'DelegationStakeIncreased';
  accountAddress: AccountAddress;
  delegatorId: Scalars['Int'];
  newStakedAmount: Scalars['UnsignedLong'];
};

export type DelegationSummary = {
  __typename?: 'DelegationSummary';
  accountAddress: AccountAddress;
  restakeEarnings: Scalars['Boolean'];
  stakedAmount: Scalars['UnsignedLong'];
};

export type DelegationSummaryConnection = {
  __typename?: 'DelegationSummaryConnection';
  /** A list of edges. */
  edges: Array<DelegationSummaryEdge>;
  /** A list of nodes. */
  nodes: Array<DelegationSummary>;
  /** Information to aid in pagination. */
  pageInfo: PageInfo;
};

/** An edge in a connection. */
export type DelegationSummaryEdge = {
  __typename?: 'DelegationSummaryEdge';
  /** A cursor for use in pagination */
  cursor: Scalars['String'];
  /** The item at the end of the edge */
  node: DelegationSummary;
};

export type DelegationTarget = BakerDelegationTarget | PassiveDelegationTarget;

export type DelegationTargetNotABaker = {
  __typename?: 'DelegationTargetNotABaker';
  bakerId: Scalars['Long'];
};

export type DelegatorInCooldown = {
  __typename?: 'DelegatorInCooldown';
  /** @deprecated Don't use! This field is only in the schema to make this a valid GraphQL type (which does not allow types without any fields) */
  _: Scalars['Boolean'];
};

export type DuplicateAggregationKey = {
  __typename?: 'DuplicateAggregationKey';
  aggregationKey: Scalars['String'];
};

export type DuplicateCredIds = {
  __typename?: 'DuplicateCredIds';
  credIds: Array<Scalars['String']>;
};

export type ElectionDifficultyChainUpdatePayload = {
  __typename?: 'ElectionDifficultyChainUpdatePayload';
  electionDifficulty: Scalars['Decimal'];
};

export type EncryptedAmountSelfTransfer = {
  __typename?: 'EncryptedAmountSelfTransfer';
  accountAddress: AccountAddress;
};

export type EncryptedAmountsRemoved = {
  __typename?: 'EncryptedAmountsRemoved';
  accountAddress: AccountAddress;
  inputAmount: Scalars['String'];
  newEncryptedAmount: Scalars['String'];
  upToIndex: Scalars['Int'];
};

export type EncryptedSelfAmountAdded = {
  __typename?: 'EncryptedSelfAmountAdded';
  accountAddress: AccountAddress;
  amount: Scalars['UnsignedLong'];
  newEncryptedAmount: Scalars['String'];
};

export type EuroPerEnergyChainUpdatePayload = {
  __typename?: 'EuroPerEnergyChainUpdatePayload';
  exchangeRate: Ratio;
};

export type Event = AccountCreated | AmountAddedByDecryption | BakerAdded | BakerDelegationRemoved | BakerKeysUpdated | BakerRemoved | BakerResumed | BakerSetBakingRewardCommission | BakerSetFinalizationRewardCommission | BakerSetMetadataUrl | BakerSetOpenStatus | BakerSetRestakeEarnings | BakerSetTransactionFeeCommission | BakerStakeDecreased | BakerStakeIncreased | BakerSuspended | ChainUpdateEnqueued | ContractCall | ContractInitialized | ContractInterrupted | ContractModuleDeployed | ContractResumed | ContractUpdated | ContractUpgraded | CredentialDeployed | CredentialKeysUpdated | CredentialsUpdated | DataRegistered | DelegationAdded | DelegationRemoved | DelegationSetDelegationTarget | DelegationSetRestakeEarnings | DelegationStakeDecreased | DelegationStakeIncreased | EncryptedAmountsRemoved | EncryptedSelfAmountAdded | NewEncryptedAmount | TransferMemo | Transferred | TransferredWithSchedule;

export type EventConnection = {
  __typename?: 'EventConnection';
  /** A list of edges. */
  edges: Array<EventEdge>;
  /** A list of nodes. */
  nodes: Array<Event>;
  /** Information to aid in pagination. */
  pageInfo: PageInfo;
  totalCount: Scalars['Int'];
};

/** An edge in a connection. */
export type EventEdge = {
  __typename?: 'EventEdge';
  /** A cursor for use in pagination */
  cursor: Scalars['String'];
  /** The item at the end of the edge */
  node: Event;
};

export type FinalizationCommitteeParametersUpdate = {
  __typename?: 'FinalizationCommitteeParametersUpdate';
  finalizersRelativeStakeThreshold: Scalars['Decimal'];
  maxFinalizers: Scalars['UnsignedInt'];
  minFinalizers: Scalars['UnsignedInt'];
};

export type FinalizationRewardCommissionNotInRange = {
  __typename?: 'FinalizationRewardCommissionNotInRange';
  /** @deprecated Don't use! This field is only in the schema to make this a valid GraphQL type (which does not allow types without any fields) */
  _: Scalars['Boolean'];
};

export type FinalizationRewardsSpecialEvent = {
  __typename?: 'FinalizationRewardsSpecialEvent';
  finalizationRewards: AccountAddressAmountConnection;
  id: Scalars['ID'];
  remainder: Scalars['UnsignedLong'];
};


export type FinalizationRewardsSpecialEventFinalizationRewardsArgs = {
  after?: InputMaybe<Scalars['String']>;
  before?: InputMaybe<Scalars['String']>;
  first?: InputMaybe<Scalars['Int']>;
  last?: InputMaybe<Scalars['Int']>;
};

export type FirstScheduledReleaseExpired = {
  __typename?: 'FirstScheduledReleaseExpired';
  /** @deprecated Don't use! This field is only in the schema to make this a valid GraphQL type (which does not allow types without any fields) */
  _: Scalars['Boolean'];
};

export type FoundationAccountChainUpdatePayload = {
  __typename?: 'FoundationAccountChainUpdatePayload';
  accountAddress: AccountAddress;
};

export type GasRewardsChainUpdatePayload = {
  __typename?: 'GasRewardsChainUpdatePayload';
  accountCreation: Scalars['Decimal'];
  baker: Scalars['Decimal'];
  chainUpdate: Scalars['Decimal'];
  finalizationProof: Scalars['Decimal'];
};

export type GasRewardsCpv2Update = {
  __typename?: 'GasRewardsCpv2Update';
  accountCreation: Scalars['Decimal'];
  baker: Scalars['Decimal'];
  chainUpdate: Scalars['Decimal'];
};

export type HoldingResponse = {
  __typename?: 'HoldingResponse';
  address: Scalars['String'];
  assetName: Scalars['String'];
  percentage: Scalars['Float'];
  quantity: Scalars['Float'];
};

export type ImportState = {
  __typename?: 'ImportState';
  epochDuration: Scalars['TimeSpan'];
};

/**
 * The status of parsing `message` into its JSON representation using the
 * smart contract module schema.
 */
export enum InstanceMessageParsingStatus {
  /** Relevant smart contract not found in smart contract module schema. */
  ContractNotFound = 'CONTRACT_NOT_FOUND',
  /** No message was provided. */
  EmptyMessage = 'EMPTY_MESSAGE',
  /**
   * Failed to construct the JSON representation from message using the smart
   * contract schema.
   */
  Failed = 'FAILED',
  /** Relevant smart contract function not found in smart contract schema. */
  FunctionNotFound = 'FUNCTION_NOT_FOUND',
  /** No module schema found in the deployed smart contract module. */
  ModuleSchemaNotFound = 'MODULE_SCHEMA_NOT_FOUND',
  /** Schema for parameter not found in smart contract schema. */
  ParamNotFound = 'PARAM_NOT_FOUND',
  /** Parsing succeeded. */
  Success = 'SUCCESS'
}

export type InsufficientBalanceForBakerStake = {
  __typename?: 'InsufficientBalanceForBakerStake';
  /** @deprecated Don't use! This field is only in the schema to make this a valid GraphQL type (which does not allow types without any fields) */
  _: Scalars['Boolean'];
};

export type InsufficientBalanceForDelegationStake = {
  __typename?: 'InsufficientBalanceForDelegationStake';
  /** @deprecated Don't use! This field is only in the schema to make this a valid GraphQL type (which does not allow types without any fields) */
  _: Scalars['Boolean'];
};

export type InsufficientDelegationStake = {
  __typename?: 'InsufficientDelegationStake';
  /** @deprecated Don't use! This field is only in the schema to make this a valid GraphQL type (which does not allow types without any fields) */
  _: Scalars['Boolean'];
};

export type InterimTransaction = {
  __typename?: 'InterimTransaction';
  transaction: Transaction;
};

export type InterimTransactionConnection = {
  __typename?: 'InterimTransactionConnection';
  /** A list of edges. */
  edges: Array<InterimTransactionEdge>;
  /** A list of nodes. */
  nodes: Array<InterimTransaction>;
  /** Information to aid in pagination. */
  pageInfo: PageInfo;
};

/** An edge in a connection. */
export type InterimTransactionEdge = {
  __typename?: 'InterimTransactionEdge';
  /** A cursor for use in pagination */
  cursor: Scalars['String'];
  /** The item at the end of the edge */
  node: InterimTransaction;
};

export type InvalidAccountReference = {
  __typename?: 'InvalidAccountReference';
  accountAddress: AccountAddress;
};

export type InvalidAccountThreshold = {
  __typename?: 'InvalidAccountThreshold';
  /** @deprecated Don't use! This field is only in the schema to make this a valid GraphQL type (which does not allow types without any fields) */
  _: Scalars['Boolean'];
};

export type InvalidContractAddress = {
  __typename?: 'InvalidContractAddress';
  contractAddress: ContractAddress;
};

export type InvalidCredentialKeySignThreshold = {
  __typename?: 'InvalidCredentialKeySignThreshold';
  /** @deprecated Don't use! This field is only in the schema to make this a valid GraphQL type (which does not allow types without any fields) */
  _: Scalars['Boolean'];
};

export type InvalidCredentials = {
  __typename?: 'InvalidCredentials';
  /** @deprecated Don't use! This field is only in the schema to make this a valid GraphQL type (which does not allow types without any fields) */
  _: Scalars['Boolean'];
};

export type InvalidEncryptedAmountTransferProof = {
  __typename?: 'InvalidEncryptedAmountTransferProof';
  /** @deprecated Don't use! This field is only in the schema to make this a valid GraphQL type (which does not allow types without any fields) */
  _: Scalars['Boolean'];
};

export type InvalidIndexOnEncryptedTransfer = {
  __typename?: 'InvalidIndexOnEncryptedTransfer';
  /** @deprecated Don't use! This field is only in the schema to make this a valid GraphQL type (which does not allow types without any fields) */
  _: Scalars['Boolean'];
};

export type InvalidInitMethod = {
  __typename?: 'InvalidInitMethod';
  initName: Scalars['String'];
  moduleRef: Scalars['String'];
};

export type InvalidModuleReference = {
  __typename?: 'InvalidModuleReference';
  moduleRef: Scalars['String'];
};

export type InvalidProof = {
  __typename?: 'InvalidProof';
  /** @deprecated Don't use! This field is only in the schema to make this a valid GraphQL type (which does not allow types without any fields) */
  _: Scalars['Boolean'];
};

export type InvalidReceiveMethod = {
  __typename?: 'InvalidReceiveMethod';
  moduleRef: Scalars['String'];
  receiveName: Scalars['String'];
};

export type InvalidTransferToPublicProof = {
  __typename?: 'InvalidTransferToPublicProof';
  /** @deprecated Don't use! This field is only in the schema to make this a valid GraphQL type (which does not allow types without any fields) */
  _: Scalars['Boolean'];
};

export type KeyIndexAlreadyInUse = {
  __typename?: 'KeyIndexAlreadyInUse';
  /** @deprecated Don't use! This field is only in the schema to make this a valid GraphQL type (which does not allow types without any fields) */
  _: Scalars['Boolean'];
};

export type LatestChainParameters = ChainParametersV1;

<<<<<<< HEAD
export type LatestTransactionResponse = {
  __typename?: 'LatestTransactionResponse';
  amount: Scalars['Float'];
  assetMetadata?: Maybe<Metadata>;
  assetName: Scalars['String'];
  dateTime: Scalars['DateTime'];
  from: Scalars['String'];
  to: Scalars['String'];
  transactionHash: Scalars['String'];
  value: Scalars['Float'];
};

=======
>>>>>>> ced4b300
export type Level1KeysChainUpdatePayload = {
  __typename?: 'Level1KeysChainUpdatePayload';
  /** @deprecated Don't use! This field is only in the schema to make this a valid GraphQL type (which does not allow types without any fields) */
  _: Scalars['Boolean'];
};

export type LeverageFactor = {
  __typename?: 'LeverageFactor';
  denominator: Scalars['UnsignedLong'];
  numerator: Scalars['UnsignedLong'];
};

export type LinkedContract = {
  __typename?: 'LinkedContract';
  contractAddress: ContractAddress;
  linkedDateTime: Scalars['DateTime'];
};

/** A segment of a collection. */
export type LinkedContractsCollectionSegment = {
  __typename?: 'LinkedContractsCollectionSegment';
  /** A flattened list of the items. */
  items: Array<LinkedContract>;
  totalCount: Scalars['Int'];
};

export type Metadata = {
  __typename?: 'Metadata';
  iconUrl: Scalars['String'];
};

export enum MetricsPeriod {
  Last7Days = 'LAST7_DAYS',
  Last24Hours = 'LAST24_HOURS',
  Last30Days = 'LAST30_DAYS',
  LastHour = 'LAST_HOUR',
  LastYear = 'LAST_YEAR'
}

export type MicroCcdPerEuroChainUpdatePayload = {
  __typename?: 'MicroCcdPerEuroChainUpdatePayload';
  exchangeRate: Ratio;
};

export type MinBlockTimeUpdate = {
  __typename?: 'MinBlockTimeUpdate';
  durationSeconds: Scalars['UnsignedLong'];
};

export type MintDistributionChainUpdatePayload = {
  __typename?: 'MintDistributionChainUpdatePayload';
  bakingReward: Scalars['Decimal'];
  finalizationReward: Scalars['Decimal'];
  mintPerSlot: Scalars['Decimal'];
};

export type MintDistributionV1ChainUpdatePayload = {
  __typename?: 'MintDistributionV1ChainUpdatePayload';
  bakingReward: Scalars['Decimal'];
  finalizationReward: Scalars['Decimal'];
};

export type MintSpecialEvent = {
  __typename?: 'MintSpecialEvent';
  bakingReward: Scalars['UnsignedLong'];
  finalizationReward: Scalars['UnsignedLong'];
  foundationAccountAddress: AccountAddress;
  id: Scalars['ID'];
  platformDevelopmentCharge: Scalars['UnsignedLong'];
};

export type MissingBakerAddParameters = {
  __typename?: 'MissingBakerAddParameters';
  /** @deprecated Don't use! This field is only in the schema to make this a valid GraphQL type (which does not allow types without any fields) */
  _: Scalars['Boolean'];
};

export type MissingDelegationAddParameters = {
  __typename?: 'MissingDelegationAddParameters';
  /** @deprecated Don't use! This field is only in the schema to make this a valid GraphQL type (which does not allow types without any fields) */
  _: Scalars['Boolean'];
};

export type ModuleHashAlreadyExists = {
  __typename?: 'ModuleHashAlreadyExists';
  moduleRef: Scalars['String'];
};

export type ModuleNotWf = {
  __typename?: 'ModuleNotWf';
  /** @deprecated Don't use! This field is only in the schema to make this a valid GraphQL type (which does not allow types without any fields) */
  _: Scalars['Boolean'];
};

export enum ModuleReferenceContractLinkAction {
  Added = 'ADDED',
  Removed = 'REMOVED'
}

export type ModuleReferenceContractLinkEvent = {
  __typename?: 'ModuleReferenceContractLinkEvent';
  blockSlotTime: Scalars['DateTime'];
  contractAddress: ContractAddress;
  linkAction: ModuleReferenceContractLinkAction;
  transactionHash: Scalars['String'];
};

/** A segment of a collection. */
export type ModuleReferenceContractLinkEventsCollectionSegment = {
  __typename?: 'ModuleReferenceContractLinkEventsCollectionSegment';
  /** A flattened list of the items. */
  items: Array<ModuleReferenceContractLinkEvent>;
  totalCount: Scalars['Int'];
};

export type ModuleReferenceEvent = {
  __typename?: 'ModuleReferenceEvent';
  blockHeight: Scalars['Int'];
  blockSlotTime: Scalars['DateTime'];
  displaySchema?: Maybe<Scalars['String']>;
  linkedContracts: LinkedContractsCollectionSegment;
  moduleReference: Scalars['String'];
  moduleReferenceContractLinkEvents: ModuleReferenceContractLinkEventsCollectionSegment;
  moduleReferenceRejectEvents: ModuleReferenceRejectEventsCollectionSegment;
  sender: AccountAddress;
  transactionHash: Scalars['String'];
  transactionIndex: Scalars['Int'];
};


export type ModuleReferenceEventLinkedContractsArgs = {
  skip?: InputMaybe<Scalars['Int']>;
  take?: InputMaybe<Scalars['Int']>;
};


export type ModuleReferenceEventModuleReferenceContractLinkEventsArgs = {
  skip?: InputMaybe<Scalars['Int']>;
  take?: InputMaybe<Scalars['Int']>;
};


export type ModuleReferenceEventModuleReferenceRejectEventsArgs = {
  skip?: InputMaybe<Scalars['Int']>;
  take?: InputMaybe<Scalars['Int']>;
};

export type ModuleReferenceEventConnection = {
  __typename?: 'ModuleReferenceEventConnection';
  /** A list of edges. */
  edges: Array<ModuleReferenceEventEdge>;
  /** A list of nodes. */
  nodes: Array<ModuleReferenceEvent>;
  /** Information to aid in pagination. */
  pageInfo: PageInfo;
};

/** An edge in a connection. */
export type ModuleReferenceEventEdge = {
  __typename?: 'ModuleReferenceEventEdge';
  /** A cursor for use in pagination */
  cursor: Scalars['String'];
  /** The item at the end of the edge */
  node: ModuleReferenceEvent;
};

export type ModuleReferenceRejectEvent = {
  __typename?: 'ModuleReferenceRejectEvent';
  blockHeight: Scalars['Int'];
  blockSlotTime: Scalars['DateTime'];
  moduleReference: Scalars['String'];
  rejectedEvent: TransactionRejectReason;
  transactionHash: Scalars['String'];
};

export type ModuleReferenceRejectEventsCollectionSegment = {
  __typename?: 'ModuleReferenceRejectEventsCollectionSegment';
  items: Array<ModuleReferenceRejectEvent>;
  totalCount: Scalars['Int'];
};

export type NewEncryptedAmount = {
  __typename?: 'NewEncryptedAmount';
  accountAddress: AccountAddress;
  encryptedAmount: Scalars['String'];
  newIndex: Scalars['Int'];
};

export enum NodeSortDirection {
  Asc = 'ASC',
  Desc = 'DESC'
}

export enum NodeSortField {
  AveragePing = 'AVERAGE_PING',
  BlocksReceivedCount = 'BLOCKS_RECEIVED_COUNT',
  ClientVersion = 'CLIENT_VERSION',
  ConsensusBakerId = 'CONSENSUS_BAKER_ID',
  FinalizedBlockHeight = 'FINALIZED_BLOCK_HEIGHT',
  NodeName = 'NODE_NAME',
  PeersCount = 'PEERS_COUNT',
  Uptime = 'UPTIME'
}

export type NodeStatus = {
  __typename?: 'NodeStatus';
  averageBytesPerSecondIn: Scalars['Float'];
  averageBytesPerSecondOut: Scalars['Float'];
  averagePing?: Maybe<Scalars['Float']>;
  bakingCommitteeMember: Scalars['String'];
  bestArrivedTime?: Maybe<Scalars['String']>;
  bestBlock: Scalars['String'];
  bestBlockBakerId?: Maybe<Scalars['Int']>;
  bestBlockCentralBankAmount?: Maybe<Scalars['Int']>;
  bestBlockExecutionCost?: Maybe<Scalars['Int']>;
  bestBlockHeight: Scalars['Int'];
  bestBlockTotalAmount?: Maybe<Scalars['Int']>;
  bestBlockTotalEncryptedAmount?: Maybe<Scalars['Int']>;
  bestBlockTransactionCount?: Maybe<Scalars['Int']>;
  bestBlockTransactionEnergyCost?: Maybe<Scalars['Int']>;
  bestBlockTransactionsSize?: Maybe<Scalars['Int']>;
  blockArriveLatencyEma?: Maybe<Scalars['Float']>;
  blockArriveLatencyEmsd?: Maybe<Scalars['Float']>;
  blockArrivePeriodEma?: Maybe<Scalars['Float']>;
  blockArrivePeriodEmsd?: Maybe<Scalars['Float']>;
  blockReceiveLatencyEma?: Maybe<Scalars['Float']>;
  blockReceiveLatencyEmsd?: Maybe<Scalars['Float']>;
  blockReceivePeriodEma?: Maybe<Scalars['Float']>;
  blockReceivePeriodEmsd?: Maybe<Scalars['Float']>;
  blocksReceivedCount?: Maybe<Scalars['Int']>;
  blocksVerifiedCount?: Maybe<Scalars['Int']>;
  clientVersion: Scalars['String'];
  consensusBakerId?: Maybe<Scalars['Int']>;
  consensusRunning: Scalars['Boolean'];
  finalizationCommitteeMember: Scalars['Boolean'];
  finalizationCount?: Maybe<Scalars['Int']>;
  finalizationPeriodEma?: Maybe<Scalars['Float']>;
  finalizationPeriodEmsd?: Maybe<Scalars['Float']>;
  finalizedBlock: Scalars['String'];
  finalizedBlockHeight: Scalars['Int'];
  finalizedBlockParent: Scalars['String'];
  finalizedTime?: Maybe<Scalars['String']>;
  genesisBlock: Scalars['String'];
  id: Scalars['ID'];
  nodeId: Scalars['String'];
  nodeName: Scalars['String'];
  packetsReceived: Scalars['Int'];
  packetsSent: Scalars['Int'];
  peerType: Scalars['String'];
  peersCount: Scalars['Int'];
  peersList: Array<PeerReference>;
  transactionsPerBlockEma?: Maybe<Scalars['Float']>;
  transactionsPerBlockEmsd?: Maybe<Scalars['Float']>;
  uptime: Scalars['Int'];
};

export type NodeStatusConnection = {
  __typename?: 'NodeStatusConnection';
  /** A list of edges. */
  edges: Array<NodeStatusEdge>;
  /** A list of nodes. */
  nodes: Array<NodeStatus>;
  /** Information to aid in pagination. */
  pageInfo: PageInfo;
};

/** An edge in a connection. */
export type NodeStatusEdge = {
  __typename?: 'NodeStatusEdge';
  /** A cursor for use in pagination */
  cursor: Scalars['String'];
  /** The item at the end of the edge */
  node: NodeStatus;
};

export type NonExistentCredIds = {
  __typename?: 'NonExistentCredIds';
  credIds: Array<Scalars['String']>;
};

export type NonExistentCredentialId = {
  __typename?: 'NonExistentCredentialId';
  /** @deprecated Don't use! This field is only in the schema to make this a valid GraphQL type (which does not allow types without any fields) */
  _: Scalars['Boolean'];
};

export type NonExistentRewardAccount = {
  __typename?: 'NonExistentRewardAccount';
  accountAddress: AccountAddress;
};

export type NonIncreasingSchedule = {
  __typename?: 'NonIncreasingSchedule';
  /** @deprecated Don't use! This field is only in the schema to make this a valid GraphQL type (which does not allow types without any fields) */
  _: Scalars['Boolean'];
};

export type NotABaker = {
  __typename?: 'NotABaker';
  accountAddress: AccountAddress;
};

export type NotADelegator = {
  __typename?: 'NotADelegator';
  accountAddress: AccountAddress;
};

export type NotAllowedMultipleCredentials = {
  __typename?: 'NotAllowedMultipleCredentials';
  /** @deprecated Don't use! This field is only in the schema to make this a valid GraphQL type (which does not allow types without any fields) */
  _: Scalars['Boolean'];
};

export type NotAllowedToHandleEncrypted = {
  __typename?: 'NotAllowedToHandleEncrypted';
  /** @deprecated Don't use! This field is only in the schema to make this a valid GraphQL type (which does not allow types without any fields) */
  _: Scalars['Boolean'];
};

export type NotAllowedToReceiveEncrypted = {
  __typename?: 'NotAllowedToReceiveEncrypted';
  /** @deprecated Don't use! This field is only in the schema to make this a valid GraphQL type (which does not allow types without any fields) */
  _: Scalars['Boolean'];
};

export type OutOfEnergy = {
  __typename?: 'OutOfEnergy';
  /** @deprecated Don't use! This field is only in the schema to make this a valid GraphQL type (which does not allow types without any fields) */
  _: Scalars['Boolean'];
};

/** Information about pagination in a connection */
export type PageInfo = {
  __typename?: 'PageInfo';
  /** When paginating forwards, the cursor to continue. */
  endCursor?: Maybe<Scalars['String']>;
  /** When paginating forwards, are there more items? */
  hasNextPage: Scalars['Boolean'];
  /** When paginating backwards, are there more items? */
  hasPreviousPage: Scalars['Boolean'];
  /** When paginating backwards, the cursor to continue. */
  startCursor?: Maybe<Scalars['String']>;
};

export type PassiveDelegation = {
  __typename?: 'PassiveDelegation';
  apy?: Maybe<Scalars['Float']>;
  commissionRates: CommissionRates;
  delegatedStake: Scalars['BigInteger'];
  /**
   * Total passively delegated stake as a percentage of all CCDs in
   * existence.
   */
  delegatedStakePercentage: Scalars['Decimal'];
  delegatorCount: Scalars['Int'];
  delegators: PassiveDelegationSummaryConnection;
  poolRewards: PaydayPoolRewardConnection;
};


export type PassiveDelegationApyArgs = {
  period: ApyPeriod;
};


export type PassiveDelegationDelegatorsArgs = {
  after?: InputMaybe<Scalars['String']>;
  before?: InputMaybe<Scalars['String']>;
  first?: InputMaybe<Scalars['Int']>;
  last?: InputMaybe<Scalars['Int']>;
};


export type PassiveDelegationPoolRewardsArgs = {
  after?: InputMaybe<Scalars['String']>;
  before?: InputMaybe<Scalars['String']>;
  first?: InputMaybe<Scalars['Int']>;
  last?: InputMaybe<Scalars['Int']>;
};

export type PassiveDelegationPoolRewardTarget = {
  __typename?: 'PassiveDelegationPoolRewardTarget';
  /** @deprecated Don't use! This field is only in the schema to make this a valid GraphQL type (which does not allow types without any fields) */
  _: Scalars['Boolean'];
};

export type PassiveDelegationSummary = {
  __typename?: 'PassiveDelegationSummary';
  accountAddress: AccountAddress;
  restakeEarnings: Scalars['Boolean'];
  stakedAmount: Scalars['UnsignedLong'];
};

export type PassiveDelegationSummaryConnection = {
  __typename?: 'PassiveDelegationSummaryConnection';
  /** A list of edges. */
  edges: Array<PassiveDelegationSummaryEdge>;
  /** A list of nodes. */
  nodes: Array<PassiveDelegationSummary>;
  /** Information to aid in pagination. */
  pageInfo: PageInfo;
};

/** An edge in a connection. */
export type PassiveDelegationSummaryEdge = {
  __typename?: 'PassiveDelegationSummaryEdge';
  /** A cursor for use in pagination */
  cursor: Scalars['String'];
  /** The item at the end of the edge */
  node: PassiveDelegationSummary;
};

export type PassiveDelegationTarget = {
  __typename?: 'PassiveDelegationTarget';
  /** @deprecated Don't use! This field is only in the schema to make this a valid GraphQL type (which does not allow types without any fields) */
  _: Scalars['Boolean'];
};

export type PaydayAccountRewardSpecialEvent = {
  __typename?: 'PaydayAccountRewardSpecialEvent';
  /** The account that got rewarded. */
  account: AccountAddress;
  /** The baking reward at payday to the account. */
  bakerReward: Scalars['UnsignedLong'];
  /** The finalization reward at payday to the account. */
  finalizationReward: Scalars['UnsignedLong'];
  id: Scalars['ID'];
  /** The transaction fee reward at payday to the account. */
  transactionFees: Scalars['UnsignedLong'];
};

export type PaydayFoundationRewardSpecialEvent = {
  __typename?: 'PaydayFoundationRewardSpecialEvent';
  developmentCharge: Scalars['UnsignedLong'];
  foundationAccount: AccountAddress;
  id: Scalars['ID'];
};

export type PaydayPoolReward = {
  __typename?: 'PaydayPoolReward';
  bakerReward: PaydayPoolRewardAmounts;
  block: Block;
  finalizationReward: PaydayPoolRewardAmounts;
  id: Scalars['Int'];
  poolOwner?: Maybe<Scalars['Int']>;
  timestamp: Scalars['DateTime'];
  transactionFees: PaydayPoolRewardAmounts;
};

export type PaydayPoolRewardAmounts = {
  __typename?: 'PaydayPoolRewardAmounts';
  bakerAmount: Scalars['Int'];
  delegatorsAmount: Scalars['Int'];
  totalAmount: Scalars['Int'];
};

export type PaydayPoolRewardConnection = {
  __typename?: 'PaydayPoolRewardConnection';
  /** A list of edges. */
  edges: Array<PaydayPoolRewardEdge>;
  /** A list of nodes. */
  nodes: Array<PaydayPoolReward>;
  /** Information to aid in pagination. */
  pageInfo: PageInfo;
};

/** An edge in a connection. */
export type PaydayPoolRewardEdge = {
  __typename?: 'PaydayPoolRewardEdge';
  /** A cursor for use in pagination */
  cursor: Scalars['String'];
  /** The item at the end of the edge */
  node: PaydayPoolReward;
};

export type PaydayPoolRewardSpecialEvent = {
  __typename?: 'PaydayPoolRewardSpecialEvent';
  /** Accrued baking rewards for pool. */
  bakerReward: Scalars['UnsignedLong'];
  /** Accrued finalization rewards for pool. */
  finalizationReward: Scalars['UnsignedLong'];
  id: Scalars['ID'];
  /** The pool awarded. */
  pool: PoolRewardTarget;
  /** Accrued transaction fees for pool. */
  transactionFees: Scalars['UnsignedLong'];
};

export type PaydayStatus = {
  __typename?: 'PaydayStatus';
  nextPaydayTime: Scalars['DateTime'];
  paydaySummaries: PaydaySummaryConnection;
};


export type PaydayStatusPaydaySummariesArgs = {
  after?: InputMaybe<Scalars['String']>;
  before?: InputMaybe<Scalars['String']>;
  first?: InputMaybe<Scalars['Int']>;
  last?: InputMaybe<Scalars['Int']>;
};

export type PaydaySummary = {
  __typename?: 'PaydaySummary';
  block: Block;
  blockHeight: Scalars['Int'];
};

export type PaydaySummaryConnection = {
  __typename?: 'PaydaySummaryConnection';
  /** A list of edges. */
  edges: Array<PaydaySummaryEdge>;
  /** A list of nodes. */
  nodes: Array<PaydaySummary>;
  /** Information to aid in pagination. */
  pageInfo: PageInfo;
};

/** An edge in a connection. */
export type PaydaySummaryEdge = {
  __typename?: 'PaydaySummaryEdge';
  /** A cursor for use in pagination */
  cursor: Scalars['String'];
  /** The item at the end of the edge */
  node: PaydaySummary;
};

export type Peer = {
  __typename?: 'Peer';
  id: Scalars['ID'];
  nodeId: Scalars['String'];
  nodeName: Scalars['String'];
};

export type PeerReference = {
  __typename?: 'PeerReference';
  nodeId: Scalars['String'];
  nodeStatus?: Maybe<Peer>;
};

export type PendingBakerChange = PendingBakerReduceStake | PendingBakerRemoval;

export type PendingBakerReduceStake = {
  __typename?: 'PendingBakerReduceStake';
  effectiveTime: Scalars['DateTime'];
  newStakedAmount: Scalars['UnsignedLong'];
};

export type PendingBakerRemoval = {
  __typename?: 'PendingBakerRemoval';
  effectiveTime: Scalars['DateTime'];
};

export type PoolApy = {
  __typename?: 'PoolApy';
  bakerApy?: Maybe<Scalars['Float']>;
  delegatorsApy?: Maybe<Scalars['Float']>;
  totalApy?: Maybe<Scalars['Float']>;
};

export type PoolClosed = {
  __typename?: 'PoolClosed';
  /** @deprecated Don't use! This field is only in the schema to make this a valid GraphQL type (which does not allow types without any fields) */
  _: Scalars['Boolean'];
};

export type PoolParametersChainUpdatePayload = {
  __typename?: 'PoolParametersChainUpdatePayload';
  bakingCommissionRange: CommissionRange;
  capitalBound: Scalars['Decimal'];
  finalizationCommissionRange: CommissionRange;
  leverageBound: LeverageFactor;
  minimumEquityCapital: Scalars['UnsignedLong'];
  passiveBakingCommission: Scalars['Decimal'];
  passiveFinalizationCommission: Scalars['Decimal'];
  passiveTransactionCommission: Scalars['Decimal'];
  transactionCommissionRange: CommissionRange;
};

export type PoolRewardMetrics = {
  __typename?: 'PoolRewardMetrics';
  /** Bucket-wise data for rewards */
  buckets: PoolRewardMetricsBuckets;
  /** Baker rewards at the end of the interval */
  sumBakerRewardAmount: Scalars['Long'];
  /** Delegator rewards at the end of the interval */
  sumDelegatorsRewardAmount: Scalars['Long'];
  /** Total rewards at the end of the interval */
  sumTotalRewardAmount: Scalars['Long'];
};

export type PoolRewardMetricsBuckets = {
  __typename?: 'PoolRewardMetricsBuckets';
  /** The width (time interval) of each bucket. */
  bucketWidth: Scalars['TimeSpan'];
  x_Time: Array<Scalars['DateTime']>;
  y_SumBakerRewards: Array<Scalars['Long']>;
  y_SumDelegatorsRewards: Array<Scalars['Long']>;
  y_SumTotalRewards: Array<Scalars['Long']>;
};

export type PoolRewardTarget = BakerPoolRewardTarget | PassiveDelegationPoolRewardTarget;

export type PoolWouldBecomeOverDelegated = {
  __typename?: 'PoolWouldBecomeOverDelegated';
  /** @deprecated Don't use! This field is only in the schema to make this a valid GraphQL type (which does not allow types without any fields) */
  _: Scalars['Boolean'];
};

export type ProtocolChainUpdatePayload = {
  __typename?: 'ProtocolChainUpdatePayload';
  message: Scalars['String'];
  specificationAuxiliaryDataHex: Scalars['String'];
  specificationHash: Scalars['String'];
  specificationUrl: Scalars['String'];
};

export type Query = {
  __typename?: 'Query';
  account: Account;
  accountByAddress: Account;
  accounts: AccountConnection;
<<<<<<< HEAD
  accountsMetrics: AccountMetrics;
=======
  accountsMetrics: AccountsMetrics;
>>>>>>> ced4b300
  baker: Baker;
  bakerByBakerId: Baker;
  /**
   * Fetches baker metrics for the specified period.
   *
   * This function queries the database for baker metrics such as the number
   * of bakers added, removed, and the last baker count in the specified
   * time period. It returns the results as a structured `BakerMetrics`
   * object.
   */
  bakerMetrics: BakerMetrics;
  bakers: BakerConnection;
  block: Block;
  blockByBlockHash: Block;
  blockMetrics: BlockMetrics;
  /** Query the list of blocks ordered descendingly by block height. */
  blocks: BlockConnection;
  contract: Contract;
  contracts: ContractConnection;
  importState: ImportState;
  latestChainParameters: LatestChainParameters;
<<<<<<< HEAD
  latestTransactions?: Maybe<Array<LatestTransactionResponse>>;
=======
>>>>>>> ced4b300
  moduleReferenceEvent: ModuleReferenceEvent;
  nodeStatus?: Maybe<NodeStatus>;
  nodeStatuses: NodeStatusConnection;
  passiveDelegation: PassiveDelegation;
  paydayStatus: PaydayStatus;
  poolRewardMetricsForBakerPool: PoolRewardMetrics;
  poolRewardMetricsForPassiveDelegation: PoolRewardMetrics;
  rewardMetrics: RewardMetrics;
  rewardMetricsForAccount: RewardMetrics;
  search: SearchResult;
  stablecoin?: Maybe<StableCoin>;
  stablecoinOverview: StableCoinOverview;
  holdingResponse: HoldingResponse;
  stablecoins: Array<StableCoin>;
  stablecoinsBySupply: Array<StableCoin>;
  suspendedValidators: SuspendedValidators;
  token: Token;
  tokens: TokenConnection;
  transaction: Transaction;
  transactionByTransactionHash: Transaction;
  transactionMetrics: TransactionMetrics;
  transactions: TransactionConnection;
<<<<<<< HEAD
  transferSummary: TransferSummaryResponse;
=======
>>>>>>> ced4b300
  versions: Versions;
};


export type QueryAccountArgs = {
  id: Scalars['ID'];
};


export type QueryAccountByAddressArgs = {
  accountAddress: Scalars['String'];
};


export type QueryAccountsArgs = {
  after?: InputMaybe<Scalars['String']>;
  before?: InputMaybe<Scalars['String']>;
  filter?: InputMaybe<AccountFilterInput>;
  first?: InputMaybe<Scalars['Int']>;
  last?: InputMaybe<Scalars['Int']>;
  sort?: AccountSort;
};


export type QueryAccountsMetricsArgs = {
  period: MetricsPeriod;
};


export type QueryBakerArgs = {
  id: Scalars['ID'];
};


export type QueryBakerByBakerIdArgs = {
  bakerId: Scalars['Long'];
};


export type QueryBakerMetricsArgs = {
  period: MetricsPeriod;
};


export type QueryBakersArgs = {
  after?: InputMaybe<Scalars['String']>;
  before?: InputMaybe<Scalars['String']>;
  filter?: InputMaybe<BakerFilterInput>;
  first?: InputMaybe<Scalars['Int']>;
  last?: InputMaybe<Scalars['Int']>;
  sort?: BakerSort;
};


export type QueryBlockArgs = {
  id: Scalars['ID'];
};


export type QueryBlockByBlockHashArgs = {
  blockHash: Scalars['String'];
};


export type QueryBlockMetricsArgs = {
  period: MetricsPeriod;
};


export type QueryBlocksArgs = {
  after?: InputMaybe<Scalars['String']>;
  before?: InputMaybe<Scalars['String']>;
  first?: InputMaybe<Scalars['Int']>;
  last?: InputMaybe<Scalars['Int']>;
};


export type QueryContractArgs = {
  contractAddressIndex: Scalars['UnsignedLong'];
  contractAddressSubIndex: Scalars['UnsignedLong'];
};


export type QueryContractsArgs = {
  after?: InputMaybe<Scalars['String']>;
  before?: InputMaybe<Scalars['String']>;
  first?: InputMaybe<Scalars['Int']>;
  last?: InputMaybe<Scalars['Int']>;
};


export type QueryLatestTransactionsArgs = {
  limit?: InputMaybe<Scalars['Int']>;
};


export type QueryModuleReferenceEventArgs = {
  moduleReference: Scalars['String'];
};


export type QueryNodeStatusArgs = {
  id: Scalars['ID'];
};


export type QueryNodeStatusesArgs = {
  after?: InputMaybe<Scalars['String']>;
  before?: InputMaybe<Scalars['String']>;
  first?: InputMaybe<Scalars['Int']>;
  last?: InputMaybe<Scalars['Int']>;
  sortDirection: NodeSortDirection;
  sortField: NodeSortField;
};


export type QueryPoolRewardMetricsForBakerPoolArgs = {
  bakerId: Scalars['ID'];
  period: MetricsPeriod;
};


export type QueryPoolRewardMetricsForPassiveDelegationArgs = {
  period: MetricsPeriod;
};


export type QueryRewardMetricsArgs = {
  period: MetricsPeriod;
};


export type QueryRewardMetricsForAccountArgs = {
  accountId: Scalars['ID'];
  period: MetricsPeriod;
};


export type QuerySearchArgs = {
  query: Scalars['String'];
};


export type QueryStablecoinArgs = {
  lastNTransactions?: InputMaybe<Scalars['Int']>;
  limit?: InputMaybe<Scalars['Int']>;
  minQuantity?: InputMaybe<Scalars['Float']>;
  symbol: Scalars['String'];
};


export type QueryStablecoinsBySupplyArgs = {
  minSupply: Scalars['Int'];
};


export type QueryTokenArgs = {
  contractIndex: Scalars['UnsignedLong'];
  contractSubIndex: Scalars['UnsignedLong'];
  tokenId: Scalars['String'];
};


export type QueryTokensArgs = {
  after?: InputMaybe<Scalars['String']>;
  before?: InputMaybe<Scalars['String']>;
  first?: InputMaybe<Scalars['Int']>;
  last?: InputMaybe<Scalars['Int']>;
};


export type QueryTransactionArgs = {
  id: Scalars['ID'];
};


export type QueryTransactionByTransactionHashArgs = {
  transactionHash: Scalars['String'];
};


export type QueryTransactionMetricsArgs = {
  period: MetricsPeriod;
};


export type QueryTransactionsArgs = {
  after?: InputMaybe<Scalars['String']>;
  before?: InputMaybe<Scalars['String']>;
  first?: InputMaybe<Scalars['Int']>;
  last?: InputMaybe<Scalars['Int']>;
};

<<<<<<< HEAD

export type QueryTransferSummaryArgs = {
  assetName: Scalars['String'];
  days?: InputMaybe<Scalars['Int']>;
};

=======
>>>>>>> ced4b300
/**
 * Ranking of the bakers by lottery powers from the last payday block staring
 * with rank 1 for the baker with the highest lottery power and ending with the
 * rank `total` for the baker with the lowest lottery power.
 */
export type Ranking = {
  __typename?: 'Ranking';
  rank: Scalars['Int'];
  total: Scalars['Int'];
};

export type Ratio = {
  __typename?: 'Ratio';
  denominator: Scalars['UnsignedLong'];
  numerator: Scalars['UnsignedLong'];
};

export type Rejected = {
  __typename?: 'Rejected';
  reason: TransactionRejectReason;
};

export type RejectedInit = {
  __typename?: 'RejectedInit';
  rejectReason: Scalars['Int'];
};

/** Transaction updating a smart contract instance was rejected. */
export type RejectedReceive = {
  __typename?: 'RejectedReceive';
  /** Address of the smart contract instance which rejected the update. */
  contractAddress: ContractAddress;
  /**
   * The JSON representation of the message provided for the smart contract
   * instance as parameter. Decoded using the smart contract module
   * schema if present otherwise undefined. Failing to parse the message
   * will result in this being undefined and `message_parsing_status`
   * representing the error.
   */
  message?: Maybe<Scalars['String']>;
  /**
   * The HEX representation of the message provided for the smart contract
   * instance as parameter.
   */
  messageAsHex: Scalars['String'];
  /**
   * The status of parsing `message` into its JSON representation using the
   * smart contract module schema.
   */
  messageParsingStatus: InstanceMessageParsingStatus;
  /**
   * The name of the entry point called in the smart contract instance (in
   * ReceiveName format '<contract_name>.<entrypoint>').
   */
  receiveName: Scalars['String'];
  /** Reject reason code produced by the smart contract instance. */
  rejectReason: Scalars['Int'];
};

export type RemoveFirstCredential = {
  __typename?: 'RemoveFirstCredential';
  /** @deprecated Don't use! This field is only in the schema to make this a valid GraphQL type (which does not allow types without any fields) */
  _: Scalars['Boolean'];
};

export type RemovedBakerState = {
  __typename?: 'RemovedBakerState';
  removedAt: Scalars['DateTime'];
};

export type RewardMetrics = {
  __typename?: 'RewardMetrics';
  /** Bucket-wise data for rewards */
  buckets: RewardMetricsBuckets;
  /** Total rewards at the end of the interval */
  sumRewardAmount: Scalars['Int'];
};

export type RewardMetricsBuckets = {
  __typename?: 'RewardMetricsBuckets';
  /** The width (time interval) of each bucket. */
  bucketWidth: Scalars['TimeSpan'];
  x_Time: Array<Scalars['DateTime']>;
  y_SumRewards: Array<Scalars['Int']>;
};

export enum RewardType {
  BakerReward = 'BAKER_REWARD',
  FinalizationReward = 'FINALIZATION_REWARD',
  FoundationReward = 'FOUNDATION_REWARD',
  TransactionFeeReward = 'TRANSACTION_FEE_REWARD'
}

export type RootKeysChainUpdatePayload = {
  __typename?: 'RootKeysChainUpdatePayload';
  /** @deprecated Don't use! This field is only in the schema to make this a valid GraphQL type (which does not allow types without any fields) */
  _: Scalars['Boolean'];
};

export type RuntimeFailure = {
  __typename?: 'RuntimeFailure';
  /** @deprecated Don't use! This field is only in the schema to make this a valid GraphQL type (which does not allow types without any fields) */
  _: Scalars['Boolean'];
};

export type ScheduledSelfTransfer = {
  __typename?: 'ScheduledSelfTransfer';
  accountAddress: AccountAddress;
};

export type SearchResult = {
  __typename?: 'SearchResult';
  accounts: AccountConnection;
  bakers: BakerConnection;
  blocks: BlockConnection;
  contracts: ContractConnection;
<<<<<<< HEAD
=======
  modules: ModuleReferenceEventConnection;
>>>>>>> ced4b300
  nodeStatuses: NodeStatusConnection;
  tokens: TokenConnection;
  transactions: TransactionConnection;
};


export type SearchResultAccountsArgs = {
  after?: InputMaybe<Scalars['String']>;
  before?: InputMaybe<Scalars['String']>;
  first?: InputMaybe<Scalars['Int']>;
  last?: InputMaybe<Scalars['Int']>;
};


export type SearchResultBakersArgs = {
  after?: InputMaybe<Scalars['String']>;
  before?: InputMaybe<Scalars['String']>;
  first?: InputMaybe<Scalars['Int']>;
  last?: InputMaybe<Scalars['Int']>;
};


export type SearchResultBlocksArgs = {
  after?: InputMaybe<Scalars['String']>;
  before?: InputMaybe<Scalars['String']>;
  first?: InputMaybe<Scalars['Int']>;
  last?: InputMaybe<Scalars['Int']>;
};


export type SearchResultContractsArgs = {
  after?: InputMaybe<Scalars['String']>;
  before?: InputMaybe<Scalars['String']>;
  first?: InputMaybe<Scalars['Int']>;
  last?: InputMaybe<Scalars['Int']>;
};


export type SearchResultNodeStatusesArgs = {
  after?: InputMaybe<Scalars['String']>;
  before?: InputMaybe<Scalars['String']>;
  first?: InputMaybe<Scalars['Int']>;
  last?: InputMaybe<Scalars['Int']>;
};


export type SearchResultTokensArgs = {
  after?: InputMaybe<Scalars['String']>;
  before?: InputMaybe<Scalars['String']>;
  first?: InputMaybe<Scalars['Int']>;
  last?: InputMaybe<Scalars['Int']>;
};


export type SearchResultTransactionsArgs = {
  after?: InputMaybe<Scalars['String']>;
  before?: InputMaybe<Scalars['String']>;
  first?: InputMaybe<Scalars['Int']>;
  last?: InputMaybe<Scalars['Int']>;
};

export type SerializationFailure = {
  __typename?: 'SerializationFailure';
  /** @deprecated Don't use! This field is only in the schema to make this a valid GraphQL type (which does not allow types without any fields) */
  _: Scalars['Boolean'];
};

export type SpecialEvent = BakingRewardsSpecialEvent | BlockAccrueRewardSpecialEvent | BlockRewardsSpecialEvent | FinalizationRewardsSpecialEvent | MintSpecialEvent | PaydayAccountRewardSpecialEvent | PaydayFoundationRewardSpecialEvent | PaydayPoolRewardSpecialEvent | ValidatorPrimedForSuspension | ValidatorSuspended;
<<<<<<< HEAD

export type SpecialEventConnection = {
  __typename?: 'SpecialEventConnection';
  /** A list of edges. */
  edges: Array<SpecialEventEdge>;
  /** A list of nodes. */
  nodes: Array<SpecialEvent>;
  /** Information to aid in pagination. */
  pageInfo: PageInfo;
};

/** An edge in a connection. */
export type SpecialEventEdge = {
  __typename?: 'SpecialEventEdge';
  /** A cursor for use in pagination */
  cursor: Scalars['String'];
  /** The item at the end of the edge */
  node: SpecialEvent;
};

export enum SpecialEventTypeFilter {
  BakingRewards = 'BAKING_REWARDS',
  BlockAccrueReward = 'BLOCK_ACCRUE_REWARD',
  BlockRewards = 'BLOCK_REWARDS',
  FinalizationRewards = 'FINALIZATION_REWARDS',
  Mint = 'MINT',
  PaydayAccountReward = 'PAYDAY_ACCOUNT_REWARD',
  PaydayFoundationReward = 'PAYDAY_FOUNDATION_REWARD',
  PaydayPoolReward = 'PAYDAY_POOL_REWARD',
  ValidatorPrimedForSuspension = 'VALIDATOR_PRIMED_FOR_SUSPENSION',
  ValidatorSuspended = 'VALIDATOR_SUSPENDED'
}

export type StableCoin = {
  __typename?: 'StableCoin';
  circulatingSupply: Scalars['Int'];
  decimal: Scalars['Int'];
  holdings?: Maybe<Array<HoldingResponse>>;
  issuer: Scalars['String'];
  metadata?: Maybe<Metadata>;
  name: Scalars['String'];
  symbol: Scalars['String'];
  totalSupply: Scalars['Int'];
  totalUniqueHolders?: Maybe<Scalars['Int']>;
  transactions?: Maybe<Array<TransactionMResponse>>;
  transfers?: Maybe<Array<Transfer>>;
  valueInDollar: Scalars['Float'];
};

export type StableCoinOverview = {
  __typename?: 'StableCoinOverview';
  noOfTxn: Scalars['Int'];
  noOfTxnLast24H: Scalars['Int'];
  numberOfUniqueHolders: Scalars['Int'];
  totalMarketcap: Scalars['Float'];
  valuesTransferred: Scalars['Float'];
  valuesTransferredLast24H: Scalars['Float'];
=======

export type SpecialEventConnection = {
  __typename?: 'SpecialEventConnection';
  /** A list of edges. */
  edges: Array<SpecialEventEdge>;
  /** A list of nodes. */
  nodes: Array<SpecialEvent>;
  /** Information to aid in pagination. */
  pageInfo: PageInfo;
};

/** An edge in a connection. */
export type SpecialEventEdge = {
  __typename?: 'SpecialEventEdge';
  /** A cursor for use in pagination */
  cursor: Scalars['String'];
  /** The item at the end of the edge */
  node: SpecialEvent;
>>>>>>> ced4b300
};

export enum SpecialEventTypeFilter {
  BakingRewards = 'BAKING_REWARDS',
  BlockAccrueReward = 'BLOCK_ACCRUE_REWARD',
  BlockRewards = 'BLOCK_REWARDS',
  FinalizationRewards = 'FINALIZATION_REWARDS',
  Mint = 'MINT',
  PaydayAccountReward = 'PAYDAY_ACCOUNT_REWARD',
  PaydayFoundationReward = 'PAYDAY_FOUNDATION_REWARD',
  PaydayPoolReward = 'PAYDAY_POOL_REWARD',
  ValidatorPrimedForSuspension = 'VALIDATOR_PRIMED_FOR_SUSPENSION',
  ValidatorSuspended = 'VALIDATOR_SUSPENDED'
}

export type StakeOverMaximumThresholdForPool = {
  __typename?: 'StakeOverMaximumThresholdForPool';
  /** @deprecated Don't use! This field is only in the schema to make this a valid GraphQL type (which does not allow types without any fields) */
  _: Scalars['Boolean'];
};

export type StakeUnderMinimumThresholdForBaking = {
  __typename?: 'StakeUnderMinimumThresholdForBaking';
  /** @deprecated Don't use! This field is only in the schema to make this a valid GraphQL type (which does not allow types without any fields) */
  _: Scalars['Boolean'];
};

export type StringConnection = {
  __typename?: 'StringConnection';
  /** A list of edges. */
  edges: Array<StringEdge>;
  /** A list of nodes. */
  nodes: Array<Scalars['String']>;
  /** Information to aid in pagination. */
  pageInfo: PageInfo;
};

/** An edge in a connection. */
export type StringEdge = {
  __typename?: 'StringEdge';
  /** A cursor for use in pagination */
  cursor: Scalars['String'];
  /** The item at the end of the edge */
  node: Scalars['String'];
};

export type Subscription = {
  __typename?: 'Subscription';
  accountsUpdated: AccountsUpdatedSubscriptionItem;
  blockAdded: Block;
};


export type SubscriptionAccountsUpdatedArgs = {
  accountAddress?: InputMaybe<Scalars['String']>;
};

export type Success = {
  __typename?: 'Success';
  events: EventConnection;
};


export type SuccessEventsArgs = {
  after?: InputMaybe<Scalars['String']>;
  before?: InputMaybe<Scalars['String']>;
  first?: InputMaybe<Scalars['Int']>;
  last?: InputMaybe<Scalars['Int']>;
};

export type SuspendedValidators = {
  __typename?: 'SuspendedValidators';
  primedForSuspensionValidators: ValidatorsConnection;
  suspendedValidators: ValidatorsConnection;
};


export type SuspendedValidatorsPrimedForSuspensionValidatorsArgs = {
  after?: InputMaybe<Scalars['String']>;
  before?: InputMaybe<Scalars['String']>;
  first?: InputMaybe<Scalars['Int']>;
  last?: InputMaybe<Scalars['Int']>;
};


export type SuspendedValidatorsSuspendedValidatorsArgs = {
  after?: InputMaybe<Scalars['String']>;
  before?: InputMaybe<Scalars['String']>;
  first?: InputMaybe<Scalars['Int']>;
  last?: InputMaybe<Scalars['Int']>;
};

export enum TextDecodeType {
  Cbor = 'CBOR',
  Hex = 'HEX'
}

export type TimeParametersChainUpdatePayload = {
  __typename?: 'TimeParametersChainUpdatePayload';
  mintPerPayday: Scalars['Decimal'];
  rewardPeriodLength: Scalars['UnsignedLong'];
};

export type TimeoutParametersUpdate = {
  __typename?: 'TimeoutParametersUpdate';
  decrease: Ratio;
  durationSeconds: Scalars['UnsignedLong'];
  increase: Ratio;
};

export type TimestampedAmount = {
  __typename?: 'TimestampedAmount';
  amount: Scalars['UnsignedLong'];
  timestamp: Scalars['DateTime'];
};

export type TimestampedAmountConnection = {
  __typename?: 'TimestampedAmountConnection';
  /** A list of edges. */
  edges: Array<TimestampedAmountEdge>;
  /** A list of nodes. */
  nodes: Array<TimestampedAmount>;
  /** Information to aid in pagination. */
  pageInfo: PageInfo;
};

/** An edge in a connection. */
export type TimestampedAmountEdge = {
  __typename?: 'TimestampedAmountEdge';
  /** A cursor for use in pagination */
  cursor: Scalars['String'];
  /** The item at the end of the edge */
  node: TimestampedAmount;
};

export type Token = {
  __typename?: 'Token';
  accounts: AccountsCollectionSegment;
  contractAddressFormatted: Scalars['String'];
  contractIndex: Scalars['Int'];
  contractSubIndex: Scalars['Int'];
  initialTransaction: Transaction;
  metadataUrl?: Maybe<Scalars['String']>;
  tokenAddress: Scalars['String'];
  tokenEvents: TokenEventsCollectionSegment;
  tokenId: Scalars['String'];
  totalSupply: Scalars['BigInteger'];
};


export type TokenAccountsArgs = {
  skip?: InputMaybe<Scalars['Int']>;
  take?: InputMaybe<Scalars['Int']>;
};


export type TokenTokenEventsArgs = {
  skip?: InputMaybe<Scalars['Int']>;
  take?: InputMaybe<Scalars['Int']>;
};

export type TokenConnection = {
  __typename?: 'TokenConnection';
  /** A list of edges. */
  edges: Array<TokenEdge>;
  /** A list of nodes. */
  nodes: Array<Token>;
  /** Information to aid in pagination. */
  pageInfo: PageInfo;
};

/** An edge in a connection. */
export type TokenEdge = {
  __typename?: 'TokenEdge';
  /** A cursor for use in pagination */
  cursor: Scalars['String'];
  /** The item at the end of the edge */
  node: Token;
};

/** A segment of a collection. */
export type TokenEventsCollectionSegment = {
  __typename?: 'TokenEventsCollectionSegment';
  /** A flattened list of the items. */
  items: Array<Cis2Event>;
  /** Information to aid in pagination. */
  pageInfo: CollectionSegmentInfo;
  totalCount: Scalars['Int'];
};

/** A segment of a collection. */
export type TokensCollectionSegment = {
  __typename?: 'TokensCollectionSegment';
  /** A flattened list of the items. */
  items: Array<Token>;
  totalCount: Scalars['Int'];
};

export type Transaction = {
  __typename?: 'Transaction';
  block: Block;
  ccdCost: Scalars['UnsignedLong'];
  energyCost: Scalars['Int'];
  /** Transaction index as a string. */
  id: Scalars['ID'];
  result: TransactionResult;
  senderAccountAddress?: Maybe<AccountAddress>;
  transactionHash: Scalars['String'];
  transactionIndex: Scalars['Int'];
  transactionType: TransactionType;
};

export type TransactionConnection = {
  __typename?: 'TransactionConnection';
  /** A list of edges. */
  edges: Array<TransactionEdge>;
  /** A list of nodes. */
  nodes: Array<Transaction>;
  /** Information to aid in pagination. */
  pageInfo: PageInfo;
};

/** An edge in a connection. */
export type TransactionEdge = {
  __typename?: 'TransactionEdge';
  /** A cursor for use in pagination */
  cursor: Scalars['String'];
  /** The item at the end of the edge */
  node: Transaction;
};

export type TransactionFeeCommissionNotInRange = {
  __typename?: 'TransactionFeeCommissionNotInRange';
  /** @deprecated Don't use! This field is only in the schema to make this a valid GraphQL type (which does not allow types without any fields) */
  _: Scalars['Boolean'];
};

export type TransactionFeeDistributionChainUpdatePayload = {
  __typename?: 'TransactionFeeDistributionChainUpdatePayload';
  baker: Scalars['Decimal'];
  gasAccount: Scalars['Decimal'];
};

export type TransactionMResponse = {
  __typename?: 'TransactionMResponse';
  amount: Scalars['Float'];
  assetName: Scalars['String'];
  dateTime: Scalars['DateTime'];
  from: Scalars['String'];
  to: Scalars['String'];
  transactionHash: Scalars['String'];
  value: Scalars['Float'];
};

export type TransactionMetrics = {
  __typename?: 'TransactionMetrics';
  buckets: TransactionMetricsBuckets;
  /** Total number of transactions (all time). */
  lastCumulativeTransactionCount: Scalars['Int'];
  /** Total number of transactions in the requested period. */
  transactionCount: Scalars['Int'];
};

export type TransactionMetricsBuckets = {
  __typename?: 'TransactionMetricsBuckets';
  /** The width (time interval) of each bucket. */
  bucketWidth: Scalars['TimeSpan'];
  /** Start of the bucket time period. Intended x-axis value. */
  x_Time: Array<Scalars['DateTime']>;
  /**
   * Total number of transactions (all time) at the end of the bucket period.
   * Intended y-axis value.
   */
  y_LastCumulativeTransactionCount: Array<Scalars['Int']>;
  /**
   * Total number of transactions within the bucket time period. Intended
   * y-axis value.
   */
  y_TransactionCount: Array<Scalars['Int']>;
};

export type TransactionRejectReason = AlreadyABaker | AlreadyADelegator | AmountTooLarge | BakerInCooldown | BakingRewardCommissionNotInRange | CredentialHolderDidNotSign | DelegationTargetNotABaker | DelegatorInCooldown | DuplicateAggregationKey | DuplicateCredIds | EncryptedAmountSelfTransfer | FinalizationRewardCommissionNotInRange | FirstScheduledReleaseExpired | InsufficientBalanceForBakerStake | InsufficientBalanceForDelegationStake | InsufficientDelegationStake | InvalidAccountReference | InvalidAccountThreshold | InvalidContractAddress | InvalidCredentialKeySignThreshold | InvalidCredentials | InvalidEncryptedAmountTransferProof | InvalidIndexOnEncryptedTransfer | InvalidInitMethod | InvalidModuleReference | InvalidProof | InvalidReceiveMethod | InvalidTransferToPublicProof | KeyIndexAlreadyInUse | MissingBakerAddParameters | MissingDelegationAddParameters | ModuleHashAlreadyExists | ModuleNotWf | NonExistentCredIds | NonExistentCredentialId | NonExistentRewardAccount | NonIncreasingSchedule | NotABaker | NotADelegator | NotAllowedMultipleCredentials | NotAllowedToHandleEncrypted | NotAllowedToReceiveEncrypted | OutOfEnergy | PoolClosed | PoolWouldBecomeOverDelegated | RejectedInit | RejectedReceive | RemoveFirstCredential | RuntimeFailure | ScheduledSelfTransfer | SerializationFailure | StakeOverMaximumThresholdForPool | StakeUnderMinimumThresholdForBaking | TransactionFeeCommissionNotInRange | ZeroScheduledAmount;

export type TransactionResult = Rejected | Success;

export type TransactionType = AccountTransaction | CredentialDeploymentTransaction | UpdateTransaction;

<<<<<<< HEAD
export type Transfer = {
  __typename?: 'Transfer';
  amount: Scalars['Float'];
  assetName: Scalars['String'];
  dateTime: Scalars['DateTime'];
  from: AccountAddress;
  to: AccountAddress;
};

=======
>>>>>>> ced4b300
export type TransferMemo = {
  __typename?: 'TransferMemo';
  decoded: DecodedText;
  rawHex: Scalars['String'];
};

export type TransferSummary = {
  __typename?: 'TransferSummary';
  dateTime: Scalars['DateTime'];
  totalAmount: Scalars['Float'];
  transactionCount: Scalars['Int'];
};

export type TransferSummaryResponse = {
  __typename?: 'TransferSummaryResponse';
  dailySummary: Array<TransferSummary>;
  totalTxnCount: Scalars['Int'];
  totalValue: Scalars['Float'];
};

export type Transferred = {
  __typename?: 'Transferred';
  amount: Scalars['UnsignedLong'];
  from: Address;
  to: Address;
};

export type TransferredWithSchedule = {
  __typename?: 'TransferredWithSchedule';
  amountsSchedule: TimestampedAmountConnection;
  fromAccountAddress: AccountAddress;
  toAccountAddress: AccountAddress;
  totalAmount: Scalars['UnsignedLong'];
};


export type TransferredWithScheduleAmountsScheduleArgs = {
  after?: InputMaybe<Scalars['String']>;
  before?: InputMaybe<Scalars['String']>;
  first?: InputMaybe<Scalars['Int']>;
  last?: InputMaybe<Scalars['Int']>;
};

export type UpdateTransaction = {
  __typename?: 'UpdateTransaction';
  updateTransactionType: UpdateTransactionType;
};

export enum UpdateTransactionType {
  BlockEnergyLimitUpdate = 'BLOCK_ENERGY_LIMIT_UPDATE',
  FinalizationCommitteeParametersUpdate = 'FINALIZATION_COMMITTEE_PARAMETERS_UPDATE',
  GasRewardsCpv_2Update = 'GAS_REWARDS_CPV_2_UPDATE',
  MintDistributionCpv_1Update = 'MINT_DISTRIBUTION_CPV_1_UPDATE',
  MinBlockTimeUpdate = 'MIN_BLOCK_TIME_UPDATE',
  TimeoutParametersUpdate = 'TIMEOUT_PARAMETERS_UPDATE',
  UpdateAddAnonymityRevoker = 'UPDATE_ADD_ANONYMITY_REVOKER',
  UpdateAddIdentityProvider = 'UPDATE_ADD_IDENTITY_PROVIDER',
  UpdateBakerStakeThreshold = 'UPDATE_BAKER_STAKE_THRESHOLD',
  UpdateCooldownParameters = 'UPDATE_COOLDOWN_PARAMETERS',
  UpdateElectionDifficulty = 'UPDATE_ELECTION_DIFFICULTY',
  UpdateEuroPerEnergy = 'UPDATE_EURO_PER_ENERGY',
  UpdateFoundationAccount = 'UPDATE_FOUNDATION_ACCOUNT',
  UpdateGasRewards = 'UPDATE_GAS_REWARDS',
  UpdateLevel_1Keys = 'UPDATE_LEVEL_1_KEYS',
  UpdateLevel_2Keys = 'UPDATE_LEVEL_2_KEYS',
  UpdateMicroGtuPerEuro = 'UPDATE_MICRO_GTU_PER_EURO',
  UpdateMintDistribution = 'UPDATE_MINT_DISTRIBUTION',
  UpdatePoolParameters = 'UPDATE_POOL_PARAMETERS',
  UpdateProtocol = 'UPDATE_PROTOCOL',
  UpdateRootKeys = 'UPDATE_ROOT_KEYS',
  UpdateTimeParameters = 'UPDATE_TIME_PARAMETERS',
  UpdateTransactionFeeDistribution = 'UPDATE_TRANSACTION_FEE_DISTRIBUTION',
  ValidatorScoreParametersUpdate = 'VALIDATOR_SCORE_PARAMETERS_UPDATE'
}

export type ValidatorPrimedForSuspension = {
  __typename?: 'ValidatorPrimedForSuspension';
  account: AccountAddress;
  bakerId: Scalars['Long'];
};

export type ValidatorScoreParametersUpdate = {
  __typename?: 'ValidatorScoreParametersUpdate';
  maximumMissedRounds: Scalars['UnsignedLong'];
};

export type ValidatorSuspended = {
  __typename?: 'ValidatorSuspended';
  account: AccountAddress;
  bakerId: Scalars['Long'];
};

export type Validators = {
  __typename?: 'Validators';
  id: Scalars['Int'];
};

export type ValidatorsConnection = {
  __typename?: 'ValidatorsConnection';
  /** A list of edges. */
  edges: Array<ValidatorsEdge>;
  /** A list of nodes. */
  nodes: Array<Validators>;
  /** Information to aid in pagination. */
  pageInfo: PageInfo;
};

/** An edge in a connection. */
export type ValidatorsEdge = {
  __typename?: 'ValidatorsEdge';
  /** A cursor for use in pagination */
  cursor: Scalars['String'];
  /** The item at the end of the edge */
  node: Validators;
};

export type Versions = {
  __typename?: 'Versions';
  apiSupportedDatabaseSchemaVersion: Scalars['String'];
  backendVersion: Scalars['String'];
  databaseSchemaVersion: Scalars['String'];
};

export type ZeroScheduledAmount = {
  __typename?: 'ZeroScheduledAmount';
  /** @deprecated Don't use! This field is only in the schema to make this a valid GraphQL type (which does not allow types without any fields) */
  _: Scalars['Boolean'];
};<|MERGE_RESOLUTION|>--- conflicted
+++ resolved
@@ -145,7 +145,6 @@
   isDelegator: Scalars['Boolean'];
 };
 
-<<<<<<< HEAD
 export type AccountMetrics = {
   __typename?: 'AccountMetrics';
   /** Total number of accounts created in requested period. */
@@ -155,8 +154,6 @@
   lastCumulativeAccountsCreated: Scalars['Int'];
 };
 
-=======
->>>>>>> ced4b300
 export type AccountMetricsBuckets = {
   __typename?: 'AccountMetricsBuckets';
   /** The width (time interval) of each bucket. */
@@ -389,8 +386,6 @@
   totalCount: Scalars['Int'];
 };
 
-<<<<<<< HEAD
-=======
 export type AccountsMetrics = {
   __typename?: 'AccountsMetrics';
   /** Total number of accounts created in requested period. */
@@ -400,7 +395,6 @@
   lastCumulativeAccountsCreated: Scalars['Int'];
 };
 
->>>>>>> ced4b300
 export type AccountsUpdatedSubscriptionItem = {
   __typename?: 'AccountsUpdatedSubscriptionItem';
   address: Scalars['String'];
@@ -960,11 +954,7 @@
   __typename?: 'Cis2Event';
   contractIndex: Scalars['Int'];
   contractSubIndex: Scalars['Int'];
-<<<<<<< HEAD
-  event?: Maybe<CisEvent>;
-=======
   event: CisEvent;
->>>>>>> ced4b300
   indexPerToken: Scalars['Int'];
   tokenId: Scalars['String'];
   transaction: Transaction;
@@ -1618,7 +1608,7 @@
 
 export type LatestChainParameters = ChainParametersV1;
 
-<<<<<<< HEAD
+
 export type LatestTransactionResponse = {
   __typename?: 'LatestTransactionResponse';
   amount: Scalars['Float'];
@@ -1631,8 +1621,6 @@
   value: Scalars['Float'];
 };
 
-=======
->>>>>>> ced4b300
 export type Level1KeysChainUpdatePayload = {
   __typename?: 'Level1KeysChainUpdatePayload';
   /** @deprecated Don't use! This field is only in the schema to make this a valid GraphQL type (which does not allow types without any fields) */
@@ -2255,11 +2243,7 @@
   account: Account;
   accountByAddress: Account;
   accounts: AccountConnection;
-<<<<<<< HEAD
-  accountsMetrics: AccountMetrics;
-=======
   accountsMetrics: AccountsMetrics;
->>>>>>> ced4b300
   baker: Baker;
   bakerByBakerId: Baker;
   /**
@@ -2281,10 +2265,7 @@
   contracts: ContractConnection;
   importState: ImportState;
   latestChainParameters: LatestChainParameters;
-<<<<<<< HEAD
   latestTransactions?: Maybe<Array<LatestTransactionResponse>>;
-=======
->>>>>>> ced4b300
   moduleReferenceEvent: ModuleReferenceEvent;
   nodeStatus?: Maybe<NodeStatus>;
   nodeStatuses: NodeStatusConnection;
@@ -2307,10 +2288,7 @@
   transactionByTransactionHash: Transaction;
   transactionMetrics: TransactionMetrics;
   transactions: TransactionConnection;
-<<<<<<< HEAD
   transferSummary: TransferSummaryResponse;
-=======
->>>>>>> ced4b300
   versions: Versions;
 };
 
@@ -2504,15 +2482,11 @@
   last?: InputMaybe<Scalars['Int']>;
 };
 
-<<<<<<< HEAD
-
 export type QueryTransferSummaryArgs = {
   assetName: Scalars['String'];
   days?: InputMaybe<Scalars['Int']>;
 };
 
-=======
->>>>>>> ced4b300
 /**
  * Ranking of the bakers by lottery powers from the last payday block staring
  * with rank 1 for the baker with the highest lottery power and ending with the
@@ -2629,10 +2603,7 @@
   bakers: BakerConnection;
   blocks: BlockConnection;
   contracts: ContractConnection;
-<<<<<<< HEAD
-=======
   modules: ModuleReferenceEventConnection;
->>>>>>> ced4b300
   nodeStatuses: NodeStatusConnection;
   tokens: TokenConnection;
   transactions: TransactionConnection;
@@ -2701,7 +2672,7 @@
 };
 
 export type SpecialEvent = BakingRewardsSpecialEvent | BlockAccrueRewardSpecialEvent | BlockRewardsSpecialEvent | FinalizationRewardsSpecialEvent | MintSpecialEvent | PaydayAccountRewardSpecialEvent | PaydayFoundationRewardSpecialEvent | PaydayPoolRewardSpecialEvent | ValidatorPrimedForSuspension | ValidatorSuspended;
-<<<<<<< HEAD
+
 
 export type SpecialEventConnection = {
   __typename?: 'SpecialEventConnection';
@@ -2759,7 +2730,7 @@
   totalMarketcap: Scalars['Float'];
   valuesTransferred: Scalars['Float'];
   valuesTransferredLast24H: Scalars['Float'];
-=======
+}
 
 export type SpecialEventConnection = {
   __typename?: 'SpecialEventConnection';
@@ -2778,7 +2749,7 @@
   cursor: Scalars['String'];
   /** The item at the end of the edge */
   node: SpecialEvent;
->>>>>>> ced4b300
+
 };
 
 export enum SpecialEventTypeFilter {
@@ -3066,7 +3037,6 @@
 
 export type TransactionType = AccountTransaction | CredentialDeploymentTransaction | UpdateTransaction;
 
-<<<<<<< HEAD
 export type Transfer = {
   __typename?: 'Transfer';
   amount: Scalars['Float'];
@@ -3076,8 +3046,6 @@
   to: AccountAddress;
 };
 
-=======
->>>>>>> ced4b300
 export type TransferMemo = {
   __typename?: 'TransferMemo';
   decoded: DecodedText;
