export type Maybe<T> = T | null;
export type InputMaybe<T> = Maybe<T>;
export type Exact<T extends { [key: string]: unknown }> = { [K in keyof T]: T[K] };
export type MakeOptional<T, K extends keyof T> = Omit<T, K> & { [SubKey in K]?: Maybe<T[SubKey]> };
export type MakeMaybe<T, K extends keyof T> = Omit<T, K> & { [SubKey in K]: Maybe<T[SubKey]> };
/** All built-in and custom scalars, mapped to their actual values */
export type Scalars = {
  ID: string;
  String: string;
  Boolean: boolean;
  Int: number;
  Float: number;
  BigInteger: any;
  /** The `Byte` scalar type represents non-fractional whole numeric values. Byte can represent values between 0 and 255. */
  Byte: any;
  /** The `DateTime` scalar represents an ISO-8601 compliant date time type. */
  DateTime: any;
  /** The built-in `Decimal` scalar type. */
  Decimal: any;
  /** The `Long` scalar type represents non-fractional signed whole 64-bit numeric values. Long can represent values between -(2^63) and 2^63 - 1. */
  Long: any;
  /** The `TimeSpan` scalar represents an ISO-8601 compliant duration type. */
  TimeSpan: any;
  /** The UnsignedInt scalar type represents a unsigned 32-bit numeric non-fractional value greater than or equal to 0. */
  UnsignedInt: any;
  /** The UnsignedLong scalar type represents a unsigned 64-bit numeric non-fractional value greater than or equal to 0. */
  UnsignedLong: any;
};

export type Account = {
  __typename?: 'Account';
  accountStatement?: Maybe<AccountStatementEntryConnection>;
  address: AccountAddress;
  amount: Scalars['UnsignedLong'];
  baker?: Maybe<Baker>;
  createdAt: Scalars['DateTime'];
  delegation?: Maybe<Delegation>;
  id: Scalars['ID'];
  releaseSchedule: AccountReleaseSchedule;
  rewards?: Maybe<AccountRewardConnection>;
  tokens?: Maybe<AccountTokenConnection>;
  transactionCount: Scalars['Int'];
  transactions?: Maybe<AccountTransactionRelationConnection>;
};


export type AccountAccountStatementArgs = {
  after?: InputMaybe<Scalars['String']>;
  before?: InputMaybe<Scalars['String']>;
  first?: InputMaybe<Scalars['Int']>;
  last?: InputMaybe<Scalars['Int']>;
};


export type AccountRewardsArgs = {
  after?: InputMaybe<Scalars['String']>;
  before?: InputMaybe<Scalars['String']>;
  first?: InputMaybe<Scalars['Int']>;
  last?: InputMaybe<Scalars['Int']>;
};


export type AccountTokensArgs = {
  after?: InputMaybe<Scalars['String']>;
  before?: InputMaybe<Scalars['String']>;
  first?: InputMaybe<Scalars['Int']>;
  last?: InputMaybe<Scalars['Int']>;
};


export type AccountTransactionsArgs = {
  after?: InputMaybe<Scalars['String']>;
  before?: InputMaybe<Scalars['String']>;
  first?: InputMaybe<Scalars['Int']>;
  last?: InputMaybe<Scalars['Int']>;
};

export type AccountAddress = {
  __typename?: 'AccountAddress';
  asString: Scalars['String'];
};

export type AccountAddressAmount = {
  __typename?: 'AccountAddressAmount';
  accountAddress: AccountAddress;
  amount: Scalars['UnsignedLong'];
};

/** A connection to a list of items. */
export type AccountAddressAmountConnection = {
  __typename?: 'AccountAddressAmountConnection';
  /** A list of edges. */
  edges?: Maybe<Array<AccountAddressAmountEdge>>;
  /** A flattened list of the nodes. */
  nodes?: Maybe<Array<AccountAddressAmount>>;
  /** Information to aid in pagination. */
  pageInfo: PageInfo;
};

/** An edge in a connection. */
export type AccountAddressAmountEdge = {
  __typename?: 'AccountAddressAmountEdge';
  /** A cursor for use in pagination. */
  cursor: Scalars['String'];
  /** The item at the end of the edge. */
  node: AccountAddressAmount;
};

export type AccountCreated = {
  __typename?: 'AccountCreated';
  accountAddress: AccountAddress;
};

export type AccountFilterInput = {
  isDelegator?: InputMaybe<Scalars['Boolean']>;
};

export type AccountReleaseSchedule = {
  __typename?: 'AccountReleaseSchedule';
  schedule?: Maybe<AccountReleaseScheduleItemConnection>;
  totalAmount: Scalars['UnsignedLong'];
};


export type AccountReleaseScheduleScheduleArgs = {
  after?: InputMaybe<Scalars['String']>;
  before?: InputMaybe<Scalars['String']>;
  first?: InputMaybe<Scalars['Int']>;
  last?: InputMaybe<Scalars['Int']>;
};

export type AccountReleaseScheduleItem = {
  __typename?: 'AccountReleaseScheduleItem';
  amount: Scalars['UnsignedLong'];
  timestamp: Scalars['DateTime'];
  transaction: Transaction;
};

/** A connection to a list of items. */
export type AccountReleaseScheduleItemConnection = {
  __typename?: 'AccountReleaseScheduleItemConnection';
  /** A list of edges. */
  edges?: Maybe<Array<AccountReleaseScheduleItemEdge>>;
  /** A flattened list of the nodes. */
  nodes?: Maybe<Array<AccountReleaseScheduleItem>>;
  /** Information to aid in pagination. */
  pageInfo: PageInfo;
};

/** An edge in a connection. */
export type AccountReleaseScheduleItemEdge = {
  __typename?: 'AccountReleaseScheduleItemEdge';
  /** A cursor for use in pagination. */
  cursor: Scalars['String'];
  /** The item at the end of the edge. */
  node: AccountReleaseScheduleItem;
};

export type AccountReward = {
  __typename?: 'AccountReward';
  amount: Scalars['UnsignedLong'];
  block: Block;
  id: Scalars['ID'];
  rewardType: RewardType;
  timestamp: Scalars['DateTime'];
};

/** A connection to a list of items. */
export type AccountRewardConnection = {
  __typename?: 'AccountRewardConnection';
  /** A list of edges. */
  edges?: Maybe<Array<AccountRewardEdge>>;
  /** A flattened list of the nodes. */
  nodes?: Maybe<Array<AccountReward>>;
  /** Information to aid in pagination. */
  pageInfo: PageInfo;
};

/** An edge in a connection. */
export type AccountRewardEdge = {
  __typename?: 'AccountRewardEdge';
  /** A cursor for use in pagination. */
  cursor: Scalars['String'];
  /** The item at the end of the edge. */
  node: AccountReward;
};

export enum AccountSort {
  AgeAsc = 'AGE_ASC',
  AgeDesc = 'AGE_DESC',
  AmountAsc = 'AMOUNT_ASC',
  AmountDesc = 'AMOUNT_DESC',
  DelegatedStakeAsc = 'DELEGATED_STAKE_ASC',
  DelegatedStakeDesc = 'DELEGATED_STAKE_DESC',
  TransactionCountAsc = 'TRANSACTION_COUNT_ASC',
  TransactionCountDesc = 'TRANSACTION_COUNT_DESC'
}

export type AccountStatementEntry = {
  __typename?: 'AccountStatementEntry';
  accountBalance: Scalars['UnsignedLong'];
  amount: Scalars['Long'];
  entryType: AccountStatementEntryType;
  id: Scalars['ID'];
  reference: BlockOrTransaction;
  timestamp: Scalars['DateTime'];
};

/** A connection to a list of items. */
export type AccountStatementEntryConnection = {
  __typename?: 'AccountStatementEntryConnection';
  /** A list of edges. */
  edges?: Maybe<Array<AccountStatementEntryEdge>>;
  /** A flattened list of the nodes. */
  nodes?: Maybe<Array<AccountStatementEntry>>;
  /** Information to aid in pagination. */
  pageInfo: PageInfo;
};

/** An edge in a connection. */
export type AccountStatementEntryEdge = {
  __typename?: 'AccountStatementEntryEdge';
  /** A cursor for use in pagination. */
  cursor: Scalars['String'];
  /** The item at the end of the edge. */
  node: AccountStatementEntry;
};

export enum AccountStatementEntryType {
  AmountDecrypted = 'AMOUNT_DECRYPTED',
  AmountEncrypted = 'AMOUNT_ENCRYPTED',
  BakerReward = 'BAKER_REWARD',
  FinalizationReward = 'FINALIZATION_REWARD',
  FoundationReward = 'FOUNDATION_REWARD',
  TransactionFee = 'TRANSACTION_FEE',
  TransactionFeeReward = 'TRANSACTION_FEE_REWARD',
  TransferIn = 'TRANSFER_IN',
  TransferOut = 'TRANSFER_OUT'
}

export type AccountToken = {
  __typename?: 'AccountToken';
  accountId: Scalars['Long'];
  balance: Scalars['BigInteger'];
  contractIndex: Scalars['UnsignedLong'];
  contractSubIndex: Scalars['UnsignedLong'];
  index: Scalars['Long'];
  token: Token;
  tokenId: Scalars['String'];
};

/** A connection to a list of items. */
export type AccountTokenConnection = {
  __typename?: 'AccountTokenConnection';
  /** A list of edges. */
  edges?: Maybe<Array<AccountTokenEdge>>;
  /** A flattened list of the nodes. */
  nodes?: Maybe<Array<AccountToken>>;
  /** Information to aid in pagination. */
  pageInfo: PageInfo;
};

/** An edge in a connection. */
export type AccountTokenEdge = {
  __typename?: 'AccountTokenEdge';
  /** A cursor for use in pagination. */
  cursor: Scalars['String'];
  /** The item at the end of the edge. */
  node: AccountToken;
};

export type AccountTransaction = {
  __typename?: 'AccountTransaction';
  accountTransactionType?: Maybe<AccountTransactionType>;
};

export type AccountTransactionRelation = {
  __typename?: 'AccountTransactionRelation';
  transaction: Transaction;
};

/** A connection to a list of items. */
export type AccountTransactionRelationConnection = {
  __typename?: 'AccountTransactionRelationConnection';
  /** A list of edges. */
  edges?: Maybe<Array<AccountTransactionRelationEdge>>;
  /** A flattened list of the nodes. */
  nodes?: Maybe<Array<AccountTransactionRelation>>;
  /** Information to aid in pagination. */
  pageInfo: PageInfo;
};

/** An edge in a connection. */
export type AccountTransactionRelationEdge = {
  __typename?: 'AccountTransactionRelationEdge';
  /** A cursor for use in pagination. */
  cursor: Scalars['String'];
  /** The item at the end of the edge. */
  node: AccountTransactionRelation;
};

export enum AccountTransactionType {
  AddBaker = 'ADD_BAKER',
  ConfigureBaker = 'CONFIGURE_BAKER',
  ConfigureDelegation = 'CONFIGURE_DELEGATION',
  DeployModule = 'DEPLOY_MODULE',
  EncryptedTransfer = 'ENCRYPTED_TRANSFER',
  EncryptedTransferWithMemo = 'ENCRYPTED_TRANSFER_WITH_MEMO',
  InitializeSmartContractInstance = 'INITIALIZE_SMART_CONTRACT_INSTANCE',
  RegisterData = 'REGISTER_DATA',
  RemoveBaker = 'REMOVE_BAKER',
  SimpleTransfer = 'SIMPLE_TRANSFER',
  SimpleTransferWithMemo = 'SIMPLE_TRANSFER_WITH_MEMO',
  TransferToEncrypted = 'TRANSFER_TO_ENCRYPTED',
  TransferToPublic = 'TRANSFER_TO_PUBLIC',
  TransferWithSchedule = 'TRANSFER_WITH_SCHEDULE',
  TransferWithScheduleWithMemo = 'TRANSFER_WITH_SCHEDULE_WITH_MEMO',
  UpdateBakerKeys = 'UPDATE_BAKER_KEYS',
  UpdateBakerRestakeEarnings = 'UPDATE_BAKER_RESTAKE_EARNINGS',
  UpdateBakerStake = 'UPDATE_BAKER_STAKE',
  UpdateCredentials = 'UPDATE_CREDENTIALS',
  UpdateCredentialKeys = 'UPDATE_CREDENTIAL_KEYS',
  UpdateSmartContractInstance = 'UPDATE_SMART_CONTRACT_INSTANCE'
}

/** A connection to a list of items. */
export type AccountsConnection = {
  __typename?: 'AccountsConnection';
  /** A list of edges. */
  edges?: Maybe<Array<AccountsEdge>>;
  /** A flattened list of the nodes. */
  nodes?: Maybe<Array<Account>>;
  /** Information to aid in pagination. */
  pageInfo: PageInfo;
};

/** An edge in a connection. */
export type AccountsEdge = {
  __typename?: 'AccountsEdge';
  /** A cursor for use in pagination. */
  cursor: Scalars['String'];
  /** The item at the end of the edge. */
  node: Account;
};

export type AccountsMetrics = {
  __typename?: 'AccountsMetrics';
  /** Total number of accounts created in requested period. */
  accountsCreated: Scalars['Int'];
  buckets: AccountsMetricsBuckets;
  /** Total number of accounts created (all time) */
  lastCumulativeAccountsCreated: Scalars['Long'];
};

export type AccountsMetricsBuckets = {
  __typename?: 'AccountsMetricsBuckets';
  /** The width (time interval) of each bucket. */
  bucketWidth: Scalars['TimeSpan'];
  /** Start of the bucket time period. Intended x-axis value. */
  x_Time: Array<Scalars['DateTime']>;
  /** Number of accounts created within bucket time period. Intended y-axis value. */
  y_AccountsCreated: Array<Scalars['Int']>;
  /** Total number of accounts created (all time) at the end of the bucket period. Intended y-axis value. */
  y_LastCumulativeAccountsCreated: Array<Scalars['Long']>;
};

/** Structure used to send messages to the Subscribers */
export type AccountsUpdatedSubscriptionItem = {
  __typename?: 'AccountsUpdatedSubscriptionItem';
  /** Account Address */
  address: Scalars['String'];
};

export type ActiveBakerState = {
  __typename?: 'ActiveBakerState';
  /** The status of the bakers node. Will be null if no status for the node exists. */
  nodeStatus?: Maybe<NodeStatus>;
  pendingChange?: Maybe<PendingBakerChange>;
  pool?: Maybe<BakerPool>;
  restakeEarnings: Scalars['Boolean'];
  stakedAmount: Scalars['UnsignedLong'];
};

export type AddAnonymityRevokerChainUpdatePayload = {
  __typename?: 'AddAnonymityRevokerChainUpdatePayload';
  arIdentity: Scalars['Int'];
  description: Scalars['String'];
  name: Scalars['String'];
  url: Scalars['String'];
};

export type AddIdentityProviderChainUpdatePayload = {
  __typename?: 'AddIdentityProviderChainUpdatePayload';
  description: Scalars['String'];
  ipIdentity: Scalars['Int'];
  name: Scalars['String'];
  url: Scalars['String'];
};

export type Address = AccountAddress | ContractAddress;

export type AlreadyABaker = {
  __typename?: 'AlreadyABaker';
  /** @deprecated Don't use! This field is only in the schema to make sure reject reasons without any fields are valid types in GraphQL (which does not allow types without any fields) */
  _: Scalars['Boolean'];
  bakerId: Scalars['UnsignedLong'];
};

export type AlreadyADelegator = {
  __typename?: 'AlreadyADelegator';
  /** @deprecated Don't use! This field is only in the schema to make sure reject reasons without any fields are valid types in GraphQL (which does not allow types without any fields) */
  _: Scalars['Boolean'];
};

export type AmountAddedByDecryption = {
  __typename?: 'AmountAddedByDecryption';
  accountAddress: AccountAddress;
  amount: Scalars['UnsignedLong'];
};

export type AmountTooLarge = {
  __typename?: 'AmountTooLarge';
  /** @deprecated Don't use! This field is only in the schema to make sure reject reasons without any fields are valid types in GraphQL (which does not allow types without any fields) */
  _: Scalars['Boolean'];
  address: Address;
  amount: Scalars['UnsignedLong'];
};

/** A connection to a list of items. */
export type AmountsScheduleConnection = {
  __typename?: 'AmountsScheduleConnection';
  /** A list of edges. */
  edges?: Maybe<Array<AmountsScheduleEdge>>;
  /** A flattened list of the nodes. */
  nodes?: Maybe<Array<TimestampedAmount>>;
  /** Information to aid in pagination. */
  pageInfo: PageInfo;
};

/** An edge in a connection. */
export type AmountsScheduleEdge = {
  __typename?: 'AmountsScheduleEdge';
  /** A cursor for use in pagination. */
  cursor: Scalars['String'];
  /** The item at the end of the edge. */
  node: TimestampedAmount;
};

export enum ApyPeriod {
  Last7Days = 'LAST7_DAYS',
  Last30Days = 'LAST30_DAYS'
}

export type Baker = {
  __typename?: 'Baker';
  account: Account;
  bakerId: Scalars['Long'];
  id: Scalars['ID'];
  state: BakerState;
  /** Get the transactions that have affected the baker. */
  transactions?: Maybe<BakerTransactionRelationConnection>;
};


export type BakerTransactionsArgs = {
  after?: InputMaybe<Scalars['String']>;
  before?: InputMaybe<Scalars['String']>;
  first?: InputMaybe<Scalars['Int']>;
  last?: InputMaybe<Scalars['Int']>;
};

export type BakerAdded = {
  __typename?: 'BakerAdded';
  accountAddress: AccountAddress;
  aggregationKey: Scalars['String'];
  bakerId: Scalars['UnsignedLong'];
  electionKey: Scalars['String'];
  restakeEarnings: Scalars['Boolean'];
  signKey: Scalars['String'];
  stakedAmount: Scalars['UnsignedLong'];
};

export type BakerDelegationTarget = {
  __typename?: 'BakerDelegationTarget';
  bakerId: Scalars['Long'];
};

export type BakerFilterInput = {
  includeRemoved?: InputMaybe<Scalars['Boolean']>;
  openStatusFilter?: InputMaybe<BakerPoolOpenStatus>;
};

export type BakerInCooldown = {
  __typename?: 'BakerInCooldown';
  /** @deprecated Don't use! This field is only in the schema to make sure reject reasons without any fields are valid types in GraphQL (which does not allow types without any fields) */
  _: Scalars['Boolean'];
};

export type BakerKeysUpdated = {
  __typename?: 'BakerKeysUpdated';
  accountAddress: AccountAddress;
  aggregationKey: Scalars['String'];
  bakerId: Scalars['UnsignedLong'];
  electionKey: Scalars['String'];
  signKey: Scalars['String'];
};

export type BakerMetrics = {
  __typename?: 'BakerMetrics';
  /** Bakers added in requested period */
  bakersAdded: Scalars['Int'];
  /** Bakers removed in requested period */
  bakersRemoved: Scalars['Int'];
  buckets: BakerMetricsBuckets;
  /** Current number of bakers */
  lastBakerCount: Scalars['Int'];
};

export type BakerMetricsBuckets = {
  __typename?: 'BakerMetricsBuckets';
  /** The width (time interval) of each bucket. */
  bucketWidth: Scalars['TimeSpan'];
  /** Start of the bucket time period. Intended x-axis value. */
  x_Time: Array<Scalars['DateTime']>;
  /** Number of bakers added within bucket time period. Intended y-axis value. */
  y_BakersAdded: Array<Scalars['Int']>;
  /** Number of bakers removed within bucket time period. Intended y-axis value. */
  y_BakersRemoved: Array<Scalars['Int']>;
  /** Number of bakers at the end of the bucket period. Intended y-axis value. */
  y_LastBakerCount: Array<Scalars['Int']>;
};

export type BakerPool = {
  __typename?: 'BakerPool';
  apy: PoolApy;
  commissionRates: CommissionRates;
  /** The total amount staked by delegation to this baker pool. */
  delegatedStake: Scalars['UnsignedLong'];
  /** The maximum amount that may be delegated to the pool, accounting for leverage and stake limits. */
  delegatedStakeCap: Scalars['UnsignedLong'];
  delegatorCount: Scalars['Int'];
  delegators?: Maybe<DelegatorsConnection>;
  lotteryPower?: Maybe<Scalars['Decimal']>;
  metadataUrl: Scalars['String'];
  openStatus: BakerPoolOpenStatus;
  poolRewards?: Maybe<PaydayPoolRewardConnection>;
  /** Ranking of the baker pool by total staked amount. Value may be null for brand new bakers where statistics have not been calculated yet. This should be rare and only a temporary condition. */
  rankingByTotalStake?: Maybe<Ranking>;
  /** The total amount staked in this baker pool. Includes both baker stake and delegated stake. */
  totalStake: Scalars['UnsignedLong'];
  /** Total stake of the baker pool as a percentage of all CCDs in existence. Value may be null for brand new bakers where statistics have not been calculated yet. This should be rare and only a temporary condition. */
  totalStakePercentage?: Maybe<Scalars['Decimal']>;
};


export type BakerPoolApyArgs = {
  period: ApyPeriod;
};


export type BakerPoolDelegatorsArgs = {
  after?: InputMaybe<Scalars['String']>;
  before?: InputMaybe<Scalars['String']>;
  first?: InputMaybe<Scalars['Int']>;
  last?: InputMaybe<Scalars['Int']>;
};


export type BakerPoolPoolRewardsArgs = {
  after?: InputMaybe<Scalars['String']>;
  before?: InputMaybe<Scalars['String']>;
  first?: InputMaybe<Scalars['Int']>;
  last?: InputMaybe<Scalars['Int']>;
};

export enum BakerPoolOpenStatus {
  ClosedForAll = 'CLOSED_FOR_ALL',
  ClosedForNew = 'CLOSED_FOR_NEW',
  OpenForAll = 'OPEN_FOR_ALL'
}

export type BakerPoolRewardTarget = {
  __typename?: 'BakerPoolRewardTarget';
  bakerId: Scalars['Long'];
};

export type BakerRemoved = {
  __typename?: 'BakerRemoved';
  accountAddress: AccountAddress;
  bakerId: Scalars['UnsignedLong'];
};

export type BakerSetBakingRewardCommission = {
  __typename?: 'BakerSetBakingRewardCommission';
  accountAddress: AccountAddress;
  bakerId: Scalars['UnsignedLong'];
  bakingRewardCommission: Scalars['Decimal'];
};

export type BakerSetFinalizationRewardCommission = {
  __typename?: 'BakerSetFinalizationRewardCommission';
  accountAddress: AccountAddress;
  bakerId: Scalars['UnsignedLong'];
  finalizationRewardCommission: Scalars['Decimal'];
};

export type BakerSetMetadataUrl = {
  __typename?: 'BakerSetMetadataURL';
  accountAddress: AccountAddress;
  bakerId: Scalars['UnsignedLong'];
  metadataUrl: Scalars['String'];
};

export type BakerSetOpenStatus = {
  __typename?: 'BakerSetOpenStatus';
  accountAddress: AccountAddress;
  bakerId: Scalars['UnsignedLong'];
  openStatus: BakerPoolOpenStatus;
};

export type BakerSetRestakeEarnings = {
  __typename?: 'BakerSetRestakeEarnings';
  accountAddress: AccountAddress;
  bakerId: Scalars['UnsignedLong'];
  restakeEarnings: Scalars['Boolean'];
};

export type BakerSetTransactionFeeCommission = {
  __typename?: 'BakerSetTransactionFeeCommission';
  accountAddress: AccountAddress;
  bakerId: Scalars['UnsignedLong'];
  transactionFeeCommission: Scalars['Decimal'];
};

export enum BakerSort {
  BakerApy30DaysDesc = 'BAKER_APY30_DAYS_DESC',
  BakerIdAsc = 'BAKER_ID_ASC',
  BakerIdDesc = 'BAKER_ID_DESC',
  BakerStakedAmountAsc = 'BAKER_STAKED_AMOUNT_ASC',
  BakerStakedAmountDesc = 'BAKER_STAKED_AMOUNT_DESC',
  DelegatorApy30DaysDesc = 'DELEGATOR_APY30_DAYS_DESC',
  DelegatorCountAsc = 'DELEGATOR_COUNT_ASC',
  DelegatorCountDesc = 'DELEGATOR_COUNT_DESC',
  TotalStakedAmountAsc = 'TOTAL_STAKED_AMOUNT_ASC',
  TotalStakedAmountDesc = 'TOTAL_STAKED_AMOUNT_DESC'
}

export type BakerStakeDecreased = {
  __typename?: 'BakerStakeDecreased';
  accountAddress: AccountAddress;
  bakerId: Scalars['UnsignedLong'];
  newStakedAmount: Scalars['UnsignedLong'];
};

export type BakerStakeIncreased = {
  __typename?: 'BakerStakeIncreased';
  accountAddress: AccountAddress;
  bakerId: Scalars['UnsignedLong'];
  newStakedAmount: Scalars['UnsignedLong'];
};

export type BakerStakeThresholdChainUpdatePayload = {
  __typename?: 'BakerStakeThresholdChainUpdatePayload';
  amount: Scalars['UnsignedLong'];
};

export type BakerState = ActiveBakerState | RemovedBakerState;

export type BakerTransactionRelation = {
  __typename?: 'BakerTransactionRelation';
  id: Scalars['ID'];
  transaction: Transaction;
};

/** A connection to a list of items. */
export type BakerTransactionRelationConnection = {
  __typename?: 'BakerTransactionRelationConnection';
  /** A list of edges. */
  edges?: Maybe<Array<BakerTransactionRelationEdge>>;
  /** A flattened list of the nodes. */
  nodes?: Maybe<Array<BakerTransactionRelation>>;
  /** Information to aid in pagination. */
  pageInfo: PageInfo;
};

/** An edge in a connection. */
export type BakerTransactionRelationEdge = {
  __typename?: 'BakerTransactionRelationEdge';
  /** A cursor for use in pagination. */
  cursor: Scalars['String'];
  /** The item at the end of the edge. */
  node: BakerTransactionRelation;
};

/** A connection to a list of items. */
export type BakersConnection = {
  __typename?: 'BakersConnection';
  /** A list of edges. */
  edges?: Maybe<Array<BakersEdge>>;
  /** A flattened list of the nodes. */
  nodes?: Maybe<Array<Baker>>;
  /** Information to aid in pagination. */
  pageInfo: PageInfo;
};

/** An edge in a connection. */
export type BakersEdge = {
  __typename?: 'BakersEdge';
  /** A cursor for use in pagination. */
  cursor: Scalars['String'];
  /** The item at the end of the edge. */
  node: Baker;
};

export type BakingRewardCommissionNotInRange = {
  __typename?: 'BakingRewardCommissionNotInRange';
  /** @deprecated Don't use! This field is only in the schema to make sure reject reasons without any fields are valid types in GraphQL (which does not allow types without any fields) */
  _: Scalars['Boolean'];
};

export type BakingRewardsSpecialEvent = {
  __typename?: 'BakingRewardsSpecialEvent';
  bakingRewards?: Maybe<AccountAddressAmountConnection>;
  id: Scalars['ID'];
  remainder: Scalars['UnsignedLong'];
};


export type BakingRewardsSpecialEventBakingRewardsArgs = {
  after?: InputMaybe<Scalars['String']>;
  before?: InputMaybe<Scalars['String']>;
  first?: InputMaybe<Scalars['Int']>;
  last?: InputMaybe<Scalars['Int']>;
};

export type BalanceStatistics = {
  __typename?: 'BalanceStatistics';
  /** The amount in the baking reward account */
  bakingRewardAccount: Scalars['UnsignedLong'];
  /** The amount in the finalization reward account */
  finalizationRewardAccount: Scalars['UnsignedLong'];
  /** The amount in the GAS account */
  gasAccount: Scalars['UnsignedLong'];
  /** The total CCD in existence */
  totalAmount: Scalars['UnsignedLong'];
  /** The total CCD in encrypted balances */
  totalAmountEncrypted: Scalars['UnsignedLong'];
  /** The total CCD locked in release schedules (from transfers with schedule) */
  totalAmountLockedInReleaseSchedules: Scalars['UnsignedLong'];
  /** The total CCD Released. This is total CCD supply not counting the balances of non circulating accounts */
  totalAmountReleased?: Maybe<Scalars['UnsignedLong']>;
  /** The total CCD staked */
  totalAmountStaked: Scalars['UnsignedLong'];
  /** The total CCD Unlocked according to the Concordium promise published on deck.concordium.com. Will be null for blocks with slot time before the published release schedule. */
  totalAmountUnlocked?: Maybe<Scalars['UnsignedLong']>;
};

export type Block = {
  __typename?: 'Block';
  bakerId?: Maybe<Scalars['Int']>;
  balanceStatistics: BalanceStatistics;
  blockHash: Scalars['String'];
  blockHeight: Scalars['Int'];
  blockSlotTime: Scalars['DateTime'];
  blockStatistics: BlockStatistics;
  chainParameters: ChainParameters;
  finalizationSummary?: Maybe<FinalizationSummary>;
  finalized: Scalars['Boolean'];
  id: Scalars['ID'];
  specialEvents?: Maybe<SpecialEventsConnection>;
  transactionCount: Scalars['Int'];
  transactions?: Maybe<TransactionsConnection>;
};


export type BlockSpecialEventsArgs = {
  after?: InputMaybe<Scalars['String']>;
  before?: InputMaybe<Scalars['String']>;
  first?: InputMaybe<Scalars['Int']>;
  includeFilter?: InputMaybe<Array<SpecialEventTypeFilter>>;
  last?: InputMaybe<Scalars['Int']>;
};


export type BlockTransactionsArgs = {
  after?: InputMaybe<Scalars['String']>;
  before?: InputMaybe<Scalars['String']>;
  first?: InputMaybe<Scalars['Int']>;
  last?: InputMaybe<Scalars['Int']>;
};

export type BlockAccrueRewardSpecialEvent = {
  __typename?: 'BlockAccrueRewardSpecialEvent';
  /** The baker of the block, who will receive the award. */
  bakerId: Scalars['UnsignedLong'];
  /** The amount awarded to the baker. */
  bakerReward: Scalars['UnsignedLong'];
  /** The amount awarded to the foundation. */
  foundationCharge: Scalars['UnsignedLong'];
  id: Scalars['ID'];
  /** The new balance of the GAS account. */
  newGasAccount: Scalars['UnsignedLong'];
  /** The old balance of the GAS account. */
  oldGasAccount: Scalars['UnsignedLong'];
  /** The amount awarded to the passive delegators. */
  passiveReward: Scalars['UnsignedLong'];
  /** The total fees paid for transactions in the block. */
  transactionFees: Scalars['UnsignedLong'];
};

export type BlockMetrics = {
  __typename?: 'BlockMetrics';
  /** The average block time (slot-time difference between two adjacent blocks) in the requested period. Will be null if no blocks have been added in the requested period. */
  avgBlockTime?: Maybe<Scalars['Float']>;
  /** The average finalization time (slot-time difference between a given block and the block that holds its finalization proof) in the requested period. Will be null if no blocks have been finalized in the requested period. */
  avgFinalizationTime?: Maybe<Scalars['Float']>;
  /** Total number of blocks added in requested period. */
  blocksAdded: Scalars['Int'];
  buckets: BlockMetricsBuckets;
  /** The most recent block height. Equals the total length of the chain minus one (genesis block is at height zero). */
  lastBlockHeight: Scalars['Long'];
  /** The current total amount of CCD in existence. */
  lastTotalMicroCcd: Scalars['Long'];
  /** The current total amount of CCD in encrypted balances. */
  lastTotalMicroCcdEncrypted: Scalars['Long'];
  /** The total CCD Released. This is total CCD supply not counting the balances of non circulating accounts */
  lastTotalMicroCcdReleased?: Maybe<Scalars['Long']>;
  /** The current total amount of CCD staked. */
  lastTotalMicroCcdStaked: Scalars['Long'];
  /** The current total CCD released according to the Concordium promise published on deck.concordium.com. Will be null for blocks with slot time before the published release schedule. */
  lastTotalMicroCcdUnlocked?: Maybe<Scalars['Long']>;
  /** The current percentage of CCD encrypted (of total CCD in existence) */
  lastTotalPercentageEncrypted: Scalars['Float'];
  /** The current percentage of CCD released (of total CCD in existence) according to the Concordium promise published on deck.concordium.com. Will be null for blocks with slot time before the published release schedule. */
  lastTotalPercentageReleased?: Maybe<Scalars['Float']>;
  /** The current percentage of CCD staked (of total CCD in existence) */
  lastTotalPercentageStaked: Scalars['Float'];
};

export type BlockMetricsBuckets = {
  __typename?: 'BlockMetricsBuckets';
  /** The width (time interval) of each bucket. */
  bucketWidth: Scalars['TimeSpan'];
  /** Start of the bucket time period. Intended x-axis value. */
  x_Time: Array<Scalars['DateTime']>;
  /** The average block time (slot-time difference between two adjacent blocks) in the bucket period. Intended y-axis value. Will be null if no blocks have been added in the bucket period. */
  y_BlockTimeAvg: Array<Maybe<Scalars['Float']>>;
  /** The maximum block time (slot-time difference between two adjacent blocks) in the bucket period. Intended y-axis value. Will be null if no blocks have been added in the bucket period. */
  y_BlockTimeMax: Array<Maybe<Scalars['Float']>>;
  /** The minimum block time (slot-time difference between two adjacent blocks) in the bucket period. Intended y-axis value. Will be null if no blocks have been added in the bucket period. */
  y_BlockTimeMin: Array<Maybe<Scalars['Float']>>;
  /** Number of blocks added within the bucket time period. Intended y-axis value. */
  y_BlocksAdded: Array<Scalars['Int']>;
  /** The average finalization time (slot-time difference between a given block and the block that holds its finalization proof) in the bucket period. Intended y-axis value. Will be null if no blocks have been finalized in the bucket period. */
  y_FinalizationTimeAvg: Array<Maybe<Scalars['Float']>>;
  /** The maximum finalization time (slot-time difference between a given block and the block that holds its finalization proof) in the bucket period. Intended y-axis value. Will be null if no blocks have been finalized in the bucket period. */
  y_FinalizationTimeMax: Array<Maybe<Scalars['Float']>>;
  /** The minimum finalization time (slot-time difference between a given block and the block that holds its finalization proof) in the bucket period. Intended y-axis value. Will be null if no blocks have been finalized in the bucket period. */
  y_FinalizationTimeMin: Array<Maybe<Scalars['Float']>>;
  /** The total amount of CCD in existence at the end of the bucket period. Intended y-axis value. */
  y_LastTotalMicroCcd: Array<Scalars['Long']>;
  /** The total amount of CCD in encrypted balances at the end of the bucket period. Intended y-axis value. */
  y_LastTotalMicroCcdEncrypted: Array<Scalars['Long']>;
  /** The total amount of CCD staked at the end of the bucket period. Intended y-axis value. */
  y_LastTotalMicroCcdStaked: Array<Scalars['Long']>;
  /** The maximum amount of CCD in encrypted balances in the bucket period. Intended y-axis value. Will be null if no blocks have been added in the bucket period. */
  y_MaxTotalMicroCcdEncrypted: Array<Maybe<Scalars['Long']>>;
  /** The maximum amount of CCD staked in the bucket period. Intended y-axis value. Will be null if no blocks have been added in the bucket period. */
  y_MaxTotalMicroCcdStaked: Array<Scalars['Long']>;
  /** The minimum amount of CCD in encrypted balances in the bucket period. Intended y-axis value. Will be null if no blocks have been added in the bucket period. */
  y_MinTotalMicroCcdEncrypted: Array<Maybe<Scalars['Long']>>;
  /** The minimum amount of CCD staked in the bucket period. Intended y-axis value. Will be null if no blocks have been added in the bucket period. */
  y_MinTotalMicroCcdStaked: Array<Scalars['Long']>;
};

export type BlockOrTransaction = Block | Transaction;

export type BlockRewardsSpecialEvent = {
  __typename?: 'BlockRewardsSpecialEvent';
  bakerAccountAddress: AccountAddress;
  bakerReward: Scalars['UnsignedLong'];
  foundationAccountAddress: AccountAddress;
  foundationCharge: Scalars['UnsignedLong'];
  id: Scalars['ID'];
  newGasAccount: Scalars['UnsignedLong'];
  oldGasAccount: Scalars['UnsignedLong'];
  transactionFees: Scalars['UnsignedLong'];
};

export type BlockStatistics = {
  __typename?: 'BlockStatistics';
  blockTime: Scalars['Float'];
  finalizationTime?: Maybe<Scalars['Float']>;
};

/** A connection to a list of items. */
export type BlocksConnection = {
  __typename?: 'BlocksConnection';
  /** A list of edges. */
  edges?: Maybe<Array<BlocksEdge>>;
  /** A flattened list of the nodes. */
  nodes?: Maybe<Array<Block>>;
  /** Information to aid in pagination. */
  pageInfo: PageInfo;
};

/** An edge in a connection. */
export type BlocksEdge = {
  __typename?: 'BlocksEdge';
  /** A cursor for use in pagination. */
  cursor: Scalars['String'];
  /** The item at the end of the edge. */
  node: Block;
};

export type ChainParameters = {
  accountCreationLimit: Scalars['Int'];
  euroPerEnergy: ExchangeRate;
  foundationAccountAddress: AccountAddress;
  microCcdPerEuro: ExchangeRate;
};

export type ChainParametersV0 = ChainParameters & {
  __typename?: 'ChainParametersV0';
  accountCreationLimit: Scalars['Int'];
  bakerCooldownEpochs: Scalars['UnsignedLong'];
  electionDifficulty: Scalars['Decimal'];
  euroPerEnergy: ExchangeRate;
  foundationAccountAddress: AccountAddress;
  microCcdPerEuro: ExchangeRate;
  minimumThresholdForBaking: Scalars['UnsignedLong'];
  rewardParameters: RewardParametersV0;
};

export type ChainParametersV1 = ChainParameters & {
  __typename?: 'ChainParametersV1';
  accountCreationLimit: Scalars['Int'];
  bakingCommissionRange: CommissionRange;
  capitalBound: Scalars['Decimal'];
  delegatorCooldown: Scalars['UnsignedLong'];
  electionDifficulty: Scalars['Decimal'];
  euroPerEnergy: ExchangeRate;
  finalizationCommissionRange: CommissionRange;
  foundationAccountAddress: AccountAddress;
  leverageBound: LeverageFactor;
  microCcdPerEuro: ExchangeRate;
  minimumEquityCapital: Scalars['UnsignedLong'];
  mintPerPayday: Scalars['Decimal'];
  passiveBakingCommission: Scalars['Decimal'];
  passiveFinalizationCommission: Scalars['Decimal'];
  passiveTransactionCommission: Scalars['Decimal'];
  poolOwnerCooldown: Scalars['UnsignedLong'];
  rewardParameters: RewardParametersV1;
  rewardPeriodLength: Scalars['UnsignedLong'];
  transactionCommissionRange: CommissionRange;
};

export type ChainParametersV2 = ChainParameters & {
  __typename?: 'ChainParametersV2';
  accountCreationLimit: Scalars['Int'];
  bakingCommissionRange: CommissionRange;
  capitalBound: Scalars['Decimal'];
  delegatorCooldown: Scalars['UnsignedLong'];
  euroPerEnergy: ExchangeRate;
  finalizationCommissionRange: CommissionRange;
  foundationAccountAddress: AccountAddress;
  leverageBound: LeverageFactor;
  microCcdPerEuro: ExchangeRate;
  minimumEquityCapital: Scalars['UnsignedLong'];
  mintPerPayday: Scalars['Decimal'];
  passiveBakingCommission: Scalars['Decimal'];
  passiveFinalizationCommission: Scalars['Decimal'];
  passiveTransactionCommission: Scalars['Decimal'];
  poolOwnerCooldown: Scalars['UnsignedLong'];
  rewardParameters: RewardParametersV2;
  rewardPeriodLength: Scalars['UnsignedLong'];
  transactionCommissionRange: CommissionRange;
};

export type ChainUpdateEnqueued = {
  __typename?: 'ChainUpdateEnqueued';
  effectiveImmediately: Scalars['Boolean'];
  effectiveTime: Scalars['DateTime'];
  payload: ChainUpdatePayload;
};

export type ChainUpdatePayload = AddAnonymityRevokerChainUpdatePayload | AddIdentityProviderChainUpdatePayload | BakerStakeThresholdChainUpdatePayload | CooldownParametersChainUpdatePayload | ElectionDifficultyChainUpdatePayload | EuroPerEnergyChainUpdatePayload | FoundationAccountChainUpdatePayload | GasRewardsChainUpdatePayload | Level1KeysChainUpdatePayload | MicroCcdPerEuroChainUpdatePayload | MintDistributionChainUpdatePayload | MintDistributionV1ChainUpdatePayload | PoolParametersChainUpdatePayload | ProtocolChainUpdatePayload | RootKeysChainUpdatePayload | TimeParametersChainUpdatePayload | TransactionFeeDistributionChainUpdatePayload;

export type CommissionRange = {
  __typename?: 'CommissionRange';
  max: Scalars['Decimal'];
  min: Scalars['Decimal'];
};

export type CommissionRates = {
  __typename?: 'CommissionRates';
  bakingCommission: Scalars['Decimal'];
  finalizationCommission: Scalars['Decimal'];
  transactionCommission: Scalars['Decimal'];
};

export type Contract = {
  __typename?: 'Contract';
  amount: Scalars['Float'];
  blockHeight: Scalars['UnsignedLong'];
<<<<<<< HEAD
  contractAddress: Scalars['String'];
=======
  blockSlotTime: Scalars['DateTime'];
  contractAddress: ContractAddress;
>>>>>>> 8755cd13
  contractAddressIndex: Scalars['UnsignedLong'];
  contractAddressSubIndex: Scalars['UnsignedLong'];
  contractEvents: Array<ContractEvent>;
  createdAt: Scalars['DateTime'];
  creator: AccountAddress;
  eventIndex: Scalars['UnsignedInt'];
  moduleReference: Scalars['String'];
  moduleReferenceContractLinkEvents: Array<ModuleReferenceContractLinkEvent>;
  source: ImportSource;
  transactionHash: Scalars['String'];
  transactionIndex: Scalars['UnsignedLong'];
};

export type ContractAddress = {
  __typename?: 'ContractAddress';
  asString: Scalars['String'];
  index: Scalars['UnsignedLong'];
  subIndex: Scalars['UnsignedLong'];
};

export type ContractEvent = {
  __typename?: 'ContractEvent';
  blockHeight: Scalars['UnsignedLong'];
  blockSlotTime: Scalars['DateTime'];
  contractAddressIndex: Scalars['UnsignedLong'];
  contractAddressSubIndex: Scalars['UnsignedLong'];
  createdAt: Scalars['DateTime'];
  event: Event;
  eventIndex: Scalars['UnsignedInt'];
  sender: AccountAddress;
  source: ImportSource;
  transactionHash: Scalars['String'];
  transactionIndex: Scalars['UnsignedLong'];
};

export type ContractInitialized = {
  __typename?: 'ContractInitialized';
  amount: Scalars['UnsignedLong'];
  contractAddress: ContractAddress;
  eventsAsHex?: Maybe<StringConnection>;
  initName: Scalars['String'];
  moduleRef: Scalars['String'];
  version?: Maybe<ContractVersion>;
};


export type ContractInitializedEventsAsHexArgs = {
  after?: InputMaybe<Scalars['String']>;
  before?: InputMaybe<Scalars['String']>;
  first?: InputMaybe<Scalars['Int']>;
  last?: InputMaybe<Scalars['Int']>;
};

export type ContractInterrupted = {
  __typename?: 'ContractInterrupted';
  contractAddress: ContractAddress;
  eventsAsHex: Array<Scalars['String']>;
};

export type ContractModuleDeployed = {
  __typename?: 'ContractModuleDeployed';
  moduleRef: Scalars['String'];
};

export type ContractResumed = {
  __typename?: 'ContractResumed';
  contractAddress: ContractAddress;
  success: Scalars['Boolean'];
};

export type ContractUpdated = {
  __typename?: 'ContractUpdated';
  amount: Scalars['UnsignedLong'];
  contractAddress: ContractAddress;
  eventsAsHex?: Maybe<StringConnection>;
  instigator: Address;
  messageAsHex: Scalars['String'];
  receiveName: Scalars['String'];
  version?: Maybe<ContractVersion>;
};


export type ContractUpdatedEventsAsHexArgs = {
  after?: InputMaybe<Scalars['String']>;
  before?: InputMaybe<Scalars['String']>;
  first?: InputMaybe<Scalars['Int']>;
  last?: InputMaybe<Scalars['Int']>;
};

export type ContractUpgraded = {
  __typename?: 'ContractUpgraded';
  contractAddress: ContractAddress;
  from: Scalars['String'];
  to: Scalars['String'];
};

export enum ContractVersion {
  V0 = 'V0',
  V1 = 'V1'
}

/** A connection to a list of items. */
export type ContractsConnection = {
  __typename?: 'ContractsConnection';
  /** A list of edges. */
  edges?: Maybe<Array<ContractsEdge>>;
  /** A flattened list of the nodes. */
  nodes?: Maybe<Array<Contract>>;
  /** Information to aid in pagination. */
  pageInfo: PageInfo;
};

/** An edge in a connection. */
export type ContractsEdge = {
  __typename?: 'ContractsEdge';
  /** A cursor for use in pagination. */
  cursor: Scalars['String'];
  /** The item at the end of the edge. */
  node: Contract;
};

export type CooldownParametersChainUpdatePayload = {
  __typename?: 'CooldownParametersChainUpdatePayload';
  delegatorCooldown: Scalars['UnsignedLong'];
  poolOwnerCooldown: Scalars['UnsignedLong'];
};

export type CredentialDeployed = {
  __typename?: 'CredentialDeployed';
  accountAddress: AccountAddress;
  regId: Scalars['String'];
};

export type CredentialDeploymentTransaction = {
  __typename?: 'CredentialDeploymentTransaction';
  credentialDeploymentTransactionType?: Maybe<CredentialDeploymentTransactionType>;
};

export enum CredentialDeploymentTransactionType {
  Initial = 'INITIAL',
  Normal = 'NORMAL'
}

export type CredentialHolderDidNotSign = {
  __typename?: 'CredentialHolderDidNotSign';
  /** @deprecated Don't use! This field is only in the schema to make sure reject reasons without any fields are valid types in GraphQL (which does not allow types without any fields) */
  _: Scalars['Boolean'];
};

export type CredentialKeysUpdated = {
  __typename?: 'CredentialKeysUpdated';
  credId: Scalars['String'];
};

export type CredentialsUpdated = {
  __typename?: 'CredentialsUpdated';
  accountAddress: AccountAddress;
  newCredIds: Array<Scalars['String']>;
  newThreshold: Scalars['Byte'];
  removedCredIds: Array<Scalars['String']>;
};

export type DataRegistered = {
  __typename?: 'DataRegistered';
  dataAsHex: Scalars['String'];
  decoded: DecodedText;
};

export type DecodedText = {
  __typename?: 'DecodedText';
  decodeType: TextDecodeType;
  text: Scalars['String'];
};

export type Delegation = {
  __typename?: 'Delegation';
  delegationTarget: DelegationTarget;
  delegatorId: Scalars['Long'];
  pendingChange?: Maybe<PendingDelegationChange>;
  restakeEarnings: Scalars['Boolean'];
  stakedAmount: Scalars['UnsignedLong'];
};

export type DelegationAdded = {
  __typename?: 'DelegationAdded';
  accountAddress: AccountAddress;
  delegatorId: Scalars['UnsignedLong'];
};

export type DelegationRemoved = {
  __typename?: 'DelegationRemoved';
  accountAddress: AccountAddress;
  delegatorId: Scalars['UnsignedLong'];
};

export type DelegationSetDelegationTarget = {
  __typename?: 'DelegationSetDelegationTarget';
  accountAddress: AccountAddress;
  delegationTarget: DelegationTarget;
  delegatorId: Scalars['UnsignedLong'];
};

export type DelegationSetRestakeEarnings = {
  __typename?: 'DelegationSetRestakeEarnings';
  accountAddress: AccountAddress;
  delegatorId: Scalars['UnsignedLong'];
  restakeEarnings: Scalars['Boolean'];
};

export type DelegationStakeDecreased = {
  __typename?: 'DelegationStakeDecreased';
  accountAddress: AccountAddress;
  delegatorId: Scalars['UnsignedLong'];
  newStakedAmount: Scalars['UnsignedLong'];
};

export type DelegationStakeIncreased = {
  __typename?: 'DelegationStakeIncreased';
  accountAddress: AccountAddress;
  delegatorId: Scalars['UnsignedLong'];
  newStakedAmount: Scalars['UnsignedLong'];
};

export type DelegationSummary = {
  __typename?: 'DelegationSummary';
  accountAddress: AccountAddress;
  restakeEarnings: Scalars['Boolean'];
  stakedAmount: Scalars['UnsignedLong'];
};

export type DelegationTarget = BakerDelegationTarget | PassiveDelegationTarget;

export type DelegationTargetNotABaker = {
  __typename?: 'DelegationTargetNotABaker';
  /** @deprecated Don't use! This field is only in the schema to make sure reject reasons without any fields are valid types in GraphQL (which does not allow types without any fields) */
  _: Scalars['Boolean'];
  bakerId: Scalars['UnsignedLong'];
};

export type DelegatorInCooldown = {
  __typename?: 'DelegatorInCooldown';
  /** @deprecated Don't use! This field is only in the schema to make sure reject reasons without any fields are valid types in GraphQL (which does not allow types without any fields) */
  _: Scalars['Boolean'];
};

/** A connection to a list of items. */
export type DelegatorsConnection = {
  __typename?: 'DelegatorsConnection';
  /** A list of edges. */
  edges?: Maybe<Array<DelegatorsEdge>>;
  /** A flattened list of the nodes. */
  nodes?: Maybe<Array<DelegationSummary>>;
  /** Information to aid in pagination. */
  pageInfo: PageInfo;
};

/** An edge in a connection. */
export type DelegatorsEdge = {
  __typename?: 'DelegatorsEdge';
  /** A cursor for use in pagination. */
  cursor: Scalars['String'];
  /** The item at the end of the edge. */
  node: DelegationSummary;
};

export type DuplicateAggregationKey = {
  __typename?: 'DuplicateAggregationKey';
  /** @deprecated Don't use! This field is only in the schema to make sure reject reasons without any fields are valid types in GraphQL (which does not allow types without any fields) */
  _: Scalars['Boolean'];
  aggregationKey: Scalars['String'];
};

export type DuplicateCredIds = {
  __typename?: 'DuplicateCredIds';
  /** @deprecated Don't use! This field is only in the schema to make sure reject reasons without any fields are valid types in GraphQL (which does not allow types without any fields) */
  _: Scalars['Boolean'];
  credIds: Array<Scalars['String']>;
};

export type ElectionDifficultyChainUpdatePayload = {
  __typename?: 'ElectionDifficultyChainUpdatePayload';
  electionDifficulty: Scalars['Decimal'];
};

export type EncryptedAmountSelfTransfer = {
  __typename?: 'EncryptedAmountSelfTransfer';
  /** @deprecated Don't use! This field is only in the schema to make sure reject reasons without any fields are valid types in GraphQL (which does not allow types without any fields) */
  _: Scalars['Boolean'];
  accountAddress: AccountAddress;
};

export type EncryptedAmountsRemoved = {
  __typename?: 'EncryptedAmountsRemoved';
  accountAddress: AccountAddress;
  inputAmount: Scalars['String'];
  newEncryptedAmount: Scalars['String'];
  upToIndex: Scalars['UnsignedLong'];
};

export type EncryptedSelfAmountAdded = {
  __typename?: 'EncryptedSelfAmountAdded';
  accountAddress: AccountAddress;
  amount: Scalars['UnsignedLong'];
  newEncryptedAmount: Scalars['String'];
};

export type EuroPerEnergyChainUpdatePayload = {
  __typename?: 'EuroPerEnergyChainUpdatePayload';
  exchangeRate: ExchangeRate;
};

export type Event = AccountCreated | AmountAddedByDecryption | BakerAdded | BakerKeysUpdated | BakerRemoved | BakerSetBakingRewardCommission | BakerSetFinalizationRewardCommission | BakerSetMetadataUrl | BakerSetOpenStatus | BakerSetRestakeEarnings | BakerSetTransactionFeeCommission | BakerStakeDecreased | BakerStakeIncreased | ChainUpdateEnqueued | ContractInitialized | ContractInterrupted | ContractModuleDeployed | ContractResumed | ContractUpdated | ContractUpgraded | CredentialDeployed | CredentialKeysUpdated | CredentialsUpdated | DataRegistered | DelegationAdded | DelegationRemoved | DelegationSetDelegationTarget | DelegationSetRestakeEarnings | DelegationStakeDecreased | DelegationStakeIncreased | EncryptedAmountsRemoved | EncryptedSelfAmountAdded | NewEncryptedAmount | TransferMemo | Transferred | TransferredWithSchedule;

/** A connection to a list of items. */
export type EventsConnection = {
  __typename?: 'EventsConnection';
  /** A list of edges. */
  edges?: Maybe<Array<EventsEdge>>;
  /** A flattened list of the nodes. */
  nodes?: Maybe<Array<Event>>;
  /** Information to aid in pagination. */
  pageInfo: PageInfo;
  /** Identifies the total count of items in the connection. */
  totalCount: Scalars['Int'];
};

/** An edge in a connection. */
export type EventsEdge = {
  __typename?: 'EventsEdge';
  /** A cursor for use in pagination. */
  cursor: Scalars['String'];
  /** The item at the end of the edge. */
  node: Event;
};

export type ExchangeRate = {
  __typename?: 'ExchangeRate';
  denominator: Scalars['UnsignedLong'];
  numerator: Scalars['UnsignedLong'];
};

export type FinalizationRewardCommissionNotInRange = {
  __typename?: 'FinalizationRewardCommissionNotInRange';
  /** @deprecated Don't use! This field is only in the schema to make sure reject reasons without any fields are valid types in GraphQL (which does not allow types without any fields) */
  _: Scalars['Boolean'];
};

export type FinalizationRewardsSpecialEvent = {
  __typename?: 'FinalizationRewardsSpecialEvent';
  finalizationRewards?: Maybe<AccountAddressAmountConnection>;
  id: Scalars['ID'];
  remainder: Scalars['UnsignedLong'];
};


export type FinalizationRewardsSpecialEventFinalizationRewardsArgs = {
  after?: InputMaybe<Scalars['String']>;
  before?: InputMaybe<Scalars['String']>;
  first?: InputMaybe<Scalars['Int']>;
  last?: InputMaybe<Scalars['Int']>;
};

export type FinalizationSummary = {
  __typename?: 'FinalizationSummary';
  finalizationDelay: Scalars['Long'];
  finalizationIndex: Scalars['Long'];
  finalizedBlockHash: Scalars['String'];
  finalizers?: Maybe<FinalizersConnection>;
};


export type FinalizationSummaryFinalizersArgs = {
  after?: InputMaybe<Scalars['String']>;
  before?: InputMaybe<Scalars['String']>;
  first?: InputMaybe<Scalars['Int']>;
  last?: InputMaybe<Scalars['Int']>;
};

export type FinalizationSummaryParty = {
  __typename?: 'FinalizationSummaryParty';
  bakerId: Scalars['Long'];
  signed: Scalars['Boolean'];
  weight: Scalars['Long'];
};

/** A connection to a list of items. */
export type FinalizersConnection = {
  __typename?: 'FinalizersConnection';
  /** A list of edges. */
  edges?: Maybe<Array<FinalizersEdge>>;
  /** A flattened list of the nodes. */
  nodes?: Maybe<Array<FinalizationSummaryParty>>;
  /** Information to aid in pagination. */
  pageInfo: PageInfo;
};

/** An edge in a connection. */
export type FinalizersEdge = {
  __typename?: 'FinalizersEdge';
  /** A cursor for use in pagination. */
  cursor: Scalars['String'];
  /** The item at the end of the edge. */
  node: FinalizationSummaryParty;
};

export type FirstScheduledReleaseExpired = {
  __typename?: 'FirstScheduledReleaseExpired';
  /** @deprecated Don't use! This field is only in the schema to make sure reject reasons without any fields are valid types in GraphQL (which does not allow types without any fields) */
  _: Scalars['Boolean'];
};

export type FoundationAccountChainUpdatePayload = {
  __typename?: 'FoundationAccountChainUpdatePayload';
  accountAddress: AccountAddress;
};

export type GasRewards = {
  __typename?: 'GasRewards';
  accountCreation: Scalars['Decimal'];
  baker: Scalars['Decimal'];
  chainUpdate: Scalars['Decimal'];
  finalizationProof: Scalars['Decimal'];
};

export type GasRewardsChainUpdatePayload = {
  __typename?: 'GasRewardsChainUpdatePayload';
  accountCreation: Scalars['Decimal'];
  baker: Scalars['Decimal'];
  chainUpdate: Scalars['Decimal'];
  finalizationProof: Scalars['Decimal'];
};

export type GasRewardsCpv2 = {
  __typename?: 'GasRewardsCpv2';
  accountCreation: Scalars['Decimal'];
  baker: Scalars['Decimal'];
  chainUpdate: Scalars['Decimal'];
};

export enum ImportSource {
  DatabaseImport = 'DATABASE_IMPORT',
  NodeImport = 'NODE_IMPORT'
}

export type ImportState = {
  __typename?: 'ImportState';
  cumulativeAccountsCreated: Scalars['Long'];
  cumulativeTransactionCount: Scalars['Long'];
  epochDuration: Scalars['Int'];
  genesisBlockHash: Scalars['String'];
  lastBlockSlotTime: Scalars['DateTime'];
  lastGenesisIndex: Scalars['Int'];
  maxBlockHeightWithUpdatedFinalizationTime: Scalars['Long'];
  maxImportedBlockHeight: Scalars['Long'];
  migrationToBakerPoolsCompleted: Scalars['Boolean'];
  nextPendingBakerChangeTime?: Maybe<Scalars['DateTime']>;
  passiveDelegationAdded: Scalars['Boolean'];
  totalBakerCount: Scalars['Int'];
};

export type InsufficientBalanceForBakerStake = {
  __typename?: 'InsufficientBalanceForBakerStake';
  /** @deprecated Don't use! This field is only in the schema to make sure reject reasons without any fields are valid types in GraphQL (which does not allow types without any fields) */
  _: Scalars['Boolean'];
};

export type InsufficientBalanceForDelegationStake = {
  __typename?: 'InsufficientBalanceForDelegationStake';
  /** @deprecated Don't use! This field is only in the schema to make sure reject reasons without any fields are valid types in GraphQL (which does not allow types without any fields) */
  _: Scalars['Boolean'];
};

export type InsufficientDelegationStake = {
  __typename?: 'InsufficientDelegationStake';
  /** @deprecated Don't use! This field is only in the schema to make sure reject reasons without any fields are valid types in GraphQL (which does not allow types without any fields) */
  _: Scalars['Boolean'];
};

export type InvalidAccountReference = {
  __typename?: 'InvalidAccountReference';
  /** @deprecated Don't use! This field is only in the schema to make sure reject reasons without any fields are valid types in GraphQL (which does not allow types without any fields) */
  _: Scalars['Boolean'];
  accountAddress: AccountAddress;
};

export type InvalidAccountThreshold = {
  __typename?: 'InvalidAccountThreshold';
  /** @deprecated Don't use! This field is only in the schema to make sure reject reasons without any fields are valid types in GraphQL (which does not allow types without any fields) */
  _: Scalars['Boolean'];
};

export type InvalidContractAddress = {
  __typename?: 'InvalidContractAddress';
  /** @deprecated Don't use! This field is only in the schema to make sure reject reasons without any fields are valid types in GraphQL (which does not allow types without any fields) */
  _: Scalars['Boolean'];
  contractAddress: ContractAddress;
};

export type InvalidCredentialKeySignThreshold = {
  __typename?: 'InvalidCredentialKeySignThreshold';
  /** @deprecated Don't use! This field is only in the schema to make sure reject reasons without any fields are valid types in GraphQL (which does not allow types without any fields) */
  _: Scalars['Boolean'];
};

export type InvalidCredentials = {
  __typename?: 'InvalidCredentials';
  /** @deprecated Don't use! This field is only in the schema to make sure reject reasons without any fields are valid types in GraphQL (which does not allow types without any fields) */
  _: Scalars['Boolean'];
};

export type InvalidEncryptedAmountTransferProof = {
  __typename?: 'InvalidEncryptedAmountTransferProof';
  /** @deprecated Don't use! This field is only in the schema to make sure reject reasons without any fields are valid types in GraphQL (which does not allow types without any fields) */
  _: Scalars['Boolean'];
};

export type InvalidIndexOnEncryptedTransfer = {
  __typename?: 'InvalidIndexOnEncryptedTransfer';
  /** @deprecated Don't use! This field is only in the schema to make sure reject reasons without any fields are valid types in GraphQL (which does not allow types without any fields) */
  _: Scalars['Boolean'];
};

export type InvalidInitMethod = {
  __typename?: 'InvalidInitMethod';
  /** @deprecated Don't use! This field is only in the schema to make sure reject reasons without any fields are valid types in GraphQL (which does not allow types without any fields) */
  _: Scalars['Boolean'];
  initName: Scalars['String'];
  moduleRef: Scalars['String'];
};

export type InvalidModuleReference = {
  __typename?: 'InvalidModuleReference';
  /** @deprecated Don't use! This field is only in the schema to make sure reject reasons without any fields are valid types in GraphQL (which does not allow types without any fields) */
  _: Scalars['Boolean'];
  moduleRef: Scalars['String'];
};

export type InvalidProof = {
  __typename?: 'InvalidProof';
  /** @deprecated Don't use! This field is only in the schema to make sure reject reasons without any fields are valid types in GraphQL (which does not allow types without any fields) */
  _: Scalars['Boolean'];
};

export type InvalidReceiveMethod = {
  __typename?: 'InvalidReceiveMethod';
  /** @deprecated Don't use! This field is only in the schema to make sure reject reasons without any fields are valid types in GraphQL (which does not allow types without any fields) */
  _: Scalars['Boolean'];
  moduleRef: Scalars['String'];
  receiveName: Scalars['String'];
};

export type InvalidTransferToPublicProof = {
  __typename?: 'InvalidTransferToPublicProof';
  /** @deprecated Don't use! This field is only in the schema to make sure reject reasons without any fields are valid types in GraphQL (which does not allow types without any fields) */
  _: Scalars['Boolean'];
};

export type KeyIndexAlreadyInUse = {
  __typename?: 'KeyIndexAlreadyInUse';
  /** @deprecated Don't use! This field is only in the schema to make sure reject reasons without any fields are valid types in GraphQL (which does not allow types without any fields) */
  _: Scalars['Boolean'];
};

export type Level1KeysChainUpdatePayload = {
  __typename?: 'Level1KeysChainUpdatePayload';
  /** @deprecated Don't use! This field is only in the schema since graphql does not allow types without any fields */
  _: Scalars['Boolean'];
};

export type LeverageFactor = {
  __typename?: 'LeverageFactor';
  denominator: Scalars['UnsignedLong'];
  numerator: Scalars['UnsignedLong'];
};

export enum MetricsPeriod {
  Last7Days = 'LAST7_DAYS',
  Last24Hours = 'LAST24_HOURS',
  Last30Days = 'LAST30_DAYS',
  LastHour = 'LAST_HOUR',
  LastYear = 'LAST_YEAR'
}

export type MicroCcdPerEuroChainUpdatePayload = {
  __typename?: 'MicroCcdPerEuroChainUpdatePayload';
  exchangeRate: ExchangeRate;
};

export type MintDistributionChainUpdatePayload = {
  __typename?: 'MintDistributionChainUpdatePayload';
  bakingReward: Scalars['Decimal'];
  finalizationReward: Scalars['Decimal'];
  mintPerSlot: Scalars['Decimal'];
};

export type MintDistributionV0 = {
  __typename?: 'MintDistributionV0';
  bakingReward: Scalars['Decimal'];
  finalizationReward: Scalars['Decimal'];
  mintPerSlot: Scalars['Decimal'];
};

export type MintDistributionV1 = {
  __typename?: 'MintDistributionV1';
  bakingReward: Scalars['Decimal'];
  finalizationReward: Scalars['Decimal'];
};

export type MintDistributionV1ChainUpdatePayload = {
  __typename?: 'MintDistributionV1ChainUpdatePayload';
  bakingReward: Scalars['Decimal'];
  finalizationReward: Scalars['Decimal'];
};

export type MintSpecialEvent = {
  __typename?: 'MintSpecialEvent';
  bakingReward: Scalars['UnsignedLong'];
  finalizationReward: Scalars['UnsignedLong'];
  foundationAccountAddress: AccountAddress;
  id: Scalars['ID'];
  platformDevelopmentCharge: Scalars['UnsignedLong'];
};

export type MissingBakerAddParameters = {
  __typename?: 'MissingBakerAddParameters';
  /** @deprecated Don't use! This field is only in the schema to make sure reject reasons without any fields are valid types in GraphQL (which does not allow types without any fields) */
  _: Scalars['Boolean'];
};

export type MissingDelegationAddParameters = {
  __typename?: 'MissingDelegationAddParameters';
  /** @deprecated Don't use! This field is only in the schema to make sure reject reasons without any fields are valid types in GraphQL (which does not allow types without any fields) */
  _: Scalars['Boolean'];
};

export type ModuleHashAlreadyExists = {
  __typename?: 'ModuleHashAlreadyExists';
  /** @deprecated Don't use! This field is only in the schema to make sure reject reasons without any fields are valid types in GraphQL (which does not allow types without any fields) */
  _: Scalars['Boolean'];
  moduleRef: Scalars['String'];
};

export type ModuleNotWf = {
  __typename?: 'ModuleNotWf';
  /** @deprecated Don't use! This field is only in the schema to make sure reject reasons without any fields are valid types in GraphQL (which does not allow types without any fields) */
  _: Scalars['Boolean'];
};

export enum ModuleReferenceContractLinkAction {
  Added = 'ADDED',
  Removed = 'REMOVED'
}

export type ModuleReferenceContractLinkEvent = {
  __typename?: 'ModuleReferenceContractLinkEvent';
  blockHeight: Scalars['UnsignedLong'];
  blockSlotTime: Scalars['DateTime'];
  contractAddressIndex: Scalars['UnsignedLong'];
  contractAddressSubIndex: Scalars['UnsignedLong'];
  createdAt: Scalars['DateTime'];
  eventIndex: Scalars['UnsignedInt'];
  linkAction: ModuleReferenceContractLinkAction;
  moduleReference: Scalars['String'];
  sender: AccountAddress;
  source: ImportSource;
  transactionHash: Scalars['String'];
  transactionIndex: Scalars['UnsignedLong'];
};

export type NewEncryptedAmount = {
  __typename?: 'NewEncryptedAmount';
  accountAddress: AccountAddress;
  encryptedAmount: Scalars['String'];
  newIndex: Scalars['UnsignedLong'];
};

export enum NodeSortDirection {
  Asc = 'ASC',
  Dsc = 'DSC'
}

export enum NodeSortField {
  AveragePing = 'AVERAGE_PING',
  BlocksReceivedCount = 'BLOCKS_RECEIVED_COUNT',
  ClientVersion = 'CLIENT_VERSION',
  ConsensusBakerId = 'CONSENSUS_BAKER_ID',
  FinalizedBlockHeight = 'FINALIZED_BLOCK_HEIGHT',
  NodeName = 'NODE_NAME',
  PeersCount = 'PEERS_COUNT',
  Uptime = 'UPTIME'
}

export type NodeStatus = {
  __typename?: 'NodeStatus';
  averageBytesPerSecondIn: Scalars['Float'];
  averageBytesPerSecondOut: Scalars['Float'];
  averagePing?: Maybe<Scalars['Float']>;
  bakingCommitteeMember: Scalars['String'];
  bestArrivedTime?: Maybe<Scalars['DateTime']>;
  bestBlock: Scalars['String'];
  bestBlockBakerId?: Maybe<Scalars['UnsignedLong']>;
  bestBlockCentralBankAmount?: Maybe<Scalars['UnsignedLong']>;
  bestBlockExecutionCost?: Maybe<Scalars['UnsignedLong']>;
  bestBlockHeight: Scalars['UnsignedLong'];
  bestBlockTotalAmount?: Maybe<Scalars['UnsignedLong']>;
  bestBlockTotalEncryptedAmount?: Maybe<Scalars['UnsignedLong']>;
  bestBlockTransactionCount?: Maybe<Scalars['UnsignedLong']>;
  bestBlockTransactionEnergyCost?: Maybe<Scalars['UnsignedLong']>;
  bestBlockTransactionsSize?: Maybe<Scalars['UnsignedLong']>;
  blockArriveLatencyEma?: Maybe<Scalars['Float']>;
  blockArriveLatencyEmsd?: Maybe<Scalars['Float']>;
  blockArrivePeriodEma?: Maybe<Scalars['Float']>;
  blockArrivePeriodEmsd?: Maybe<Scalars['Float']>;
  blockReceiveLatencyEma?: Maybe<Scalars['Float']>;
  blockReceiveLatencyEmsd?: Maybe<Scalars['Float']>;
  blockReceivePeriodEma?: Maybe<Scalars['Float']>;
  blockReceivePeriodEmsd?: Maybe<Scalars['Float']>;
  blocksReceivedCount?: Maybe<Scalars['UnsignedLong']>;
  blocksVerifiedCount?: Maybe<Scalars['UnsignedLong']>;
  clientVersion: Scalars['String'];
  consensusBakerId?: Maybe<Scalars['UnsignedLong']>;
  consensusRunning: Scalars['Boolean'];
  finalizationCommitteeMember: Scalars['Boolean'];
  finalizationCount?: Maybe<Scalars['UnsignedLong']>;
  finalizationPeriodEma?: Maybe<Scalars['Float']>;
  finalizationPeriodEmsd?: Maybe<Scalars['Float']>;
  finalizedBlock: Scalars['String'];
  finalizedBlockHeight: Scalars['UnsignedLong'];
  finalizedBlockParent: Scalars['String'];
  finalizedTime?: Maybe<Scalars['DateTime']>;
  genesisBlock: Scalars['String'];
  id: Scalars['ID'];
  nodeId: Scalars['String'];
  nodeName?: Maybe<Scalars['String']>;
  packetsReceived: Scalars['UnsignedLong'];
  packetsSent: Scalars['UnsignedLong'];
  peerType: Scalars['String'];
  peersCount: Scalars['UnsignedLong'];
  peersList: Array<PeerReference>;
  transactionsPerBlockEma?: Maybe<Scalars['Float']>;
  transactionsPerBlockEmsd?: Maybe<Scalars['Float']>;
  uptime: Scalars['UnsignedLong'];
};

/** A connection to a list of items. */
export type NodeStatusesConnection = {
  __typename?: 'NodeStatusesConnection';
  /** A list of edges. */
  edges?: Maybe<Array<NodeStatusesEdge>>;
  /** A flattened list of the nodes. */
  nodes?: Maybe<Array<NodeStatus>>;
  /** Information to aid in pagination. */
  pageInfo: PageInfo;
};

/** An edge in a connection. */
export type NodeStatusesEdge = {
  __typename?: 'NodeStatusesEdge';
  /** A cursor for use in pagination. */
  cursor: Scalars['String'];
  /** The item at the end of the edge. */
  node: NodeStatus;
};

export type NonExistentCredIds = {
  __typename?: 'NonExistentCredIds';
  /** @deprecated Don't use! This field is only in the schema to make sure reject reasons without any fields are valid types in GraphQL (which does not allow types without any fields) */
  _: Scalars['Boolean'];
  credIds: Array<Scalars['String']>;
};

export type NonExistentCredentialId = {
  __typename?: 'NonExistentCredentialId';
  /** @deprecated Don't use! This field is only in the schema to make sure reject reasons without any fields are valid types in GraphQL (which does not allow types without any fields) */
  _: Scalars['Boolean'];
};

export type NonExistentRewardAccount = {
  __typename?: 'NonExistentRewardAccount';
  /** @deprecated Don't use! This field is only in the schema to make sure reject reasons without any fields are valid types in GraphQL (which does not allow types without any fields) */
  _: Scalars['Boolean'];
  accountAddress: AccountAddress;
};

export type NonIncreasingSchedule = {
  __typename?: 'NonIncreasingSchedule';
  /** @deprecated Don't use! This field is only in the schema to make sure reject reasons without any fields are valid types in GraphQL (which does not allow types without any fields) */
  _: Scalars['Boolean'];
};

export type NotABaker = {
  __typename?: 'NotABaker';
  /** @deprecated Don't use! This field is only in the schema to make sure reject reasons without any fields are valid types in GraphQL (which does not allow types without any fields) */
  _: Scalars['Boolean'];
  accountAddress: AccountAddress;
};

export type NotADelegator = {
  __typename?: 'NotADelegator';
  /** @deprecated Don't use! This field is only in the schema to make sure reject reasons without any fields are valid types in GraphQL (which does not allow types without any fields) */
  _: Scalars['Boolean'];
  accountAddress: AccountAddress;
};

export type NotAllowedMultipleCredentials = {
  __typename?: 'NotAllowedMultipleCredentials';
  /** @deprecated Don't use! This field is only in the schema to make sure reject reasons without any fields are valid types in GraphQL (which does not allow types without any fields) */
  _: Scalars['Boolean'];
};

export type NotAllowedToHandleEncrypted = {
  __typename?: 'NotAllowedToHandleEncrypted';
  /** @deprecated Don't use! This field is only in the schema to make sure reject reasons without any fields are valid types in GraphQL (which does not allow types without any fields) */
  _: Scalars['Boolean'];
};

export type NotAllowedToReceiveEncrypted = {
  __typename?: 'NotAllowedToReceiveEncrypted';
  /** @deprecated Don't use! This field is only in the schema to make sure reject reasons without any fields are valid types in GraphQL (which does not allow types without any fields) */
  _: Scalars['Boolean'];
};

export type OutOfEnergy = {
  __typename?: 'OutOfEnergy';
  /** @deprecated Don't use! This field is only in the schema to make sure reject reasons without any fields are valid types in GraphQL (which does not allow types without any fields) */
  _: Scalars['Boolean'];
};

/** Information about pagination in a connection. */
export type PageInfo = {
  __typename?: 'PageInfo';
  /** When paginating forwards, the cursor to continue. */
  endCursor?: Maybe<Scalars['String']>;
  /** Indicates whether more edges exist following the set defined by the clients arguments. */
  hasNextPage: Scalars['Boolean'];
  /** Indicates whether more edges exist prior the set defined by the clients arguments. */
  hasPreviousPage: Scalars['Boolean'];
  /** When paginating backwards, the cursor to continue. */
  startCursor?: Maybe<Scalars['String']>;
};

export type PassiveDelegation = {
  __typename?: 'PassiveDelegation';
  apy?: Maybe<Scalars['Float']>;
  commissionRates: CommissionRates;
  /** The total amount staked by delegators to passive delegation. */
  delegatedStake: Scalars['UnsignedLong'];
  /** Total stake passively delegated as a percentage of all CCDs in existence. */
  delegatedStakePercentage: Scalars['Decimal'];
  delegatorCount: Scalars['Int'];
  delegators?: Maybe<DelegatorsConnection>;
  poolRewards?: Maybe<PaydayPoolRewardConnection>;
};


export type PassiveDelegationApyArgs = {
  period: ApyPeriod;
};


export type PassiveDelegationDelegatorsArgs = {
  after?: InputMaybe<Scalars['String']>;
  before?: InputMaybe<Scalars['String']>;
  first?: InputMaybe<Scalars['Int']>;
  last?: InputMaybe<Scalars['Int']>;
};


export type PassiveDelegationPoolRewardsArgs = {
  after?: InputMaybe<Scalars['String']>;
  before?: InputMaybe<Scalars['String']>;
  first?: InputMaybe<Scalars['Int']>;
  last?: InputMaybe<Scalars['Int']>;
};

export type PassiveDelegationPoolRewardTarget = {
  __typename?: 'PassiveDelegationPoolRewardTarget';
  /** @deprecated Don't use! This field is only in the schema to make this a valid GraphQL type (which does not allow types without any fields) */
  _: Scalars['Boolean'];
};

export type PassiveDelegationTarget = {
  __typename?: 'PassiveDelegationTarget';
  /** @deprecated Don't use! This field is only in the schema to make this a valid GraphQL type (which does not allow types without any fields) */
  _: Scalars['Boolean'];
};

export type PaydayAccountRewardSpecialEvent = {
  __typename?: 'PaydayAccountRewardSpecialEvent';
  /** The account that got rewarded. */
  account: AccountAddress;
  /** The baking reward at payday to the account. */
  bakerReward: Scalars['UnsignedLong'];
  /** The finalization reward at payday to the account. */
  finalizationReward: Scalars['UnsignedLong'];
  id: Scalars['ID'];
  /** The transaction fee reward at payday to the account. */
  transactionFees: Scalars['UnsignedLong'];
};

export type PaydayFoundationRewardSpecialEvent = {
  __typename?: 'PaydayFoundationRewardSpecialEvent';
  developmentCharge: Scalars['UnsignedLong'];
  foundationAccount: AccountAddress;
  id: Scalars['ID'];
};

export type PaydayPoolReward = {
  __typename?: 'PaydayPoolReward';
  /** The APY calculated for this single reward taking into consideration only the bakers reward and stake. Will be null if there was no baker stake (passive delegation). */
  bakerApy?: Maybe<Scalars['Float']>;
  bakerReward: PaydayPoolRewardAmounts;
  block: Block;
  /** The APY calculated for this single reward taking into consideration only the delegators reward and stake. Will be null if there was no delegated stake. */
  delegatorsApy?: Maybe<Scalars['Float']>;
  finalizationReward: PaydayPoolRewardAmounts;
  id: Scalars['ID'];
  /** The sum of the transaction fees, baker rewards and finalization rewards. */
  sum: PaydayPoolRewardAmounts;
  timestamp: Scalars['DateTime'];
  /** The APY calculated for this single reward taking into consideration the combined reward and stake of baker and delegators. */
  totalApy?: Maybe<Scalars['Float']>;
  transactionFees: PaydayPoolRewardAmounts;
};

export type PaydayPoolRewardAmounts = {
  __typename?: 'PaydayPoolRewardAmounts';
  /** The bakers share of the reward */
  bakerAmount: Scalars['UnsignedLong'];
  /** The delegators share of the reward */
  delegatorsAmount: Scalars['UnsignedLong'];
  /** The total amount (baker + delegators) */
  totalAmount: Scalars['UnsignedLong'];
};

/** A connection to a list of items. */
export type PaydayPoolRewardConnection = {
  __typename?: 'PaydayPoolRewardConnection';
  /** A list of edges. */
  edges?: Maybe<Array<PaydayPoolRewardEdge>>;
  /** A flattened list of the nodes. */
  nodes?: Maybe<Array<PaydayPoolReward>>;
  /** Information to aid in pagination. */
  pageInfo: PageInfo;
};

/** An edge in a connection. */
export type PaydayPoolRewardEdge = {
  __typename?: 'PaydayPoolRewardEdge';
  /** A cursor for use in pagination. */
  cursor: Scalars['String'];
  /** The item at the end of the edge. */
  node: PaydayPoolReward;
};

export type PaydayPoolRewardSpecialEvent = {
  __typename?: 'PaydayPoolRewardSpecialEvent';
  /** Accrued baking rewards for pool. */
  bakerReward: Scalars['UnsignedLong'];
  /** Accrued finalization rewards for pool. */
  finalizationReward: Scalars['UnsignedLong'];
  id: Scalars['ID'];
  /** The pool awarded. */
  pool: PoolRewardTarget;
  /** Accrued transaction fees for pool. */
  transactionFees: Scalars['UnsignedLong'];
};

export type PaydayStatus = {
  __typename?: 'PaydayStatus';
  nextPaydayTime: Scalars['DateTime'];
  paydaySummaries?: Maybe<PaydaySummariesConnection>;
};


export type PaydayStatusPaydaySummariesArgs = {
  after?: InputMaybe<Scalars['String']>;
  before?: InputMaybe<Scalars['String']>;
  first?: InputMaybe<Scalars['Int']>;
  last?: InputMaybe<Scalars['Int']>;
};

/** A connection to a list of items. */
export type PaydaySummariesConnection = {
  __typename?: 'PaydaySummariesConnection';
  /** A list of edges. */
  edges?: Maybe<Array<PaydaySummariesEdge>>;
  /** A flattened list of the nodes. */
  nodes?: Maybe<Array<PaydaySummary>>;
  /** Information to aid in pagination. */
  pageInfo: PageInfo;
};

/** An edge in a connection. */
export type PaydaySummariesEdge = {
  __typename?: 'PaydaySummariesEdge';
  /** A cursor for use in pagination. */
  cursor: Scalars['String'];
  /** The item at the end of the edge. */
  node: PaydaySummary;
};

export type PaydaySummary = {
  __typename?: 'PaydaySummary';
  block: Block;
};

export type PeerReference = {
  __typename?: 'PeerReference';
  nodeId: Scalars['String'];
  /** The node status of the peer. Will be null if no status for the peer exists. */
  nodeStatus?: Maybe<NodeStatus>;
};

export type PendingBakerChange = PendingBakerReduceStake | PendingBakerRemoval;

export type PendingBakerReduceStake = {
  __typename?: 'PendingBakerReduceStake';
  effectiveTime: Scalars['DateTime'];
  newStakedAmount: Scalars['UnsignedLong'];
};

export type PendingBakerRemoval = {
  __typename?: 'PendingBakerRemoval';
  effectiveTime: Scalars['DateTime'];
};

export type PendingDelegationChange = PendingDelegationReduceStake | PendingDelegationRemoval;

export type PendingDelegationReduceStake = {
  __typename?: 'PendingDelegationReduceStake';
  effectiveTime: Scalars['DateTime'];
  newStakedAmount: Scalars['UnsignedLong'];
};

export type PendingDelegationRemoval = {
  __typename?: 'PendingDelegationRemoval';
  effectiveTime: Scalars['DateTime'];
};

export type PoolApy = {
  __typename?: 'PoolApy';
  bakerApy?: Maybe<Scalars['Float']>;
  delegatorsApy?: Maybe<Scalars['Float']>;
  totalApy?: Maybe<Scalars['Float']>;
};

export type PoolClosed = {
  __typename?: 'PoolClosed';
  /** @deprecated Don't use! This field is only in the schema to make sure reject reasons without any fields are valid types in GraphQL (which does not allow types without any fields) */
  _: Scalars['Boolean'];
};

export type PoolParametersChainUpdatePayload = {
  __typename?: 'PoolParametersChainUpdatePayload';
  bakingCommissionRange: CommissionRange;
  capitalBound: Scalars['Decimal'];
  finalizationCommissionRange: CommissionRange;
  leverageBound: LeverageFactor;
  minimumEquityCapital: Scalars['UnsignedLong'];
  passiveBakingCommission: Scalars['Decimal'];
  passiveFinalizationCommission: Scalars['Decimal'];
  passiveTransactionCommission: Scalars['Decimal'];
  transactionCommissionRange: CommissionRange;
};

export type PoolRewardMetrics = {
  __typename?: 'PoolRewardMetrics';
  buckets: PoolRewardMetricsBuckets;
  /** Sum of all rewards in requested period that were awarded to the baker (as micro CCD) */
  sumBakerRewardAmount: Scalars['Long'];
  /** Sum of all rewards in requested period that were awarded to the delegators (as micro CCD) */
  sumDelegatorsRewardAmount: Scalars['Long'];
  /** Sum of all rewards in requested period as micro CCD */
  sumTotalRewardAmount: Scalars['Long'];
};

export type PoolRewardMetricsBuckets = {
  __typename?: 'PoolRewardMetricsBuckets';
  /** The width (time interval) of each bucket. */
  bucketWidth: Scalars['TimeSpan'];
  /** Start of the bucket time period. Intended x-axis value. */
  x_Time: Array<Scalars['DateTime']>;
  /** Sum of rewards that were awarded to the baker (as micro CCD) within bucket time period. Intended y-axis value. */
  y_SumBakerRewards: Array<Scalars['Long']>;
  /** Sum of rewards that were awarded to the delegators (as micro CCD) within bucket time period. Intended y-axis value. */
  y_SumDelegatorsRewards: Array<Scalars['Long']>;
  /** Sum of rewards (as micro CCD) within bucket time period. Intended y-axis value. */
  y_SumTotalRewards: Array<Scalars['Long']>;
};

export type PoolRewardTarget = BakerPoolRewardTarget | PassiveDelegationPoolRewardTarget;

export type PoolWouldBecomeOverDelegated = {
  __typename?: 'PoolWouldBecomeOverDelegated';
  /** @deprecated Don't use! This field is only in the schema to make sure reject reasons without any fields are valid types in GraphQL (which does not allow types without any fields) */
  _: Scalars['Boolean'];
};

export type ProtocolChainUpdatePayload = {
  __typename?: 'ProtocolChainUpdatePayload';
  message: Scalars['String'];
  specificationAuxiliaryDataAsHex: Scalars['String'];
  specificationHash: Scalars['String'];
  specificationUrl: Scalars['String'];
};

export type Query = {
  __typename?: 'Query';
  account?: Maybe<Account>;
  accountByAddress?: Maybe<Account>;
  accounts?: Maybe<AccountsConnection>;
  accountsMetrics?: Maybe<AccountsMetrics>;
  baker?: Maybe<Baker>;
  bakerByBakerId?: Maybe<Baker>;
  bakerMetrics: BakerMetrics;
  bakers?: Maybe<BakersConnection>;
  block?: Maybe<Block>;
  blockByBlockHash?: Maybe<Block>;
  blockMetrics: BlockMetrics;
  blocks?: Maybe<BlocksConnection>;
  contracts?: Maybe<ContractsConnection>;
  importState?: Maybe<ImportState>;
  latestChainParameters?: Maybe<ChainParameters>;
  nodeStatus?: Maybe<NodeStatus>;
  nodeStatuses?: Maybe<NodeStatusesConnection>;
  passiveDelegation?: Maybe<PassiveDelegation>;
  paydayStatus?: Maybe<PaydayStatus>;
  poolRewardMetricsForBakerPool: PoolRewardMetrics;
  poolRewardMetricsForPassiveDelegation: PoolRewardMetrics;
  rewardMetrics: RewardMetrics;
  rewardMetricsForAccount: RewardMetrics;
  search: SearchResult;
  transaction?: Maybe<Transaction>;
  transactionByTransactionHash?: Maybe<Transaction>;
  transactionMetrics?: Maybe<TransactionMetrics>;
  transactions?: Maybe<TransactionsConnection>;
  versions: Versions;
};


export type QueryAccountArgs = {
  id: Scalars['ID'];
};


export type QueryAccountByAddressArgs = {
  accountAddress: Scalars['String'];
};


export type QueryAccountsArgs = {
  after?: InputMaybe<Scalars['String']>;
  before?: InputMaybe<Scalars['String']>;
  filter?: InputMaybe<AccountFilterInput>;
  first?: InputMaybe<Scalars['Int']>;
  last?: InputMaybe<Scalars['Int']>;
  sort?: AccountSort;
};


export type QueryAccountsMetricsArgs = {
  period: MetricsPeriod;
};


export type QueryBakerArgs = {
  id: Scalars['ID'];
};


export type QueryBakerByBakerIdArgs = {
  bakerId: Scalars['Long'];
};


export type QueryBakerMetricsArgs = {
  period: MetricsPeriod;
};


export type QueryBakersArgs = {
  after?: InputMaybe<Scalars['String']>;
  before?: InputMaybe<Scalars['String']>;
  filter?: InputMaybe<BakerFilterInput>;
  first?: InputMaybe<Scalars['Int']>;
  last?: InputMaybe<Scalars['Int']>;
  sort?: BakerSort;
};


export type QueryBlockArgs = {
  id: Scalars['ID'];
};


export type QueryBlockByBlockHashArgs = {
  blockHash: Scalars['String'];
};


export type QueryBlockMetricsArgs = {
  period: MetricsPeriod;
};


export type QueryBlocksArgs = {
  after?: InputMaybe<Scalars['String']>;
  before?: InputMaybe<Scalars['String']>;
  first?: InputMaybe<Scalars['Int']>;
  last?: InputMaybe<Scalars['Int']>;
};


export type QueryContractsArgs = {
  after?: InputMaybe<Scalars['String']>;
  before?: InputMaybe<Scalars['String']>;
  first?: InputMaybe<Scalars['Int']>;
  last?: InputMaybe<Scalars['Int']>;
};


export type QueryNodeStatusArgs = {
  id: Scalars['ID'];
};


export type QueryNodeStatusesArgs = {
  after?: InputMaybe<Scalars['String']>;
  before?: InputMaybe<Scalars['String']>;
  first?: InputMaybe<Scalars['Int']>;
  last?: InputMaybe<Scalars['Int']>;
  sortDirection: NodeSortDirection;
  sortField: NodeSortField;
};


export type QueryPoolRewardMetricsForBakerPoolArgs = {
  bakerId: Scalars['ID'];
  period: MetricsPeriod;
};


export type QueryPoolRewardMetricsForPassiveDelegationArgs = {
  period: MetricsPeriod;
};


export type QueryRewardMetricsArgs = {
  period: MetricsPeriod;
};


export type QueryRewardMetricsForAccountArgs = {
  accountId: Scalars['ID'];
  period: MetricsPeriod;
};


export type QuerySearchArgs = {
  query: Scalars['String'];
};


export type QueryTransactionArgs = {
  id: Scalars['ID'];
};


export type QueryTransactionByTransactionHashArgs = {
  transactionHash: Scalars['String'];
};


export type QueryTransactionMetricsArgs = {
  period: MetricsPeriod;
};


export type QueryTransactionsArgs = {
  after?: InputMaybe<Scalars['String']>;
  before?: InputMaybe<Scalars['String']>;
  first?: InputMaybe<Scalars['Int']>;
  last?: InputMaybe<Scalars['Int']>;
};

export type Ranking = {
  __typename?: 'Ranking';
  rank: Scalars['Int'];
  total: Scalars['Int'];
};

export type Rejected = {
  __typename?: 'Rejected';
  reason: TransactionRejectReason;
};

export type RejectedInit = {
  __typename?: 'RejectedInit';
  /** @deprecated Don't use! This field is only in the schema to make sure reject reasons without any fields are valid types in GraphQL (which does not allow types without any fields) */
  _: Scalars['Boolean'];
  rejectReason: Scalars['Int'];
};

export type RejectedReceive = {
  __typename?: 'RejectedReceive';
  /** @deprecated Don't use! This field is only in the schema to make sure reject reasons without any fields are valid types in GraphQL (which does not allow types without any fields) */
  _: Scalars['Boolean'];
  contractAddress: ContractAddress;
  messageAsHex: Scalars['String'];
  receiveName: Scalars['String'];
  rejectReason: Scalars['Int'];
};

export type RemoveFirstCredential = {
  __typename?: 'RemoveFirstCredential';
  /** @deprecated Don't use! This field is only in the schema to make sure reject reasons without any fields are valid types in GraphQL (which does not allow types without any fields) */
  _: Scalars['Boolean'];
};

export type RemovedBakerState = {
  __typename?: 'RemovedBakerState';
  removedAt: Scalars['DateTime'];
};

export type RewardMetrics = {
  __typename?: 'RewardMetrics';
  buckets: RewardMetricsBuckets;
  /** Sum of all rewards in requested period as micro CCD */
  sumRewardAmount: Scalars['Long'];
};

export type RewardMetricsBuckets = {
  __typename?: 'RewardMetricsBuckets';
  /** The width (time interval) of each bucket. */
  bucketWidth: Scalars['TimeSpan'];
  /** Start of the bucket time period. Intended x-axis value. */
  x_Time: Array<Scalars['DateTime']>;
  /** Sum of rewards as micro CCD within bucket time period. Intended y-axis value. */
  y_SumRewards: Array<Scalars['Long']>;
};

export type RewardParametersV0 = {
  __typename?: 'RewardParametersV0';
  gasRewards: GasRewards;
  mintDistribution: MintDistributionV0;
  transactionFeeDistribution: TransactionFeeDistribution;
};

export type RewardParametersV1 = {
  __typename?: 'RewardParametersV1';
  gasRewards: GasRewards;
  mintDistribution: MintDistributionV1;
  transactionFeeDistribution: TransactionFeeDistribution;
};

export type RewardParametersV2 = {
  __typename?: 'RewardParametersV2';
  gasRewards: GasRewardsCpv2;
  mintDistribution: MintDistributionV1;
  transactionFeeDistribution: TransactionFeeDistribution;
};

export enum RewardType {
  BakerReward = 'BAKER_REWARD',
  FinalizationReward = 'FINALIZATION_REWARD',
  FoundationReward = 'FOUNDATION_REWARD',
  TransactionFeeReward = 'TRANSACTION_FEE_REWARD'
}

export type RootKeysChainUpdatePayload = {
  __typename?: 'RootKeysChainUpdatePayload';
  /** @deprecated Don't use! This field is only in the schema since graphql does not allow types without any fields */
  _: Scalars['Boolean'];
};

export type RuntimeFailure = {
  __typename?: 'RuntimeFailure';
  /** @deprecated Don't use! This field is only in the schema to make sure reject reasons without any fields are valid types in GraphQL (which does not allow types without any fields) */
  _: Scalars['Boolean'];
};

export type ScheduledSelfTransfer = {
  __typename?: 'ScheduledSelfTransfer';
  /** @deprecated Don't use! This field is only in the schema to make sure reject reasons without any fields are valid types in GraphQL (which does not allow types without any fields) */
  _: Scalars['Boolean'];
  accountAddress: AccountAddress;
};

export type SearchResult = {
  __typename?: 'SearchResult';
  accounts?: Maybe<AccountsConnection>;
  bakers?: Maybe<BakersConnection>;
  blocks?: Maybe<BlocksConnection>;
  contracts?: Maybe<ContractsConnection>;
  nodeStatuses?: Maybe<NodeStatusesConnection>;
  transactions?: Maybe<TransactionsConnection>;
};


export type SearchResultAccountsArgs = {
  after?: InputMaybe<Scalars['String']>;
  before?: InputMaybe<Scalars['String']>;
  first?: InputMaybe<Scalars['Int']>;
  last?: InputMaybe<Scalars['Int']>;
};


export type SearchResultBakersArgs = {
  after?: InputMaybe<Scalars['String']>;
  before?: InputMaybe<Scalars['String']>;
  first?: InputMaybe<Scalars['Int']>;
  last?: InputMaybe<Scalars['Int']>;
};


export type SearchResultBlocksArgs = {
  after?: InputMaybe<Scalars['String']>;
  before?: InputMaybe<Scalars['String']>;
  first?: InputMaybe<Scalars['Int']>;
  last?: InputMaybe<Scalars['Int']>;
};


export type SearchResultContractsArgs = {
  after?: InputMaybe<Scalars['String']>;
  before?: InputMaybe<Scalars['String']>;
  first?: InputMaybe<Scalars['Int']>;
  last?: InputMaybe<Scalars['Int']>;
};


export type SearchResultNodeStatusesArgs = {
  after?: InputMaybe<Scalars['String']>;
  before?: InputMaybe<Scalars['String']>;
  first?: InputMaybe<Scalars['Int']>;
  last?: InputMaybe<Scalars['Int']>;
};


export type SearchResultTransactionsArgs = {
  after?: InputMaybe<Scalars['String']>;
  before?: InputMaybe<Scalars['String']>;
  first?: InputMaybe<Scalars['Int']>;
  last?: InputMaybe<Scalars['Int']>;
};

export type SerializationFailure = {
  __typename?: 'SerializationFailure';
  /** @deprecated Don't use! This field is only in the schema to make sure reject reasons without any fields are valid types in GraphQL (which does not allow types without any fields) */
  _: Scalars['Boolean'];
};

export type SpecialEvent = BakingRewardsSpecialEvent | BlockAccrueRewardSpecialEvent | BlockRewardsSpecialEvent | FinalizationRewardsSpecialEvent | MintSpecialEvent | PaydayAccountRewardSpecialEvent | PaydayFoundationRewardSpecialEvent | PaydayPoolRewardSpecialEvent;

export enum SpecialEventTypeFilter {
  BakingRewards = 'BAKING_REWARDS',
  BlockAccrueReward = 'BLOCK_ACCRUE_REWARD',
  BlockRewards = 'BLOCK_REWARDS',
  FinalizationRewards = 'FINALIZATION_REWARDS',
  Mint = 'MINT',
  PaydayAccountReward = 'PAYDAY_ACCOUNT_REWARD',
  PaydayFoundationReward = 'PAYDAY_FOUNDATION_REWARD',
  PaydayPoolReward = 'PAYDAY_POOL_REWARD'
}

/** A connection to a list of items. */
export type SpecialEventsConnection = {
  __typename?: 'SpecialEventsConnection';
  /** A list of edges. */
  edges?: Maybe<Array<SpecialEventsEdge>>;
  /** A flattened list of the nodes. */
  nodes?: Maybe<Array<SpecialEvent>>;
  /** Information to aid in pagination. */
  pageInfo: PageInfo;
};

/** An edge in a connection. */
export type SpecialEventsEdge = {
  __typename?: 'SpecialEventsEdge';
  /** A cursor for use in pagination. */
  cursor: Scalars['String'];
  /** The item at the end of the edge. */
  node: SpecialEvent;
};

export type StakeOverMaximumThresholdForPool = {
  __typename?: 'StakeOverMaximumThresholdForPool';
  /** @deprecated Don't use! This field is only in the schema to make sure reject reasons without any fields are valid types in GraphQL (which does not allow types without any fields) */
  _: Scalars['Boolean'];
};

export type StakeUnderMinimumThresholdForBaking = {
  __typename?: 'StakeUnderMinimumThresholdForBaking';
  /** @deprecated Don't use! This field is only in the schema to make sure reject reasons without any fields are valid types in GraphQL (which does not allow types without any fields) */
  _: Scalars['Boolean'];
};

/** A connection to a list of items. */
export type StringConnection = {
  __typename?: 'StringConnection';
  /** A list of edges. */
  edges?: Maybe<Array<StringEdge>>;
  /** A flattened list of the nodes. */
  nodes?: Maybe<Array<Scalars['String']>>;
  /** Information to aid in pagination. */
  pageInfo: PageInfo;
};

/** An edge in a connection. */
export type StringEdge = {
  __typename?: 'StringEdge';
  /** A cursor for use in pagination. */
  cursor: Scalars['String'];
  /** The item at the end of the edge. */
  node: Scalars['String'];
};

export type Subscription = {
  __typename?: 'Subscription';
  accountsUpdated: AccountsUpdatedSubscriptionItem;
  blockAdded: Block;
};


export type SubscriptionAccountsUpdatedArgs = {
  accountAddress: Scalars['String'];
};

export type Success = {
  __typename?: 'Success';
  events?: Maybe<EventsConnection>;
};


export type SuccessEventsArgs = {
  after?: InputMaybe<Scalars['String']>;
  before?: InputMaybe<Scalars['String']>;
  first?: InputMaybe<Scalars['Int']>;
  last?: InputMaybe<Scalars['Int']>;
};

export enum TextDecodeType {
  Cbor = 'CBOR',
  Hex = 'HEX'
}

export type TimeParametersChainUpdatePayload = {
  __typename?: 'TimeParametersChainUpdatePayload';
  mintPerPayday: Scalars['Decimal'];
  rewardPeriodLength: Scalars['UnsignedLong'];
};

export type TimestampedAmount = {
  __typename?: 'TimestampedAmount';
  amount: Scalars['UnsignedLong'];
  timestamp: Scalars['DateTime'];
};

export type Token = {
  __typename?: 'Token';
  contractIndex: Scalars['UnsignedLong'];
  contractSubIndex: Scalars['UnsignedLong'];
  metadataUrl?: Maybe<Scalars['String']>;
  tokenId: Scalars['String'];
  tokens: Array<AccountToken>;
  totalSupply: Scalars['Decimal'];
};

export type Transaction = {
  __typename?: 'Transaction';
  block: Block;
  ccdCost: Scalars['UnsignedLong'];
  energyCost: Scalars['UnsignedLong'];
  id: Scalars['ID'];
  result: TransactionResult;
  senderAccountAddress?: Maybe<AccountAddress>;
  transactionHash: Scalars['String'];
  transactionIndex: Scalars['Int'];
  transactionType: TransactionType;
};

export type TransactionFeeCommissionNotInRange = {
  __typename?: 'TransactionFeeCommissionNotInRange';
  /** @deprecated Don't use! This field is only in the schema to make sure reject reasons without any fields are valid types in GraphQL (which does not allow types without any fields) */
  _: Scalars['Boolean'];
};

export type TransactionFeeDistribution = {
  __typename?: 'TransactionFeeDistribution';
  baker: Scalars['Decimal'];
  gasAccount: Scalars['Decimal'];
};

export type TransactionFeeDistributionChainUpdatePayload = {
  __typename?: 'TransactionFeeDistributionChainUpdatePayload';
  baker: Scalars['Decimal'];
  gasAccount: Scalars['Decimal'];
};

export type TransactionMetrics = {
  __typename?: 'TransactionMetrics';
  buckets: TransactionMetricsBuckets;
  /** Total number of transactions (all time) */
  lastCumulativeTransactionCount: Scalars['Long'];
  /** Total number of transactions in requested period. */
  transactionCount: Scalars['Int'];
};

export type TransactionMetricsBuckets = {
  __typename?: 'TransactionMetricsBuckets';
  /** The width (time interval) of each bucket. */
  bucketWidth: Scalars['TimeSpan'];
  /** Start of the bucket time period. Intended x-axis value. */
  x_Time: Array<Scalars['DateTime']>;
  /** Total number of transactions (all time) at the end of the bucket period. Intended y-axis value. */
  y_LastCumulativeTransactionCount: Array<Scalars['Long']>;
  /** Total number of transactions within the bucket time period. Intended y-axis value. */
  y_TransactionCount: Array<Scalars['Int']>;
};

export type TransactionRejectReason = AlreadyABaker | AlreadyADelegator | AmountTooLarge | BakerInCooldown | BakingRewardCommissionNotInRange | CredentialHolderDidNotSign | DelegationTargetNotABaker | DelegatorInCooldown | DuplicateAggregationKey | DuplicateCredIds | EncryptedAmountSelfTransfer | FinalizationRewardCommissionNotInRange | FirstScheduledReleaseExpired | InsufficientBalanceForBakerStake | InsufficientBalanceForDelegationStake | InsufficientDelegationStake | InvalidAccountReference | InvalidAccountThreshold | InvalidContractAddress | InvalidCredentialKeySignThreshold | InvalidCredentials | InvalidEncryptedAmountTransferProof | InvalidIndexOnEncryptedTransfer | InvalidInitMethod | InvalidModuleReference | InvalidProof | InvalidReceiveMethod | InvalidTransferToPublicProof | KeyIndexAlreadyInUse | MissingBakerAddParameters | MissingDelegationAddParameters | ModuleHashAlreadyExists | ModuleNotWf | NonExistentCredIds | NonExistentCredentialId | NonExistentRewardAccount | NonIncreasingSchedule | NotABaker | NotADelegator | NotAllowedMultipleCredentials | NotAllowedToHandleEncrypted | NotAllowedToReceiveEncrypted | OutOfEnergy | PoolClosed | PoolWouldBecomeOverDelegated | RejectedInit | RejectedReceive | RemoveFirstCredential | RuntimeFailure | ScheduledSelfTransfer | SerializationFailure | StakeOverMaximumThresholdForPool | StakeUnderMinimumThresholdForBaking | TransactionFeeCommissionNotInRange | ZeroScheduledAmount;

export type TransactionResult = Rejected | Success;

export type TransactionType = AccountTransaction | CredentialDeploymentTransaction | UpdateTransaction;

/** A connection to a list of items. */
export type TransactionsConnection = {
  __typename?: 'TransactionsConnection';
  /** A list of edges. */
  edges?: Maybe<Array<TransactionsEdge>>;
  /** A flattened list of the nodes. */
  nodes?: Maybe<Array<Transaction>>;
  /** Information to aid in pagination. */
  pageInfo: PageInfo;
};

/** An edge in a connection. */
export type TransactionsEdge = {
  __typename?: 'TransactionsEdge';
  /** A cursor for use in pagination. */
  cursor: Scalars['String'];
  /** The item at the end of the edge. */
  node: Transaction;
};

export type TransferMemo = {
  __typename?: 'TransferMemo';
  decoded: DecodedText;
  rawHex: Scalars['String'];
};

export type Transferred = {
  __typename?: 'Transferred';
  amount: Scalars['UnsignedLong'];
  from: Address;
  to: Address;
};

export type TransferredWithSchedule = {
  __typename?: 'TransferredWithSchedule';
  amountsSchedule?: Maybe<AmountsScheduleConnection>;
  fromAccountAddress: AccountAddress;
  toAccountAddress: AccountAddress;
  totalAmount: Scalars['UnsignedLong'];
};


export type TransferredWithScheduleAmountsScheduleArgs = {
  after?: InputMaybe<Scalars['String']>;
  before?: InputMaybe<Scalars['String']>;
  first?: InputMaybe<Scalars['Int']>;
  last?: InputMaybe<Scalars['Int']>;
};

export type UpdateTransaction = {
  __typename?: 'UpdateTransaction';
  updateTransactionType?: Maybe<UpdateTransactionType>;
};

export enum UpdateTransactionType {
  BlockEnergyLimitUpdate = 'BLOCK_ENERGY_LIMIT_UPDATE',
  FinalizationCommitteeParametersUpdate = 'FINALIZATION_COMMITTEE_PARAMETERS_UPDATE',
  GasRewardsCpv2Update = 'GAS_REWARDS_CPV2_UPDATE',
  MintDistributionCpv1Update = 'MINT_DISTRIBUTION_CPV1_UPDATE',
  MinBlockTimeUpdate = 'MIN_BLOCK_TIME_UPDATE',
  TimeoutParametersUpdate = 'TIMEOUT_PARAMETERS_UPDATE',
  UpdateAddAnonymityRevoker = 'UPDATE_ADD_ANONYMITY_REVOKER',
  UpdateAddIdentityProvider = 'UPDATE_ADD_IDENTITY_PROVIDER',
  UpdateBakerStakeThreshold = 'UPDATE_BAKER_STAKE_THRESHOLD',
  UpdateCooldownParameters = 'UPDATE_COOLDOWN_PARAMETERS',
  UpdateElectionDifficulty = 'UPDATE_ELECTION_DIFFICULTY',
  UpdateEuroPerEnergy = 'UPDATE_EURO_PER_ENERGY',
  UpdateFoundationAccount = 'UPDATE_FOUNDATION_ACCOUNT',
  UpdateGasRewards = 'UPDATE_GAS_REWARDS',
  UpdateLevel1Keys = 'UPDATE_LEVEL1_KEYS',
  UpdateLevel2Keys = 'UPDATE_LEVEL2_KEYS',
  UpdateMicroGtuPerEuro = 'UPDATE_MICRO_GTU_PER_EURO',
  UpdateMintDistribution = 'UPDATE_MINT_DISTRIBUTION',
  UpdatePoolParameters = 'UPDATE_POOL_PARAMETERS',
  UpdateProtocol = 'UPDATE_PROTOCOL',
  UpdateRootKeys = 'UPDATE_ROOT_KEYS',
  UpdateTimeParameters = 'UPDATE_TIME_PARAMETERS',
  UpdateTransactionFeeDistribution = 'UPDATE_TRANSACTION_FEE_DISTRIBUTION'
}

export type Versions = {
  __typename?: 'Versions';
  backendVersion: Scalars['String'];
};

export type ZeroScheduledAmount = {
  __typename?: 'ZeroScheduledAmount';
  /** @deprecated Don't use! This field is only in the schema to make sure reject reasons without any fields are valid types in GraphQL (which does not allow types without any fields) */
  _: Scalars['Boolean'];
};<|MERGE_RESOLUTION|>--- conflicted
+++ resolved
@@ -1003,12 +1003,8 @@
   __typename?: 'Contract';
   amount: Scalars['Float'];
   blockHeight: Scalars['UnsignedLong'];
-<<<<<<< HEAD
   contractAddress: Scalars['String'];
-=======
   blockSlotTime: Scalars['DateTime'];
-  contractAddress: ContractAddress;
->>>>>>> 8755cd13
   contractAddressIndex: Scalars['UnsignedLong'];
   contractAddressSubIndex: Scalars['UnsignedLong'];
   contractEvents: Array<ContractEvent>;
